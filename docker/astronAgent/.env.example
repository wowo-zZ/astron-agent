# Docker Compose environment variable configuration example
# Copy this file to .env and modify the configuration as needed

# ============================================================================
# Image Version Configuration
# ============================================================================

# astron-agent image version tag (default: latest)
ASTRON_AGENT_VERSION=latest

# ============================================================================
# Middleware Configuration
# ============================================================================

# PostgreSQL Configuration
POSTGRES_USER=spark
POSTGRES_PASSWORD=spark123
# PostgreSQL connection configuration. If deploying middleware independently, modify the following configuration; otherwise, use default
POSTGRES_HOST=postgres
POSTGRES_PORT=5432

# MySQL Configuration
MYSQL_ROOT_PASSWORD=root123
# MySQL connection configuration. If deploying middleware independently, modify the following configuration; otherwise, use default
MYSQL_USER=root
MYSQL_PASSWORD=${MYSQL_ROOT_PASSWORD:-root123}
MYSQL_HOST=mysql
MYSQL_PORT=3306
MYSQL_URL=jdbc:mysql://mysql:3306/astron_console

# Redis Configuration
REDIS_PASSWORD=
REDIS_DATABASE=0
REDIS_IS_CLUSTER=false
REDIS_CLUSTER_ADDR=
REDIS_EXPIRE=3600
# Redis connection configuration. If deploying middleware independently, modify the following configuration; otherwise, use default
REDIS_ADDR=redis:6379
REDIS_HOST=redis
REDIS_PORT=6379

# Elasticsearch Configuration
ELASTICSEARCH_SECURITY_ENABLED=false
ES_JAVA_OPTS='-Xms512m -Xmx512m'

# Kafka Configuration
KAFKA_ENABLE=0
KAFKA_REPLICATION_FACTOR=1
KAFKA_CLUSTER_ID=MkU3OEVBNTcwNTJENDM2Qk
KAFKA_TIMEOUT=60
# Kafka connection configuration. If deploying middleware independently, modify the following configuration; otherwise, use default
KAFKA_SERVERS=kafka:29092

# MinIO Configuration
MINIO_ROOT_USER=minioadmin
MINIO_ROOT_PASSWORD=minioadmin123
EXPOSE_MINIO_PORT=18998
EXPOSE_MINIO_CONSOLE_PORT=18999

# OSS Configuration (can be replaced with your own OSS system)
OSS_TYPE=s3
OSS_ENDPOINT=http://minio:9000
OSS_ACCESS_KEY_ID=${MINIO_ROOT_USER:-minioadmin}
OSS_ACCESS_KEY_SECRET=${MINIO_ROOT_PASSWORD:-minioadmin123}
OSS_BUCKET_NAME=workflow
OSS_TTL=157788000
OSS_DOWNLOAD_HOST=http://minio:9000

# OTLP Address
OTLP_ENABLE=0
OTLP_ENDPOINT=127.0.0.1:4317
OTLP_METRIC_TIMEOUT=3000
OTLP_METRIC_EXPORT_INTERVAL_MILLIS=3000
OTLP_METRIC_EXPORT_TIMEOUT_MILLIS=3000
# Tracing Configuration
OTLP_TRACE_TIMEOUT=3000
OTLP_TRACE_MAX_QUEUE_SIZE=2048
OTLP_TRACE_SCHEDULE_DELAY_MILLIS=3000
OTLP_TRACE_MAX_EXPORT_BATCH_SIZE=2048
OTLP_TRACE_EXPORT_TIMEOUT_MILLIS=3000

# Nginx configuration
EXPOSE_NGINX_PORT=80

HOST_BASE_ADDRESS=http://localhost

# ============================================================================
# astron-agent Application Port Configuration
# ============================================================================

# Core Service Port Configuration
CASDOOR_PORT=8000

# Core Service Port Configuration
CORE_TENANT_PORT=5052
CORE_DATABASE_PORT=7990
CORE_RPA_PORT=17198
CORE_LINK_PORT=18888
CORE_AITOOLS_PORT=18668
CORE_AGENT_PORT=17870
CORE_KNOWLEDGE_PORT=20010
CORE_WORKFLOW_PORT=7880

# Console Frontend Casdoor Configuration
# These variables are prioritized over VITE_CASDOOR_* equivalents in frontend builds
# Note: The CONSOLE_DOMAIN variable is used to dynamically set the Casdoor redirectUris
# The entrypoint.sh script in casdoor container will replace redirectUris with ${CONSOLE_DOMAIN}/callback
CONSOLE_CASDOOR_URL=${HOST_BASE_ADDRESS}:${CASDOOR_PORT}
CONSOLE_CASDOOR_ID=astron-agent-client
CONSOLE_CASDOOR_APP=astron-agent-app
CONSOLE_CASDOOR_ORG=built-in

# ============================================================================
# Component-specific Environment Variable Configuration
# ============================================================================

# - Tenant-specific Configuration
# Database type
DATABASE_DB_TYPE=mysql
# Database username
DATABASE_USERNAME=${MYSQL_USER:-root}
# Database password
DATABASE_PASSWORD=${MYSQL_PASSWORD:-root123}
# Database (ip:port)/database name
DATABASE_URL=(mysql:3306)/tenant
# Database maximum connections
DATABASE_MAX_OPEN_CONNS=5
# Database maximum idle connections
DATABASE_MAX_IDLE_CONNS=5
# Log path
LOG_PATH=log.txt

# - DATABASE-specific Configuration
DATABASE_POSTGRES_DATABASE=sparkdb_manager

# Default public cloud address: https://newapi.iflyrpa.com
# RPA service has been open sourced, please refer to for details https://github.com/iflytek/astron-rpa
RPA_URL=https://newapi.iflyrpa.com
# - RPA-specific Configuration
XIAOWU_RPA_TASK_CREATE_URL=${RPA_URL}/api/rpa-openapi/workflows/execute-async
XIAOWU_RPA_TASK_QUERY_URL=${RPA_URL}/api/rpa-openapi/executions

# - Link-specific Configuration
LINK_MYSQL_DB=spark-link

# - Agent-specific Configuration
# Service configuration
SERVICE_HOST=0.0.0.0
SERVICE_WORKERS=1
SERVICE_RELOAD=false
SERVICE_WS_PING_INTERVAL=false
SERVICE_WS_PING_TIMEOUT=false
# MySQL Configuration
AGENT_MYSQL_DB=agent
# ELK upload configuration
UPLOAD_NODE_TRACE=true
UPLOAD_METRICS=true
# Kafka
AGENT_KAFKA_TOPIC=spark-agent-builder
# Link Service URLs
GET_LINK_URL=http://core-link:18888/api/v1/tools
VERSIONS_LINK_URL=http://core-link:18888/api/v1/tools/versions
RUN_LINK_URL=http://core-link:18888/api/v1/tools/http_run
# Workflow Service URLs
GET_WORKFLOWS_URL=http://core-workflow:${CORE_WORKFLOW_PORT:-7880}/sparkflow/v1/protocol/get
WORKFLOW_SSE_BASE_URL=http://core-workflow:${CORE_WORKFLOW_PORT:-7880}/workflow/v1
# Knowledge Service URLs
CHUNK_QUERY_URL=http://core-knowledge:${CORE_KNOWLEDGE_PORT:-20010}/knowledge/v1/chunk/query
# MCP Plugin URLs
LIST_MCP_PLUGIN_URL=http://core-link:18888/api/v1/mcp/tool_list
RUN_MCP_PLUGIN_URL=http://core-link:18888/api/v1/mcp/call_tool
# Application authentication configuration
APP_AUTH_HOST=core-tenant:${CORE_TENANT_PORT:-5052}
APP_AUTH_PROT=http
APP_AUTH_API_KEY=7b709739e8da44536127a333c7603a83
APP_AUTH_SECRET=NjhmY2NmM2NkZDE4MDFlNmM5ZjcyZjMy

# - Knowledge-specific Configuration
RAGFLOW_BASE_URL=http://your-ragflow-url/
RAGFLOW_API_TOKEN=your-ragflow-token
RAGFLOW_TIMEOUT=60
RAGFLOW_DEFAULT_GROUP=your-default-group
XINGHUO_DATASET_ID=

# - Workflow-specific Configuration
WORKFLOW_MYSQL_DB=workflow
WORKFLOW_KAFKA_TOPIC=spark-agent-builder
RUNTIME_ENV=dev

# ============================================================================
# Console Module Configuration
# ============================================================================
# Domain config for console module
CONSOLE_DOMAIN=${HOST_BASE_ADDRESS}:${EXPOSE_NGINX_PORT}

# S3/MinIO Configuration for Console backend
OSS_REMOTE_ENDPOINT=${HOST_BASE_ADDRESS}:${EXPOSE_MINIO_PORT}
OSS_BUCKET_CONSOLE=console-oss
OSS_PRESIGN_EXPIRY_SECONDS_CONSOLE=600

# Redis Configuration for Console backend
REDIS_DATABASE_CONSOLE=1

# OAuth2 Configuration for Console Backend Api Server (as OAuth2 Resource Server)
OAUTH2_ISSUER_URI=${CONSOLE_CASDOOR_URL:-http://auth-server:8000}
OAUTH2_JWK_SET_URI=http://casdoor:8000/.well-known/jwks
OAUTH2_AUDIENCE=${CONSOLE_CASDOOR_ID:-your-oauth2-client-id}

# Open Platform API Configuration
# You can create an app after registering an account in the console website to obtain the following parameters. See: https://console.xfyun.cn/
# NOTE! The following three values are required for the service to run properly:
PLATFORM_APP_ID=your-app-id
PLATFORM_API_KEY=your-api-key
PLATFORM_API_SECRET=your-api-secret
# You can get your own API key and secret on the iFLYTEK Open Platform official website, and purchase API usage or get free quota.
# SPARK LLM API: https://xinghuo.xfyun.cn/sparkapi
# RTASR API: https://www.xfyun.cn/services/rtasr
<<<<<<< HEAD
# For RTASR API, you need to apply for a separate API key from the console website (https://console.xfyun.cn/services/rtasr):
=======
# For RTASR API, you need to apply for a separate API key from the console website (https://console.xfyun.cn/services/rta):
>>>>>>> 902b95a5
SPARK_RTASR_API_KEY=your-rtasr-api-key
# IMAGE-GEN API: https://www.xfyun.cn/services/wtop
# For Spark LLM API, there will be an additional API password that needs to be obtained from the console website (https://console.xfyun.cn/services/bm4):
SPARK_API_PASSWORD=your-api-password

SPARK_APP_ID=${PLATFORM_APP_ID}
SPARK_API_KEY=${PLATFORM_API_KEY}
SPARK_API_SECRET=${PLATFORM_API_SECRET}
SPARK_RTASR_APPID=${PLATFORM_APP_ID}
SPARK_RTASR_KEY=${SPARK_RTASR_API_KEY}
SPARK_IMAGE_APP_ID=${PLATFORM_APP_ID}
SPARK_IMAGE_API_KEY=${PLATFORM_API_KEY}
SPARK_IMAGE_API_SECRET=${PLATFORM_API_SECRET}

# Console Hub WeChat platform Configuration
WECHAT_COMPONENT_APPID=your-wechat-component-appid
WECHAT_COMPONENT_SECRET=your-wechat
WECHAT_TOKEN=your-wechat-token
WECHAT_ENCODING_AES_KEY=your-wechat-encoding-aes-key

# core-workflow module's service-to-service API calls
WORKFLOW_CHAT_URL=http://core-workflow:${CORE_WORKFLOW_PORT:-7880}/workflow/v1/chat/completions
WORKFLOW_DEBUG_URL=http://core-workflow:${CORE_WORKFLOW_PORT:-7880}/workflow/v1/debug/chat/completions
WORKFLOW_RESUME_URL=http://core-workflow:${CORE_WORKFLOW_PORT:-7880}/workflow/v1/resume

# Toolkit tenant systemWhen calling the flow system, it is necessary.
# The value here is pre-written to the database when the core-tenant component is started, see: core/tenant/sql/tenant.sql
TENANT_ID=680ab54f
TENANT_KEY=7b709739e8da44536127a333c7603a83
TENANT_SECRET=NjhmY2NmM2NkZDE4MDFlNmM5ZjcyZjMy

# Common appId, requiring Spark Model authorization
COMMON_APPID=${TENANT_ID}
COMMON_APIKEY=${TENANT_KEY}
COMMON_API_SECRET=${TENANT_SECRET}

# Toolkit Admin uid The plugin created by this user ID defaults to the official plugin
ADMIN_UID=9999

APP_URL=http://core-tenant:${CORE_TENANT_PORT:-5052}/v2/app
KNOWLEDGE_URL=http://core-knowledge:${CORE_KNOWLEDGE_PORT:-20010}/knowledge
TOOL_URL=http://core-link:18888
TOOL_RPA_URL=http://core-rpa:17198
WORKFLOW_URL=http://core-workflow:${CORE_WORKFLOW_PORT:-7880}
SPARK_DB_URL=http://core-database:${CORE_DATABASE_PORT:-7990}
# Local model service address: The model service is open source, 
# please refer to for details https://github.com/iflytek/astron-xmod-shim/blob/main/README.md
LOCAL_MODEL_URL=http://127.0.0.1:33778

# MaaS Platform Configuration
MAAS_APP_ID=${PLATFORM_APP_ID}
MAAS_API_KEY=${PLATFORM_API_KEY}
MAAS_API_SECRET=${PLATFORM_API_SECRET}

MAAS_CONSUMER_ID=${TENANT_ID}
MAAS_CONSUMER_KEY=${TENANT_KEY}
MAAS_CONSUMER_SECRET=${TENANT_SECRET}

MAAS_WORKFLOW_VERSION=http://127.0.0.1:8080/workflow/version
MAAS_SYNCHRONIZE_WORK_FLOW=http://127.0.0.1:8080/workflow
MAAS_PUBLISH=http://127.0.0.1:8080/workflow/publish
MAAS_CLONE_WORK_FLOW=http://127.0.0.1:8080/workflow/internal-clone
MAAS_GET_INPUTS=http://127.0.0.1:8080/workflow/get-inputs-info
MAAS_CAN_PUBLISH_URL=http://127.0.0.1:8080/workflow/can-publish
MAAS_PUBLISH_API=http://core-workflow:${CORE_WORKFLOW_PORT:-7880}/workflow/v1/publish
MAAS_AUTH_API=http://core-workflow:${CORE_WORKFLOW_PORT:-7880}/workflow/v1/auth
MAAS_MCP_REGISTER=http://127.0.0.1:8080/workflow/release
MAAS_WORKFLOW_CONFIG=http://127.0.0.1:8080/workflow/get-flow-advanced-config
BOT_API_CBM_BASE_URL=ws(s)://spark-api-open.xf-yun.com
BOT_API_MAAS_BASE_URL=${CONSOLE_DOMAIN}/workflow/v1/chat/completions

TENANT_CREATE_APP=http://core-tenant:${CORE_TENANT_PORT:-5052}/v2/app
TENANT_GET_APP_DETAIL=http://core-tenant:${CORE_TENANT_PORT:-5052}/v2/app/details

# ============================================================================
# Other Configuration
# ============================================================================

# Service availability zone (dx, hf, gz)
SERVICE_LOCATION=hf

# Health check configuration
HEALTH_CHECK_INTERVAL=30s
HEALTH_CHECK_TIMEOUT=10s
HEALTH_CHECK_RETRIES=60

<|MERGE_RESOLUTION|>--- conflicted
+++ resolved
@@ -215,11 +215,7 @@
 # You can get your own API key and secret on the iFLYTEK Open Platform official website, and purchase API usage or get free quota.
 # SPARK LLM API: https://xinghuo.xfyun.cn/sparkapi
 # RTASR API: https://www.xfyun.cn/services/rtasr
-<<<<<<< HEAD
-# For RTASR API, you need to apply for a separate API key from the console website (https://console.xfyun.cn/services/rtasr):
-=======
 # For RTASR API, you need to apply for a separate API key from the console website (https://console.xfyun.cn/services/rta):
->>>>>>> 902b95a5
 SPARK_RTASR_API_KEY=your-rtasr-api-key
 # IMAGE-GEN API: https://www.xfyun.cn/services/wtop
 # For Spark LLM API, there will be an additional API password that needs to be obtained from the console website (https://console.xfyun.cn/services/bm4):
