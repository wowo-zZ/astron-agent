--- conflicted
+++ resolved
@@ -17,11 +17,7 @@
         """
         print("------ init loguru in factory")
         log_dir = os.path.join(
-<<<<<<< HEAD
-            "../",
-=======
             "./",
->>>>>>> d564b258
             os.getenv("LOG_PATH", "logs"),
         )
         os.makedirs(log_dir, exist_ok=True)
