[project]
name = "spark-link"
version = "1.0.0"
description = "工具托管平台服务"
authors = ["iflytek"]
readme = "README.md"
requires-python = ">=3.11"
dependencies = [
    "fastapi>=0.111.0",
    "jsonschema>=4.22.0",
    "sqlalchemy>=2.0.30",
    "sqlmodel>=0.0.18",
    "loguru>=0.7.2",
    "pymysql>=1.1.1",
    "openapi-spec-validator>=0.7.1",
    "appdirs>=1.4.4",
    "opentelemetry-sdk>=1.22.0",
    "opentelemetry-api>=1.22.0",
    "opentelemetry-exporter-otlp-proto-grpc>=1.22.0",
    "opentelemetry-proto>=1.22.0",
    "opentelemetry-semantic-conventions>=0.46b0,<0.47",
    "opentelemetry-exporter-opencensus>=0.46b0,<0.47",
    "opentelemetry-exporter-otlp>=1.22.0",
    "redis-py-cluster==2.1.3",
    "orjson>=3.10.15",
    "mcp==1.6.0",
    "aiohttp>=3.12.15",
    "rich>=14.1.0",
    "toml>=0.10.2",
    "confluent-kafka>=2.11.1",
    "pydantic-settings>=2.10.1",
    "pydantic>=2.11.7",
    "grpc-google-iam-v1>=0.14.2",
    "googleapis-common-protos>=1.60.0",
    "websocket-client>=1.8.0",
    "python-dotenv>=1.1.1",
    "cryptography>=46.0.1",
<<<<<<< HEAD
=======
    "redis==3.5.3",
>>>>>>> 0a2a4636
]<|MERGE_RESOLUTION|>--- conflicted
+++ resolved
@@ -35,8 +35,5 @@
     "websocket-client>=1.8.0",
     "python-dotenv>=1.1.1",
     "cryptography>=46.0.1",
-<<<<<<< HEAD
-=======
     "redis==3.5.3",
->>>>>>> 0a2a4636
 ]