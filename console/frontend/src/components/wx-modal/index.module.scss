--- conflicted
+++ resolved
@@ -167,11 +167,7 @@
       PingFang SC-Medium;
     text-align: center;
     margin-top: 8px;
-<<<<<<< HEAD
-    background: #6356EA;
-=======
     background: #6356ea;
->>>>>>> ec0e289c
     border-radius: 5px;
     color: #ffffff;
     cursor: pointer;
@@ -215,11 +211,7 @@
     text-align: center;
     //margin-left: 33px;
     margin-top: 18px;
-<<<<<<< HEAD
-    background: #6356EA;
-=======
     background: #6356ea;
->>>>>>> ec0e289c
     border-radius: 5px;
     color: #ffffff;
     cursor: pointer;
@@ -264,11 +256,7 @@
   line-height: 32px;
   text-align: center;
   margin-top: 8px;
-<<<<<<< HEAD
-  background: #6356EA;
-=======
   background: #6356ea;
->>>>>>> ec0e289c
   border-radius: 8px;
   color: #ffffff;
   cursor: pointer;
@@ -303,11 +291,7 @@
   color: #000000;
 }
 .wx_fabuactive {
-<<<<<<< HEAD
-  border: 1px solid #6356EA !important;
-=======
   border: 1px solid #6356ea !important;
->>>>>>> ec0e289c
 }
 .wx_textactive {
   color: #2a6ee9;
@@ -422,11 +406,7 @@
   // font-weight: 600;
   line-height: 32px;
   text-align: center;
-<<<<<<< HEAD
-  background: #6356EA;
-=======
   background: #6356ea;
->>>>>>> ec0e289c
   border-radius: 5px;
 }
 
@@ -447,11 +427,7 @@
   // font-weight: 600;
   line-height: 32px;
   text-align: center;
-<<<<<<< HEAD
-  background: #6356EA;
-=======
   background: #6356ea;
->>>>>>> ec0e289c
 }
 
 .success_wrap {
@@ -497,11 +473,7 @@
     display: flex;
     align-items: center;
     justify-content: center;
-<<<<<<< HEAD
-    background: #6356EA;
-=======
     background: #6356ea;
->>>>>>> ec0e289c
     border-radius: 8px;
     color: #ffffff;
   }
