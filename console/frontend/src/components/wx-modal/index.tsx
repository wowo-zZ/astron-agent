--- conflicted
+++ resolved
@@ -417,14 +417,9 @@
                       : t('releaseModal.release')}
                   </div>
                 </div>
-<<<<<<< HEAD
-                {!isVirtual &&
-                (agentType == 'workflow' ||
-=======
 
                 {/* NOTE: hide binding wechat for now - 2025.10 */}
                 {/* {(agentType == 'workflow' ||
->>>>>>> 1a376759
                   window.location.pathname.includes('work_flow')) && (
                   <div
                     className={cls(styles.wx_fabu, {
