--- conflicted
+++ resolved
@@ -29,11 +29,7 @@
       <div className="rounded-md px-[18px] pb-3 pointer-events-auto">
         <div className="flex items-center gap-2 bg-[#E7EAF3] p-1 rounded-md">
           <div
-<<<<<<< HEAD
-            className={`flex-1 rounded-md text-center p-1 ${nodeParam?.mode === 0 ? 'bg-[#fff]' : ''}`}
-=======
             className={`flex-1 rounded-md text-center p-1 ${nodeParam?.mode === 0 || nodeParam?.mode === undefined ? "bg-[#fff]" : ""}`}
->>>>>>> 3712d6bc
             onClick={() => {
               handleChangeNodeParam('mode', 0);
               updateNodeRef(id);
@@ -96,13 +92,6 @@
   const { t } = useTranslation();
   const addTextNodeConfig = useFlowsManager(state => state.addTextNodeConfig);
   const removeTextNodeConfig = useFlowsManager(
-<<<<<<< HEAD
-    state => state.removeTextNodeConfig
-  );
-  const textNodeConfigList = useFlowsManager(state => state.textNodeConfigList);
-  const currentStore = useFlowsManager(state => state.getCurrentStore());
-  const delayCheckNode = currentStore(state => state.delayCheckNode);
-=======
     (state) => state.removeTextNodeConfig
   );
   const textNodeConfigList = useFlowsManager(
@@ -110,7 +99,6 @@
   );
   const currentStore = useFlowsManager((state) => state.getCurrentStore());
   const delayCheckNode = currentStore((state) => state.delayCheckNode);
->>>>>>> 3712d6bc
   const [showSeparatorAddInput, setShowSeparatorAddInput] = useState(false);
   const [separatorValue, setSeparatorValue] = useState('');
   const [open, setOpen] = useState(false);
@@ -162,11 +150,7 @@
                             removeTextNodeConfig(item?.id).then(list => {
                               if (
                                 !list.some(
-<<<<<<< HEAD
-                                  i => i.separator === nodeParam?.separator
-=======
                                   (i) => i.separator === nodeParam?.separator
->>>>>>> 3712d6bc
                                 )
                               ) {
                                 handleChangeNodeParam('separator', '');
@@ -249,16 +233,11 @@
   const treeData = useMemo(
     () => [
       {
-<<<<<<< HEAD
-        title: nodeParam?.mode === 1 ? 'Array<String>' : 'String',
-        key: '0-0',
-=======
         title: renderTitle(
           "output",
           nodeParam?.mode === 1 ? "Array<String>" : "String"
         ),
         key: "0-0",
->>>>>>> 3712d6bc
       },
     ],
     [nodeParam]
@@ -293,11 +272,7 @@
   const updateNodeRef = currentStore(state => state.updateNodeRef);
   const canPublishSetNot = useFlowsManager(state => state.canPublishSetNot);
   const autoSaveCurrentFlow = useFlowsManager(
-<<<<<<< HEAD
-    state => state.autoSaveCurrentFlow
-=======
     (state) => state.autoSaveCurrentFlow
->>>>>>> 3712d6bc
   );
 
   const handleChangeNodeParam = useCallback(
