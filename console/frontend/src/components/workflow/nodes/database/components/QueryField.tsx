--- conflicted
+++ resolved
@@ -1,25 +1,16 @@
-import React, { useMemo, useState, memo, useEffect } from "react";
-import { v4 as uuid } from "uuid";
-import { useTranslation } from "react-i18next";
-import { FLowCollapse } from "@/components/workflow/ui";
-import useFlowsManager from "@/components/workflow/store/useFlowsManager";
-import { capitalizeFirstLetter } from "@/components/workflow/utils/reactflowUtils";
-import { Select, Radio } from "antd";
-import { cn } from "@/utils";
-import { useNodeCommon } from "@/components/workflow/hooks/useNodeCommon";
-
-import inputAddIcon from "@/assets/imgs/workflow/input-add-icon.png";
-import remove from "@/assets/imgs/workflow/input-remove-icon.png";
-
-<<<<<<< HEAD
-function index({ id, data, allFields, from, children }): React.ReactElement {
-  const { handleChangeNodeParam } = useNodeCommon({ id, data });
-  const { t } = useTranslation();
-  const historyVersion = useFlowsManager((state) => state.historyVersion);
-  const [showParams, setShowParams] = useState(true);
-  const [addDataOptions, setAddDataOptions] = useState<unknown[]>([]);
-  const [fieldList, setFieldList] = useState([]);
-=======
+import React, { useMemo, useState, memo, useEffect } from 'react';
+import { v4 as uuid } from 'uuid';
+import { useTranslation } from 'react-i18next';
+import { FLowCollapse } from '@/components/workflow/ui';
+import useFlowsManager from '@/components/workflow/store/useFlowsManager';
+import { capitalizeFirstLetter } from '@/components/workflow/utils/reactflowUtils';
+import { Select, Radio } from 'antd';
+import { cn } from '@/utils';
+import { useNodeCommon } from '@/components/workflow/hooks/useNodeCommon';
+
+import inputAddIcon from '@/assets/imgs/workflow/input-add-icon.png';
+import remove from '@/assets/imgs/workflow/input-remove-icon.png';
+
 const useQueryField = ({
   fieldList,
   setFieldList,
@@ -76,7 +67,6 @@
     }
     updateOptions(newFieldLsit);
   };
->>>>>>> 70e63f58
 
   const updateOptions = (list): void => {
     const addOpts: unknown = [];
@@ -97,7 +87,7 @@
     return data?.nodeParam?.orderData || [];
   }, [data?.nodeParam?.orderData]);
   const originOptions = useMemo(() => {
-    return allFields.map((field) => {
+    return allFields.map(field => {
       return {
         value: uuid(),
         name: field.name,
@@ -155,16 +145,16 @@
 
   useEffect(() => {
     if (!originOptions.length) return;
-    if (from === "query") {
+    if (from === 'query') {
       const list = assignList
-        .map((item) => {
-          const current = originOptions.find((i) => i.name === item);
+        .map(item => {
+          const current = originOptions.find(i => i.name === item);
           if (!current) return null;
           return {
             id: uuid(),
             name: current.name,
             type: current.type,
-            order: "asc",
+            order: 'asc',
           };
         })
         .filter(Boolean);
@@ -174,10 +164,10 @@
         updateFieldList(list);
       }
     }
-    if (from === "sort") {
+    if (from === 'sort') {
       const list = orderList
-        .map((item) => {
-          const current = originOptions.find((i) => i.name === item.fieldName);
+        .map(item => {
+          const current = originOptions.find(i => i.name === item.fieldName);
           if (!current) return null;
           return {
             id: uuid(),
@@ -195,66 +185,6 @@
     }
   }, [assignList, orderList, originOptions]);
 
-<<<<<<< HEAD
-  const handleRemoveLine = (id): void => {
-    const newList = fieldList.filter((it) => it.id != id);
-    setFieldList(newList);
-    updateFieldList(newList);
-  };
-
-  const handleAddSelect = (value): void => {
-    const findRes = addDataOptions.find((it) => it.value == value);
-    fieldList.push({
-      id: uuid(),
-      name: findRes.name,
-      type: findRes.type,
-      order: "asc",
-    });
-    setFieldList([...fieldList]);
-    updateFieldList([...fieldList]);
-  };
-
-  const sortChange = (e, it): void => {
-    const current = fieldList.find((cit) => cit.id == it.id);
-    current.order = e.target.value;
-    setFieldList([...fieldList]);
-    updateFieldList([...fieldList]);
-  };
-
-  const updateFieldList = (newFieldLsit): void => {
-    if (historyVersion) return;
-    if (from == "query") {
-      handleChangeNodeParam(
-        (data, value) => (data.nodeParam.assignmentList = value),
-        newFieldLsit.map((it) => it.name),
-      );
-    } else {
-      handleChangeNodeParam(
-        (data, value) => (data.nodeParam.orderData = value),
-        newFieldLsit.map((it) => {
-          return {
-            fieldName: it.name,
-            order: it.order,
-          };
-        }),
-      );
-    }
-    updateOptions(newFieldLsit);
-  };
-
-  const updateOptions = (list): void => {
-    const addOpts: unknown = [];
-    for (let i = 0; i < originOptions.length; i++) {
-      const isExit = list.some((item) => item.name === originOptions[i].name);
-      if (!isExit) {
-        addOpts.push(originOptions[i]);
-      }
-    }
-    setAddDataOptions(addOpts);
-  };
-
-=======
->>>>>>> 70e63f58
   return (
     <FLowCollapse
       label={
@@ -269,14 +199,14 @@
         <div className="px-[18px] rounded-lg overflow-hidden">
           <div className="flex items-center gap-3 text-desc">
             <h4 className="w-1/3">
-              {t("workflow.nodes.databaseNode.queryParameterName")}
+              {t('workflow.nodes.databaseNode.queryParameterName')}
             </h4>
             <span className="w-5 h-5"></span>
           </div>
           <div className="flex flex-col gap-3 mt-4 mb-2">
-            {fieldList.map((item) => {
+            {fieldList.map(item => {
               return (
-                item.type != "range" && (
+                item.type != 'range' && (
                   <div key={item.id} className="flex flex-col gap-1">
                     <div className="flex items-center gap-3 overflow-hidden">
                       <div className="flex flex-shrink-0 w-1/3">
@@ -295,18 +225,18 @@
                         </div>
                       </div>
 
-                      {from == "sort" && (
+                      {from == 'sort' && (
                         <div className="flex justify-end flex-1 overflow-hidden">
                           <Radio.Group
                             value={item?.order || null}
-                            onChange={(e) => sortChange(e, item)}
+                            onChange={e => sortChange(e, item)}
                             defaultValue="asc"
                           >
                             <Radio.Button value="asc">
-                              {t("workflow.nodes.databaseNode.ascending")}
+                              {t('workflow.nodes.databaseNode.ascending')}
                             </Radio.Button>
                             <Radio.Button value="desc">
-                              {t("workflow.nodes.databaseNode.descending")}
+                              {t('workflow.nodes.databaseNode.descending')}
                             </Radio.Button>
                           </Radio.Group>
                         </div>
@@ -316,7 +246,7 @@
                         src={remove}
                         className="w-[16px] h-[17px] flex-none"
                         style={{
-                          cursor: "pointer",
+                          cursor: 'pointer',
                           opacity: 1,
                         }}
                         onClick={() => {
@@ -341,16 +271,16 @@
           </div>
           <Select
             disabled={!addDataOptions.length}
-            className={cn("flow-select nodrag w-1/3")}
+            className={cn('flow-select nodrag w-1/3')}
             dropdownAlign={{ offset: [0, 0] }}
             placeholder={
               <div className="text-[#275EFF] text-xs font-medium mt-1 inline-flex items-center cursor-pointer gap-1.5">
                 <img src={inputAddIcon} className="w-3 h-3" alt="" />
-                <span>{t("workflow.nodes.databaseNode.queryAdd")}</span>
+                <span>{t('workflow.nodes.databaseNode.queryAdd')}</span>
               </div>
             }
             options={addDataOptions}
-            onChange={(value) => handleAddSelect(value)}
+            onChange={value => handleAddSelect(value)}
           />
         </div>
       }
