--- conflicted
+++ resolved
@@ -6,73 +6,30 @@
   useRef,
   useEffect,
   createContext,
-} from "react";
-import { cloneDeep } from "lodash";
-import { v4 as uuid } from "uuid";
-import { useTranslation } from "react-i18next";
-import JsonMonacoEditor from "@/components/monaco-editor/JsonMonacoEditor";
+} from 'react';
+import { cloneDeep } from 'lodash';
+import { v4 as uuid } from 'uuid';
+import { useTranslation } from 'react-i18next';
+import JsonMonacoEditor from '@/components/monaco-editor/JsonMonacoEditor';
 import {
   FlowNodeInput,
   FlowSelect,
   FlowCascader,
   FLowCollapse,
-<<<<<<< HEAD
-} from "@/components/workflow/ui";
-import useFlowsManager from "@/components/workflow/store/useFlowsManager";
-=======
 } from '@/components/workflow/ui';
 import useFlowsManager from '@/components/workflow/store/useFlowsManager';
 import { useNodeCommon } from '@/components/workflow/hooks/useNodeCommon';
->>>>>>> 70e63f58
-
-import inputAddIcon from "@/assets/imgs/workflow/input-add-icon.png";
-import remove from "@/assets/imgs/workflow/input-remove-icon.png";
-
-import { Input, Modal } from "antd";
-import arrowDownIcon from "@/assets/imgs/workflow/arrow-down-icon.png";
-import { conditions } from "@/constants";
+
+import inputAddIcon from '@/assets/imgs/workflow/input-add-icon.png';
+import remove from '@/assets/imgs/workflow/input-remove-icon.png';
+
+import { Input, Modal } from 'antd';
+import arrowDownIcon from '@/assets/imgs/workflow/arrow-down-icon.png';
+import { conditions } from '@/constants';
 
 const ModalContext = createContext<string | null>(null);
 const CaseTitle = ({ item, mode }) => {
   const { t } = useTranslation();
-<<<<<<< HEAD
-  const getCurrentStore = useFlowsManager((state) => state.getCurrentStore);
-  const currentStore = getCurrentStore();
-  const canPublishSetNot = useFlowsManager((state) => state.canPublishSetNot);
-  const canvasesDisabled = useFlowsManager((state) => state.canvasesDisabled);
-  const autoSaveCurrentFlow = useFlowsManager(
-    (state) => state.autoSaveCurrentFlow,
-  );
-  const setNode = currentStore((state) => state.setNode);
-  const checkNode = currentStore((state) => state.checkNode);
-  const delayCheckNode = currentStore((state) => state.delayCheckNode);
-  const takeSnapshot = currentStore((state) => state.takeSnapshot);
-  const [showParams, setShowParams] = useState(true);
-  const historyVersion = useFlowsManager((state) => state.historyVersion);
-
-  const operatorRef = useRef<HTMLDivElement | null>(null);
-  const [operatorId, setOperatorId] = useState("");
-  //   CASES ADD
-
-  const handleRemoveLine = useCallback(
-    (currentCondition): void => {
-      takeSnapshot();
-      setNode(id, (old) => {
-        old.data.inputs = old.data.inputs?.filter(
-          (input) => input.id !== currentCondition.varIndex,
-        );
-        const currentCase = old?.data?.nodeParam?.cases[0];
-        currentCase.conditions = currentCase.conditions.filter(
-          (condition) => condition.varIndex !== currentCondition.varIndex,
-        );
-        return {
-          ...cloneDeep(old),
-        };
-      });
-      canPublishSetNot();
-    },
-    [takeSnapshot],
-=======
   return (
     <div className="flex items-center mt-2">
       {item?.conditions.length > 1 && <div className="w-[50px] mr-4"></div>}
@@ -330,7 +287,6 @@
         </div>
       </div>
     </div>
->>>>>>> 70e63f58
   );
 };
 
@@ -401,21 +357,21 @@
 }) => {
   const handleAddLine = useCallback(() => {
     takeSnapshot();
-    setNode(id, (old) => {
+    setNode(id, old => {
       const uid = uuid();
       old.data.inputs = [
         ...old.data.inputs,
         {
           id: uid,
-          type: "range",
+          type: 'range',
           name: uid,
           schema: {
-            type: "string",
+            type: 'string',
             value: {
-              type: "ref",
+              type: 'ref',
               content: {
-                nodeId: "",
-                name: "",
+                nodeId: '',
+                name: '',
               },
             },
           },
@@ -436,15 +392,6 @@
     autoSaveCurrentFlow();
     canPublishSetNot();
   }, [takeSnapshot]);
-<<<<<<< HEAD
-
-  const handleOperatorChange = useCallback(
-    (caseId, value): void => {
-      setNode(id, (old) => {
-        // const currentCase = old.data.nodeParam.casles.find(item => item.id === caseId)
-        const currentCase = old.data.nodeParam.cases[0];
-        currentCase.logicalOperator = value;
-=======
   const handleRemoveLine = useCallback(
     (currentCondition): void => {
       takeSnapshot();
@@ -456,23 +403,12 @@
         currentCase.conditions = currentCase.conditions.filter(
           condition => condition.varIndex !== currentCondition.varIndex
         );
->>>>>>> 70e63f58
         return {
           ...cloneDeep(old),
         };
       });
       canPublishSetNot();
     },
-<<<<<<< HEAD
-    [setNode, autoSaveCurrentFlow],
-  );
-
-  const handleChangeParam = useCallback(
-    (inputId, fn, value): void => {
-      setNode(id, (old) => {
-        const currentInput = old.data.inputs.find((i) => i.id === inputId);
-        fn(currentInput, value);
-=======
     [takeSnapshot]
   );
   const handleOperatorChange = useCallback(
@@ -481,33 +417,28 @@
         // const currentCase = old.data.nodeParam.casles.find(item => item.id === caseId)
         const currentCase = old.data.nodeParam.cases[0];
         currentCase.logicalOperator = value;
->>>>>>> 70e63f58
         return {
           ...cloneDeep(old),
         };
       });
       autoSaveCurrentFlow();
     },
-<<<<<<< HEAD
-    [setNode, canPublishSetNot, autoSaveCurrentFlow],
-=======
     [setNode, autoSaveCurrentFlow]
->>>>>>> 70e63f58
   );
   const handleConditionChange = useCallback(
     (value, currentCondition): void => {
-      setNode(id, (old) => {
+      setNode(id, old => {
         currentCondition.selectCondition = value;
         const currentInput = old.data.inputs.find(
-          (input) => input.id === currentCondition.varIndex,
+          input => input.id === currentCondition.varIndex
         );
-        if (["not null", "null"].includes(value)) {
-          currentInput.schema.value.type = "literal";
-          currentInput.schema.value.content = "";
+        if (['not null', 'null'].includes(value)) {
+          currentInput.schema.value.type = 'literal';
+          currentInput.schema.value.content = '';
         }
-        if (["not in", "in"].includes(value)) {
-          if (currentInput.schema.value.type === "literal") {
-            currentInput.schema.value.content = "";
+        if (['not in', 'in'].includes(value)) {
+          if (currentInput.schema.value.type === 'literal') {
+            currentInput.schema.value.content = '';
           }
         }
         return {
@@ -517,21 +448,21 @@
       autoSaveCurrentFlow();
       canPublishSetNot();
     },
-    [setNode, canPublishSetNot, autoSaveCurrentFlow],
+    [setNode, canPublishSetNot, autoSaveCurrentFlow]
   );
   const handleFieldChange = useCallback(
     (value, currentCondition): void => {
-      setNode(id, (old) => {
+      setNode(id, old => {
         const currentInput = old.data.inputs.find(
-          (input) => input.id === currentCondition.varIndex,
+          input => input.id === currentCondition.varIndex
         );
-        const item = fieldOptions.find((item) => item.name === value);
+        const item = fieldOptions.find(item => item.name === value);
         currentInput.schema.type = item.type.toLowerCase();
         currentCondition.fieldType = item.type;
         currentCondition.fieldName = value;
-        if (["in", "not in"].includes(currentCondition.selectCondition)) {
-          if (currentInput.schema.value.type === "literal") {
-            currentInput.schema.value.content = "";
+        if (['in', 'not in'].includes(currentCondition.selectCondition)) {
+          if (currentInput.schema.value.type === 'literal') {
+            currentInput.schema.value.content = '';
           }
         }
         return {
@@ -539,7 +470,7 @@
         };
       });
     },
-    [setNode, canPublishSetNot, autoSaveCurrentFlow, fieldOptions],
+    [setNode, canPublishSetNot, autoSaveCurrentFlow, fieldOptions]
   );
   return {
     handleAddLine,
@@ -550,84 +481,6 @@
   };
 };
 
-<<<<<<< HEAD
-  const mode = useMemo(() => {
-    return data?.nodeParam?.mode;
-  }, [data]);
-
-  const cases = useMemo(() => {
-    return data?.nodeParam?.cases || [];
-  }, [data]);
-
-  // 默认值
-  useEffect(() => {
-    if (!data?.nodeParam?.cases?.length && !historyVersion) {
-      // 默认值
-      const uid = uuid();
-      const initCase = [
-        {
-          id: uuid(),
-          logicalOperator: "and",
-          conditions: [
-            {
-              id: uuid(),
-              fieldName: null,
-              varIndex: uid,
-              selectCondition: null,
-              fieldType: null,
-            },
-          ],
-        },
-      ];
-      const initInput = [
-        {
-          id: uid,
-          name: uid,
-          type: "range",
-          schema: {
-            type: "string",
-            value: {
-              type: "ref",
-              content: {
-                nodeId: "",
-                name: "",
-              },
-            },
-          },
-        },
-      ];
-      setNode(id, (old) => {
-        old.data.nodeParam.cases = initCase;
-        old.data.inputs = initInput;
-        return {
-          ...cloneDeep(old),
-        };
-      });
-      autoSaveCurrentFlow();
-      canPublishSetNot();
-    }
-  }, [cases]);
-
-  const references = useMemo(() => {
-    return data?.references || [];
-  }, [data]);
-
-  const inputs = useMemo(() => {
-    return data?.inputs || [];
-  }, [data]);
-
-  useEffect((): void | (() => void) => {
-    function clickOutside(event: MouseEvent): void {
-      if (operatorRef.current && !operatorRef.current.contains(event.target)) {
-        setOperatorId("");
-      }
-    }
-    document.body.addEventListener("click", clickOutside);
-    return (): void => {
-      document.body.removeEventListener("click", clickOutside);
-    };
-  }, []);
-=======
 const useInputHelpers = ({ inputs }) => {
   const curentInput = useCallback(
     (activeCondition): unknown => {
@@ -648,7 +501,6 @@
     getTextArray,
   };
 };
->>>>>>> 70e63f58
 
 const useNotInModal = ({
   inputs,
@@ -662,8 +514,8 @@
   const checkArrayElementsType = (arr, type): boolean => {
     if (!arr || arr.length === 0) return true;
     const validators = {
-      string: (v): boolean => typeof v === "string",
-      number: (v): boolean => typeof v === "number" && !Number.isNaN(v),
+      string: (v): boolean => typeof v === 'string',
+      number: (v): boolean => typeof v === 'number' && !Number.isNaN(v),
       integer: (v): boolean => Number.isInteger(v),
     };
     if (!Object.hasOwn(validators, type)) {
@@ -673,31 +525,25 @@
     const validate = validators[type];
     return arr.every(validate);
   };
-<<<<<<< HEAD
-
-  const [modal, contextHolder] = Modal.useModal();
-  const [validateMsg, setValidateMsg] = useState("");
-=======
->>>>>>> 70e63f58
   const handleNotInClick = async (activeCondition): Promise<void> => {
-    setValidateMsg("");
+    setValidateMsg('');
     const { fieldType } = activeCondition;
     let inputValue = inputs?.find(
-      (input) => input.id === activeCondition.varIndex,
+      input => input.id === activeCondition.varIndex
     )?.schema?.value?.content;
     if (!inputValue) {
       inputValue = [];
     }
     const handleInputChange = (value): void => {
-      setValidateMsg("");
+      setValidateMsg('');
       inputValue = value;
     };
 
     const handleDocumentPaste = (e: KeyboardEvent): void => {
       const isPasteShortcut =
         (e.ctrlKey || e.metaKey) &&
-        (e.key === "v" || e.key === "V" || e.keyCode === 86);
-      const modalNode = document.querySelector(".modal-confirm-input");
+        (e.key === 'v' || e.key === 'V' || e.keyCode === 86);
+      const modalNode = document.querySelector('.modal-confirm-input');
       const activeElement = document.activeElement;
       if (modalNode && modalNode.contains(activeElement)) {
         if (isPasteShortcut) {
@@ -709,26 +555,26 @@
       e.preventDefault();
     };
 
-    window.addEventListener("keydown", handleDocumentPaste, true);
+    window.addEventListener('keydown', handleDocumentPaste, true);
 
     await modal.confirm({
-      title: t("workflow.nodes.databaseNode.pleaseEnter"),
+      title: t('workflow.nodes.databaseNode.pleaseEnter'),
       icon: null,
-      wrapClassName: "modal-confirm-input",
-      className: "modal-confirm-input-content",
+      wrapClassName: 'modal-confirm-input',
+      className: 'modal-confirm-input-content',
       content: (
         <>
           <ModalContext.Consumer>
-            {(errMsg) => (
+            {errMsg => (
               <div>
                 <JsonMonacoEditor
                   defaultValue={JSON.stringify(inputValue, null, 2)}
                   onChange={handleInputChange}
-                  onValidate={(markers) => {
-                    markers.forEach((m) => {
+                  onValidate={markers => {
+                    markers.forEach(m => {
                       if (m.message) {
                         setValidateMsg(
-                          t("workflow.nodes.databaseNode.syntaxError"),
+                          t('workflow.nodes.databaseNode.syntaxError')
                         );
                       }
                     });
@@ -744,14 +590,14 @@
       onOk(): Promise<void> {
         try {
           const parsed =
-            typeof inputValue === "string"
+            typeof inputValue === 'string'
               ? JSON.parse(inputValue)
               : inputValue;
           if (Array.isArray(parsed) && parsed.length > 0) {
             if (fieldType) {
               const validateType = checkArrayElementsType(
                 parsed,
-                fieldType.toLowerCase(),
+                fieldType.toLowerCase()
               );
               if (!validateType) {
                 throw new Error();
@@ -763,21 +609,21 @@
                 data.schema.value.content = value;
                 data.schema.type = fieldType
                   ? `array-${fieldType.toLowerCase()}`
-                  : "array";
+                  : 'array';
               },
-              parsed,
+              parsed
             );
             delayCheckNode(id);
             return Promise.resolve();
           }
           throw new Error();
         } catch {
-          setValidateMsg(t("workflow.nodes.databaseNode.pleaseCheckType"));
+          setValidateMsg(t('workflow.nodes.databaseNode.pleaseCheckType'));
           return Promise.reject();
         }
       },
     });
-    window.removeEventListener("keydown", handleDocumentPaste, true);
+    window.removeEventListener('keydown', handleDocumentPaste, true);
   };
   return {
     handleNotInClick,
@@ -913,43 +759,21 @@
   });
 
   const getConditionOptions = (type): unknown => {
-    if (type === "time" || type === "boolean") {
-      return conditions.filter(
-        (item) => !["in", "not in"].includes(item.value),
-      );
+    if (type === 'time' || type === 'boolean') {
+      return conditions.filter(item => !['in', 'not in'].includes(item.value));
     }
     return conditions;
   };
 
   const getFieldOptions = (selectCondition): unknown => {
-    if (["in", "not in"].includes(selectCondition)) {
+    if (['in', 'not in'].includes(selectCondition)) {
       return fieldOptions.filter(
-        (item) => item.type !== "time" && item.type !== "boolean",
+        item => item.type !== 'time' && item.type !== 'boolean'
       );
     }
     return fieldOptions;
   };
 
-<<<<<<< HEAD
-  const curentInput = useCallback(
-    (activeCondition): unknown => {
-      return inputs?.find((input) => input.id === activeCondition.varIndex);
-    },
-    [inputs],
-  );
-
-  const getTextArray = (activeCondition): unknown => {
-    const content = inputs?.find(
-      (input) => input.id === activeCondition.varIndex,
-    )?.schema?.value?.content;
-    if (!Array.isArray(content) || !content.length) {
-      return "";
-    }
-    return JSON.stringify(content);
-  };
-
-=======
->>>>>>> 70e63f58
   return (
     <ModalContext.Provider value={validateMsg}>
       <FLowCollapse
@@ -966,287 +790,6 @@
             {cases?.map((item, caseIndex) => (
               <div className="relative" key={caseIndex}>
                 <div className="bg-[#F8FAFF] rounded-md p-4">
-<<<<<<< HEAD
-                  <div className="flex items-center mt-2">
-                    {item?.conditions.length > 1 && (
-                      <div className="w-[50px] mr-4"></div>
-                    )}
-                    <div className="flex-1 flex items-center text-desc gap-2.5">
-                      <h4 className="w-1/4">
-                        {t("workflow.nodes.databaseNode.tableField")}
-                      </h4>
-                      <h4 className="flex-1">
-                        {t("workflow.nodes.databaseNode.selectCondition")}
-                      </h4>
-                      <h4 className="flex-1">
-                        {t("workflow.nodes.databaseNode.compareType")}
-                      </h4>
-                      <h4 className="w-1/4">
-                        {t("workflow.nodes.databaseNode.compareValue")}
-                      </h4>
-                      {(item?.conditions?.length > 1 || mode === 3) && (
-                        <span className="w-4"></span>
-                      )}
-                    </div>
-                  </div>
-                  <div className="flex w-full">
-                    {item?.conditions.length > 1 && (
-                      <div className="flex-shrink-0 w-[50px] mr-4 my-4">
-                        <div className="flex flex-col h-full">
-                          <div className="relative flex-1">
-                            <div className="absolute left-1/2 right-0 top-0 bottom-0 rounded-tl-lg border-solid border-0 border-t border-l border-[#C4C4C4]"></div>
-                          </div>
-                          <div
-                            className="w-full flex justify-center items-center gap-0.5 text-xs text-[#275EFF] font-medium relative hover:bg-[#dfdfe0] cursor-pointer rounded-md py-1.5"
-                            onClick={(e): void => {
-                              e.stopPropagation();
-                              setOperatorId(item?.id);
-                            }}
-                            ref={operatorRef}
-                          >
-                            <span>
-                              {item.logicalOperator === "and"
-                                ? t("workflow.nodes.databaseNode.and")
-                                : t("workflow.nodes.databaseNode.or")}
-                            </span>
-                            <img
-                              src={arrowDownIcon}
-                              className="w-[7px] h-[5px]"
-                              alt=""
-                            />
-                            {operatorId === item?.id && (
-                              <div
-                                className="w-[68px] text-center rounded-md absolute left-0 top-[30px] py-1.5 px-1 shadow-sm bg-[#fff]"
-                                style={{
-                                  zIndex: 99999,
-                                }}
-                              >
-                                <div
-                                  className="w-full py-1 text-desc font-medium hover:bg-[#E6F4FF] cursor-pointer flex items-center justify-center rounded-sm"
-                                  onClick={(e): void => {
-                                    e.stopPropagation();
-                                    setOperatorId("");
-                                    handleOperatorChange(item.id, "and");
-                                  }}
-                                  style={{
-                                    display:
-                                      item.logicalOperator === "and"
-                                        ? "none"
-                                        : "flex",
-                                  }}
-                                >
-                                  {t("workflow.nodes.databaseNode.and")}
-                                </div>
-                                <div
-                                  className="w-full py-1 text-desc font-medium hover:bg-[#E6F4FF] cursor-pointer flex items-center justify-center rounded-sm"
-                                  onClick={(e) => {
-                                    e.stopPropagation();
-                                    setOperatorId("");
-                                    handleOperatorChange(item.id, "or");
-                                  }}
-                                  style={{
-                                    display:
-                                      item.logicalOperator === "or"
-                                        ? "none"
-                                        : "flex",
-                                  }}
-                                >
-                                  {t("workflow.nodes.databaseNode.or")}
-                                </div>
-                              </div>
-                            )}
-                          </div>
-                          <div className="relative flex-1">
-                            <div className="absolute left-1/2 right-0 top-0 bottom-0 rounded-bl-lg border-solid border-0 border-b border-l border-[#C4C4C4]"></div>
-                          </div>
-                        </div>
-                      </div>
-                    )}
-                    <div className="flex-1 overflow-hidden">
-                      {item?.conditions?.map((condition) => (
-                        <div key={condition.id}>
-                          <div className="flex flex-col mt-2.5 overflow-hidden">
-                            <div className="flex-1 flex items-center text-desc gap-2.5">
-                              <div className="w-1/4">
-                                <FlowSelect
-                                  value={condition.fieldName}
-                                  onChange={(value) =>
-                                    handleFieldChange(value, condition)
-                                  }
-                                  // key={condition.selectCondition}
-                                  options={getFieldOptions(
-                                    condition.selectCondition,
-                                  )}
-                                  onBlur={() => checkNode(id)}
-                                />
-                              </div>
-                              <div className="flex-1">
-                                <FlowSelect
-                                  value={condition.selectCondition}
-                                  // key={condition.fieldName}
-                                  onChange={(value) =>
-                                    handleConditionChange(value, condition)
-                                  }
-                                  options={getConditionOptions(
-                                    condition.fieldType,
-                                  )}
-                                  onBlur={() => {
-                                    checkNode(id);
-                                  }}
-                                  virtual={false}
-                                />
-                              </div>
-                              <div className="flex-1">
-                                <FlowSelect
-                                  disabled={["not null", "null"].includes(
-                                    condition.selectCondition,
-                                  )}
-                                  value={
-                                    curentInput(condition)?.schema?.value?.type
-                                  }
-                                  options={[
-                                    {
-                                      label: t(
-                                        "workflow.nodes.databaseNode.literal",
-                                      ),
-                                      value: "literal",
-                                    },
-                                    {
-                                      label: t(
-                                        "workflow.nodes.databaseNode.reference",
-                                      ),
-                                      value: "ref",
-                                    },
-                                  ]}
-                                  onChange={(value) =>
-                                    handleChangeParam(
-                                      condition.varIndex,
-                                      (data, value) => {
-                                        data.schema.value.type = value;
-                                        if (value === "literal") {
-                                          data.schema.value.content = "";
-                                        } else {
-                                          data.schema.value.content = {};
-                                        }
-                                      },
-                                      value,
-                                    )
-                                  }
-                                />
-                              </div>
-                              <div className="w-1/4">
-                                {curentInput(condition)?.schema?.value?.type ===
-                                "literal" ? (
-                                  ["in", "not in"].includes(
-                                    condition.selectCondition,
-                                  ) ? (
-                                    <label
-                                      onClick={() =>
-                                        handleNotInClick(condition)
-                                      }
-                                      className="cursor-pointer"
-                                    >
-                                      <Input
-                                        value={getTextArray(condition)}
-                                        style={{ pointerEvents: "none" }}
-                                        placeholder={t(
-                                          "workflow.nodes.databaseNode.pleaseEnter",
-                                        )}
-                                        className="!border-[#e4eaff] h-[30px] !bg-[#fff]"
-                                        disabled
-                                      />
-                                    </label>
-                                  ) : (
-                                    <FlowNodeInput
-                                      nodeId={id}
-                                      key={condition.selectCondition}
-                                      disabled={["not null", "null"].includes(
-                                        condition.selectCondition,
-                                      )}
-                                      value={
-                                        curentInput(condition)?.schema?.value
-                                          ?.content
-                                      }
-                                      onChange={(value) =>
-                                        handleChangeParam(
-                                          condition.varIndex,
-                                          (data, value) => {
-                                            data.schema.value.content = value;
-                                          },
-                                          value,
-                                        )
-                                      }
-                                    />
-                                  )
-                                ) : (
-                                  <FlowCascader
-                                    value={
-                                      curentInput(condition)?.schema?.value
-                                        ?.content?.nodeId
-                                        ? [
-                                            curentInput(condition)?.schema
-                                              ?.value?.content?.nodeId,
-                                            curentInput(condition)?.schema
-                                              ?.value?.content?.name,
-                                          ]
-                                        : []
-                                    }
-                                    options={references}
-                                    handleTreeSelect={(node) => {
-                                      handleChangeParam(
-                                        condition.varIndex,
-                                        (data, value) => {
-                                          data.schema.value.content =
-                                            value.content;
-                                          // data.schema.type = value.type;
-                                        },
-                                        {
-                                          content: {
-                                            id: node.id,
-                                            nodeId: node.originId,
-                                            name: node.value,
-                                          },
-                                          type: node.type,
-                                        },
-                                      );
-                                    }}
-                                    onBlur={() => checkNode(id)}
-                                  />
-                                )}
-                              </div>
-                              {(item?.conditions?.length > 1 || mode === 3) && (
-                                <img
-                                  src={remove}
-                                  className="w-[16px] h-[17px] cursor-pointer"
-                                  alt=""
-                                  onClick={() => handleRemoveLine(condition)}
-                                />
-                              )}
-                            </div>
-                            <div className="flex-1 flex items-center gap-2.5 text-xs overflow-hidden text-[#F74E43]">
-                              <div className="flex flex-col w-1/4">
-                                {condition.fieldErrMsg}
-                              </div>
-                              <div className="flex flex-col flex-1">
-                                {condition.compareOperatorErrMsg}
-                              </div>
-                              <div className="flex flex-col flex-1"></div>
-                              <div className="flex flex-col w-1/4">
-                                {
-                                  curentInput(condition)?.schema?.value
-                                    ?.contentErrMsg
-                                }
-                              </div>
-                              {(item?.conditions?.length > 1 || mode === 3) && (
-                                <span className="flex-shrink-0 w-4"></span>
-                              )}
-                            </div>
-                          </div>
-                        </div>
-                      ))}
-                    </div>
-                  </div>
-=======
                   <CaseTitle item={item} mode={mode} />
                   <ConditionList
                     item={item}
@@ -1268,7 +811,6 @@
                     getTextArray={getTextArray}
                     handleRemoveLine={handleRemoveLine}
                   />
->>>>>>> 70e63f58
                 </div>
               </div>
             ))}
@@ -1278,7 +820,7 @@
                 onClick={handleAddLine}
               >
                 <img src={inputAddIcon} className="w-3 h-3" alt="" />
-                <span>{t("workflow.nodes.databaseNode.add")}</span>
+                <span>{t('workflow.nodes.databaseNode.add')}</span>
               </div>
             )}
             {contextHolder}
