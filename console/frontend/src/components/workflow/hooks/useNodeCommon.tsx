--- conflicted
+++ resolved
@@ -1,8 +1,8 @@
-import React, { useMemo, useState } from "react";
-import { cloneDeep } from "lodash";
-import { useMemoizedFn } from "ahooks";
-import { Tooltip, Checkbox } from "antd";
-import useFlowsManager from "@/components/workflow/store/useFlowsManager";
+import React, { useMemo, useState } from 'react';
+import { cloneDeep } from 'lodash';
+import { useMemoizedFn } from 'ahooks';
+import { Tooltip, Checkbox } from 'antd';
+import useFlowsManager from '@/components/workflow/store/useFlowsManager';
 import {
   renderType,
   findPathById,
@@ -13,21 +13,21 @@
   findItemById,
   isBaseType,
   generateReferences,
-} from "@/components/workflow/utils/reactflowUtils";
+} from '@/components/workflow/utils/reactflowUtils';
 import {
   FlowNodeInput,
   FlowTypeCascader,
   FlowNodeTextArea,
-} from "@/components/workflow/ui";
-import { v4 as uuid } from "uuid";
-import { isJSON } from "@/utils";
-import { originOutputTypeList } from "@/components/workflow/constant";
-import { useTranslation } from "react-i18next";
+} from '@/components/workflow/ui';
+import { v4 as uuid } from 'uuid';
+import { isJSON } from '@/utils';
+import { originOutputTypeList } from '@/components/workflow/constant';
+import { useTranslation } from 'react-i18next';
 import {
   AgentNodeOneClickUpdate,
   ToolNodeOneClickUpdate,
   FlowNodeOneClickUpdate,
-} from "@/components/workflow/hooks/useOneClickUpdate";
+} from '@/components/workflow/hooks/useOneClickUpdate';
 import {
   NodeCommonProps,
   NodeDataType,
@@ -41,62 +41,56 @@
   UseNodeModelsReturn,
   UseNodeHandleReturn,
   UseNodeInputRenderReturn,
-} from "@/components/workflow/types/hooks";
-
-import addItemIcon from "@/assets/imgs/workflow/add-item-icon.png";
-import remove from "@/assets/imgs/workflow/input-remove-icon.png";
+} from '@/components/workflow/types/hooks';
+
+import addItemIcon from '@/assets/imgs/workflow/add-item-icon.png';
+import remove from '@/assets/imgs/workflow/input-remove-icon.png';
 
 const useNodeInfo = ({ id, data }): UseNodeInfoReturn => {
-  const currentStore = useFlowsManager((state) => state.getCurrentStore());
-  const showIterativeModal = useFlowsManager(
-<<<<<<< HEAD
-    (state) => state.showIterativeModal
-=======
-    (state) => state.showIterativeModal,
->>>>>>> 7484b90d
-  );
-  const nodeList = useFlowsManager((state) => state.nodeList);
-  const nodes = currentStore((state) => state.nodes);
-  const edges = currentStore((state) => state.edges);
+  const currentStore = useFlowsManager(state => state.getCurrentStore());
+  const showIterativeModal = useFlowsManager(state => state.showIterativeModal);
+  const nodeList = useFlowsManager(state => state.nodeList);
+  const nodes = currentStore(state => state.nodes);
+  const edges = currentStore(state => state.edges);
 
   const nodeType = useMemo(() => {
-    return id?.split("::")[0] || "";
+    return id?.split('::')[0] || '';
   }, [id]);
   // 判断是否为开始节点
   const isStartNode = useMemo(() => {
-    return nodeType === "node-start";
+    return nodeType === 'node-start';
   }, [nodeType]);
 
   const isIteratorStart = useMemo(() => {
-    return nodeType === "iteration-node-start";
+    return nodeType === 'iteration-node-start';
   }, [nodeType]);
 
   const isEndNode = useMemo(() => {
-    return nodeType === "node-end";
+    return nodeType === 'node-end';
   }, [nodeType]);
 
   const isIteratorEnd = useMemo(() => {
-    return nodeType === "iteration-node-end";
+    return nodeType === 'iteration-node-end';
   }, [nodeType]);
 
   const isKnowledgeNode = useMemo(() => {
-    return nodeType === "knowledge-base";
+    return nodeType === 'knowledge-base';
   }, [nodeType]);
 
   const isQuestionAnswerNode = useMemo(() => {
-    return nodeType === "question-answer";
+    return nodeType === 'question-answer';
   }, [nodeType]);
 
   const isDecisionMakingNode = useMemo(() => {
-    return nodeType === "decision-making";
+    return nodeType === 'decision-making';
   }, [nodeType]);
 
   const isIfElseNode = useMemo(() => {
-    return nodeType === "if-else";
+    return nodeType === 'if-else';
   }, [nodeType]);
 
   const isIteratorNode = useMemo(() => {
-    return nodeType === "iteration";
+    return nodeType === 'iteration';
   }, [nodeType]);
 
   const isIteratorChildNode = useMemo(() => {
@@ -104,15 +98,15 @@
   }, [showIterativeModal, data?.parentId]);
 
   const isAgentNode = useMemo(() => {
-    return nodeType === "agent";
+    return nodeType === 'agent';
   }, [nodeType]);
 
   const isStartOrEndNode = useMemo(() => {
-    return nodeType === "node-start" || nodeType === "node-end";
+    return nodeType === 'node-start' || nodeType === 'node-end';
   }, [nodeType]);
 
   const isCodeNode = useMemo(() => {
-    return nodeType === "ifly-code";
+    return nodeType === 'ifly-code';
   }, [nodeType]);
 
   const showInputs = useMemo(() => {
@@ -146,7 +140,7 @@
   }, [isStartNode, isEndNode]);
 
   const currentNode = useMemo(() => {
-    return nodes?.find((item) => item?.id === id);
+    return nodes?.find(item => item?.id === id);
   }, [nodes, id]);
 
   // 节点参数
@@ -156,23 +150,23 @@
 
   const nodeIcon = useMemo(() => {
     const currentNode = nodeList
-      ?.flatMap((item) => item?.nodes)
-      ?.find((item) => item?.idType === nodeType);
+      ?.flatMap(item => item?.nodes)
+      ?.find(item => item?.idType === nodeType);
     return currentNode?.data?.icon;
   }, [nodeList, nodeType]);
 
   const nodeDesciption = useMemo(() => {
     //工具节点需要特判一下，使用工具本身的描述
-    if (nodeType === "plugin") {
+    if (nodeType === 'plugin') {
       return data?.nodeParam?.toolDescription;
     }
     const currentNode = nodeList
-      ?.flatMap((item) => item?.nodes)
-      ?.find((item) => item?.idType === nodeType);
+      ?.flatMap(item => item?.nodes)
+      ?.find(item => item?.idType === nodeType);
     return currentNode?.description || currentNode?.data?.description;
   }, [nodeList, data, nodeType]);
   const isRpaNode = useMemo(() => {
-    return nodeType === "rpa" || nodeType === "rpa-base";
+    return nodeType === 'rpa' || nodeType === 'rpa-base';
   }, [nodeType]);
 
   return {
@@ -208,53 +202,31 @@
 const useNodeFunc = ({ id, data }): UseNodeFuncReturn => {
   const { isIteratorNode } = useNodeInfo({ id, data });
   const setNodeInfoEditDrawerlInfo = useFlowsManager(
-<<<<<<< HEAD
-    (state) => state.setNodeInfoEditDrawerlInfo
+    state => state.setNodeInfoEditDrawerlInfo
   );
   const setChatDebuggerResult = useFlowsManager(
-    (state) => state.setChatDebuggerResult
+    state => state.setChatDebuggerResult
   );
   const setVersionManagement = useFlowsManager(
-    (state) => state.setVersionManagement
+    state => state.setVersionManagement
   );
   const setAdvancedConfiguration = useFlowsManager(
-    (state) => state.setAdvancedConfiguration
+    state => state.setAdvancedConfiguration
   );
   const setOpenOperationResult = useFlowsManager(
-    (state) => state.setOpenOperationResult
+    state => state.setOpenOperationResult
   );
   const autoSaveCurrentFlow = useFlowsManager(
-    (state) => state.autoSaveCurrentFlow
-=======
-    (state) => state.setNodeInfoEditDrawerlInfo,
-  );
-  const setChatDebuggerResult = useFlowsManager(
-    (state) => state.setChatDebuggerResult,
-  );
-  const setVersionManagement = useFlowsManager(
-    (state) => state.setVersionManagement,
-  );
-  const setAdvancedConfiguration = useFlowsManager(
-    (state) => state.setAdvancedConfiguration,
-  );
-  const setOpenOperationResult = useFlowsManager(
-    (state) => state.setOpenOperationResult,
-  );
-  const autoSaveCurrentFlow = useFlowsManager(
-    (state) => state.autoSaveCurrentFlow,
->>>>>>> 7484b90d
-  );
-  const canPublishSetNot = useFlowsManager((state) => state.canPublishSetNot);
-  const currentStore = useFlowsManager((state) => state.getCurrentStore());
-  const checkNode = currentStore((state) => state.checkNode);
-  const setNode = currentStore((state) => state.setNode);
-  const updateNodeRef = currentStore((state) => state.updateNodeRef);
-  const takeSnapshot = currentStore((state) => state.takeSnapshot);
-  const deleteNodeRef = currentStore((state) => state.deleteNodeRef);
-<<<<<<< HEAD
-=======
-  const nodes = currentStore((state) => state.nodes);
->>>>>>> 7484b90d
+    state => state.autoSaveCurrentFlow
+  );
+  const canPublishSetNot = useFlowsManager(state => state.canPublishSetNot);
+  const currentStore = useFlowsManager(state => state.getCurrentStore());
+  const checkNode = currentStore(state => state.checkNode);
+  const setNode = currentStore(state => state.setNode);
+  const updateNodeRef = currentStore(state => state.updateNodeRef);
+  const takeSnapshot = currentStore(state => state.takeSnapshot);
+  const deleteNodeRef = currentStore(state => state.deleteNodeRef);
+  const nodes = currentStore(state => state.nodes);
   const handleNodeClick = useMemoizedFn(() => {
     setNodeInfoEditDrawerlInfo({
       open: true,
@@ -268,7 +240,7 @@
   // 通用的节点参数变更处理函数
   const handleChangeNodeParam = useMemoizedFn(
     (fn: (data: NodeDataType, value: unknown) => void, value: unknown) => {
-      setNode(id, (old) => {
+      setNode(id, old => {
         fn(old.data, value);
         return {
           ...cloneDeep(old),
@@ -277,20 +249,20 @@
       autoSaveCurrentFlow();
       canPublishSetNot();
       checkNode(id);
-    },
+    }
   );
   const handleChangeOutputParam = useMemoizedFn(
     (
       outputId: string,
       fn: (data: OutputItem, value: unknown) => void,
-      value: unknown,
+      value: unknown
     ): void => {
-      setNode(id, (old) => {
+      setNode(id, old => {
         const currentOutput = findItemById(old.data.outputs, outputId);
         if (currentOutput) {
           fn(currentOutput, value);
         }
-        handleIteratorEndChange("replace", outputId, value, old);
+        handleIteratorEndChange('replace', outputId, value, old);
         return {
           ...cloneDeep(old),
         };
@@ -298,51 +270,42 @@
       updateNodeRef(id);
       autoSaveCurrentFlow();
       canPublishSetNot();
-    },
+    }
   );
 
   const handleIteratorEndChange = useMemoizedFn(
     (
-      type: "add" | "remove" | "replace",
+      type: 'add' | 'remove' | 'replace',
       outputId: string,
       value?: unknown,
-      currentNode?: NodeDataType,
+      currentNode?: NodeDataType
     ) => {
       if (isIteratorNode) {
         const outputIndex = currentNode?.data?.outputs?.findIndex(
-<<<<<<< HEAD
-          (output) => output?.id === outputId
-=======
-          (output) => output?.id === outputId,
->>>>>>> 7484b90d
+          output => output?.id === outputId
         );
         const currentIteratorInput = {
           id: uuid(),
-          name: "",
+          name: '',
           schema: {
-            type: "",
+            type: '',
             value: {
-              type: "ref",
+              type: 'ref',
               content: {},
             },
           },
         };
         const iteratorStartEnd = nodes?.find(
-<<<<<<< HEAD
-          (node) => node?.data?.parentId === id && node?.nodeType === "node-end"
-=======
-          (node) =>
-            node?.data?.parentId === id && node?.nodeType === "node-end",
->>>>>>> 7484b90d
+          node => node?.data?.parentId === id && node?.nodeType === 'node-end'
         );
-        setNode(iteratorStartEnd?.id, (old) => {
-          if (type === "add") {
+        setNode(iteratorStartEnd?.id, old => {
+          if (type === 'add') {
             old.data.inputs.push(currentIteratorInput);
-          } else if (type === "remove") {
+          } else if (type === 'remove') {
             old.data.inputs = old.data.inputs.splice(outputIndex, 1, 0);
           } else {
             const currentInput = old.data.inputs?.find(
-              (_, index) => index === outputIndex,
+              (_, index) => index === outputIndex
             );
             if (currentInput) {
               currentInput.name = value;
@@ -351,17 +314,17 @@
           return cloneDeep(old);
         });
       }
-    },
+    }
   );
   const handleAddOutputLine = useMemoizedFn(() => {
     takeSnapshot();
-    setNode(id, (old) => {
+    setNode(id, old => {
       old.data.outputs.push({
         id: uuid(),
-        name: "",
+        name: '',
         schema: {
-          type: isIteratorNode ? "array-string" : "string",
-          default: "",
+          type: isIteratorNode ? 'array-string' : 'string',
+          default: '',
         },
         required: false,
       });
@@ -373,12 +336,12 @@
   });
   const handleRemoveOutputLine = useMemoizedFn((outputId: string) => {
     takeSnapshot();
-    setNode(id, (old) => {
+    setNode(id, old => {
       const path = findPathById(old.data.outputs, outputId);
       if (path && isJSON(old?.data?.retryConfig?.customOutput)) {
         const updatedObj = deleteFieldByPath(
           cloneDeep(JSON.parse(old?.data?.retryConfig?.customOutput)),
-          path,
+          path
         );
         old.data.retryConfig.customOutput = JSON.stringify(updatedObj, null, 2);
       }
@@ -389,7 +352,7 @@
     });
     deleteNodeRef(id, outputId);
     canPublishSetNot();
-    handleIteratorEndChange("remove", outputId);
+    handleIteratorEndChange('remove', outputId);
   });
   return {
     handleNodeClick,
@@ -408,7 +371,7 @@
     handleChangeOutputParam(
       output.id,
       (data, value) => (data.name = value),
-      value,
+      value
     );
   });
 
@@ -420,7 +383,7 @@
     <FlowNodeInput
       nodeId={id}
       disabled={
-        output?.deleteDisabled || output?.customParameterType === "deepseekr1"
+        output?.deleteDisabled || output?.customParameterType === 'deepseekr1'
       }
       maxLength={30}
       className="w-full"
@@ -435,24 +398,24 @@
 const OutputTypeSelector = ({ id, data, output }): React.ReactElement => {
   const { handleChangeOutputParam } = useNodeFunc({ id, data });
   const { outputTypeList } = useNodeOutputRender({ id, data });
-  const currentStore = useFlowsManager((state) => state.getCurrentStore());
-  const delayUpdateNodeRef = currentStore((state) => state.delayUpdateNodeRef);
+  const currentStore = useFlowsManager(state => state.getCurrentStore());
+  const delayUpdateNodeRef = currentStore(state => state.delayUpdateNodeRef);
 
   const handleTypeChange = useMemoizedFn((value: unknown) => {
     handleChangeOutputParam(
       output.id,
       (data, value) => {
-        const isFileType = ["file", "fileList"].includes(value[0]);
+        const isFileType = ['file', 'fileList'].includes(value[0]);
         const type = isFileType ? value[1] : value[0];
 
-        if (value[0] === "file") {
-          data.fileType = "file";
-          data.schema = { type: "string" };
+        if (value[0] === 'file') {
+          data.fileType = 'file';
+          data.schema = { type: 'string' };
           data.allowedFileType = [value[1]];
-        } else if (value[0] === "fileList") {
-          data.fileType = "file";
-          data.schema = { type: "array-string" };
-          data.allowedFileType = [value[1].replace(/.*<(.+?)>.*/, "$1")];
+        } else if (value[0] === 'fileList') {
+          data.fileType = 'file';
+          data.schema = { type: 'array-string' };
+          data.allowedFileType = [value[1].replace(/.*<(.+?)>.*/, '$1')];
         } else if (data?.schema?.type) {
           data.schema.type = type;
           delete data.fileType;
@@ -471,7 +434,7 @@
           }
         }
       },
-      value,
+      value
     );
 
     delayUpdateNodeRef(id);
@@ -480,14 +443,14 @@
   return (
     <FlowTypeCascader
       value={
-        output.fileType === "file"
-          ? output?.schema?.type === "string"
-            ? ["file", output?.allowedFileType?.[0]]
-            : ["fileList", `Array<${output?.allowedFileType?.[0]}>`]
+        output.fileType === 'file'
+          ? output?.schema?.type === 'string'
+            ? ['file', output?.allowedFileType?.[0]]
+            : ['fileList', `Array<${output?.allowedFileType?.[0]}>`]
           : output?.schema?.type || output.type
       }
       disabled={
-        output?.deleteDisabled || output?.customParameterType === "deepseekr1"
+        output?.deleteDisabled || output?.customParameterType === 'deepseekr1'
       }
       options={outputTypeList}
       onChange={handleTypeChange}
@@ -501,9 +464,9 @@
   return (
     <div
       className={`flex flex-col flex-1 h-full ${
-        output?.deleteDisabled || output?.customParameterType === "deepseekr1"
-          ? "disabled-flow-textarea"
-          : ""
+        output?.deleteDisabled || output?.customParameterType === 'deepseekr1'
+          ? 'disabled-flow-textarea'
+          : ''
       }`}
     >
       {renderTypeInput(output)}
@@ -527,45 +490,41 @@
     id,
     data,
   });
-  const currentStore = useFlowsManager((state) => state.getCurrentStore());
-  const delayUpdateNodeRef = currentStore((state) => state.delayUpdateNodeRef);
-  const setNode = currentStore((state) => state.setNode);
+  const currentStore = useFlowsManager(state => state.getCurrentStore());
+  const delayUpdateNodeRef = currentStore(state => state.delayUpdateNodeRef);
+  const setNode = currentStore(state => state.setNode);
   const autoSaveCurrentFlow = useFlowsManager(
-<<<<<<< HEAD
-    (state) => state.autoSaveCurrentFlow
-=======
-    (state) => state.autoSaveCurrentFlow,
->>>>>>> 7484b90d
-  );
-  const canPublishSetNot = useFlowsManager((state) => state.canPublishSetNot);
+    state => state.autoSaveCurrentFlow
+  );
+  const canPublishSetNot = useFlowsManager(state => state.canPublishSetNot);
 
   const handleCustomOutputGenerate = useMemoizedFn(() => {
     delayUpdateNodeRef(id);
     setTimeout(() => {
       if (!checkedNodeOutputData(outputs, currentNode)) {
-        setNode(id, (old) => {
+        setNode(id, old => {
           old.data.nodeParam.setAnswerContentErrMsg =
-            "输出中变量名校验不通过,自动生成JSON失败";
+            '输出中变量名校验不通过,自动生成JSON失败';
           return {
             ...cloneDeep(old),
           };
         });
         return;
       }
-      setNode(id, (old) => {
+      setNode(id, old => {
         if (old?.data?.retryConfig) {
           const newSetAnswerContent = JSON.stringify(
             generateOrUpdateObject(
               old?.data.outputs,
               isJSON(old?.data?.retryConfig?.customOutput)
                 ? JSON.parse(old?.data?.retryConfig?.customOutput)
-                : null,
+                : null
             ),
             null,
-            2,
+            2
           );
           old.data.retryConfig.customOutput = newSetAnswerContent;
-          old.data.nodeParam.setAnswerContentErrMsg = "";
+          old.data.nodeParam.setAnswerContentErrMsg = '';
         }
         return {
           ...cloneDeep(old),
@@ -620,7 +579,7 @@
           <OutputErrors output={output} />
         </div>
       );
-    },
+    }
   );
 
   const outputTypeList = useMemo(() => {
@@ -629,16 +588,12 @@
       return [
         ...originOutputTypeList.slice(5),
         {
-          label: "Array<Array>",
-          value: "array-array",
+          label: 'Array<Array>',
+          value: 'array-array',
         },
       ];
     return originOutputTypeList.filter(
-<<<<<<< HEAD
-      (item) => item?.value !== "file" && item?.value !== "fileList"
-=======
-      (item) => item?.value !== "file" && item?.value !== "fileList",
->>>>>>> 7484b90d
+      item => item?.value !== 'file' && item?.value !== 'fileList'
     );
   }, [originOutputTypeList, isStartNode, isIteratorNode]);
 
@@ -650,47 +605,37 @@
 };
 
 const useNodeModels = ({ id, data }): UseNodeModelsReturn => {
-  const agentModels = useFlowsManager((state) => state.agentModels);
-  const sparkLlmModels = useFlowsManager((state) => state.sparkLlmModels);
+  const agentModels = useFlowsManager(state => state.agentModels);
+  const sparkLlmModels = useFlowsManager(state => state.sparkLlmModels);
   const questionAnswerModels = useFlowsManager(
-<<<<<<< HEAD
-    (state) => state.questionAnswerModels
+    state => state.questionAnswerModels
   );
   const decisionMakingModels = useFlowsManager(
-    (state) => state.decisionMakingModels
+    state => state.decisionMakingModels
   );
   const extractorParameterModels = useFlowsManager(
-    (state) => state.extractorParameterModels
-=======
-    (state) => state.questionAnswerModels,
-  );
-  const decisionMakingModels = useFlowsManager(
-    (state) => state.decisionMakingModels,
-  );
-  const extractorParameterModels = useFlowsManager(
-    (state) => state.extractorParameterModels,
->>>>>>> 7484b90d
+    state => state.extractorParameterModels
   );
   const models = useMemo(() => {
-    if (id?.startsWith("agent")) {
+    if (id?.startsWith('agent')) {
       return agentModels;
     }
-    if (id?.startsWith("spark-llm")) {
+    if (id?.startsWith('spark-llm')) {
       return sparkLlmModels;
     }
-    if (id?.startsWith("question-answer")) {
+    if (id?.startsWith('question-answer')) {
       return questionAnswerModels;
     }
-    if (id?.startsWith("decision-making")) {
+    if (id?.startsWith('decision-making')) {
       return decisionMakingModels;
     }
-    if (id?.startsWith("extractor-parameter")) {
+    if (id?.startsWith('extractor-parameter')) {
       return extractorParameterModels;
     }
     return [];
   }, [id, agentModels, sparkLlmModels, questionAnswerModels]);
   const model = useMemo(() => {
-    return models?.find((item) => item?.llmId === data?.nodeParam?.llmId);
+    return models?.find(item => item?.llmId === data?.nodeParam?.llmId);
   }, [data?.nodeParam?.llmId, models]);
   const isThinkModel = useMemo(() => {
     return data?.nodeParam?.isThink;
@@ -705,13 +650,13 @@
 // 新增按钮
 const AddButton = ({ type, handleAdd }): React.ReactElement | null => {
   const { t } = useTranslation();
-  const canvasesDisabled = useFlowsManager((state) => state.canvasesDisabled);
-  if (canvasesDisabled || (type !== "object" && type !== "array-object"))
+  const canvasesDisabled = useFlowsManager(state => state.canvasesDisabled);
+  if (canvasesDisabled || (type !== 'object' && type !== 'array-object'))
     return null;
 
   return (
     <Tooltip
-      title={t("workflow.nodes.common.addSubItem")}
+      title={t('workflow.nodes.common.addSubItem')}
       overlayClassName="black-tooltip config-secret"
     >
       <img
@@ -736,7 +681,7 @@
       <Checkbox
         disabled={output?.deleteDisabled}
         checked={output.required}
-        style={{ width: "16px", height: "16px", background: "#F9FAFB" }}
+        style={{ width: '16px', height: '16px', background: '#F9FAFB' }}
         onChange={handleRequiredChange}
       />
     </div>
@@ -751,25 +696,25 @@
   handleRemove,
 }): React.ReactElement | null => {
   const { outputs } = useNodeInfo({ id, data });
-  const canvasesDisabled = useFlowsManager((state) => state.canvasesDisabled);
+  const canvasesDisabled = useFlowsManager(state => state.canvasesDisabled);
 
   const canRemove =
     !canvasesDisabled &&
-    (outputs?.filter((item) => item.customParameterType !== "deepseekr1")
+    (outputs?.filter(item => item.customParameterType !== 'deepseekr1')
       ?.length > 1 ||
       output?.isChild);
 
   if (!canRemove) return null;
 
   const disabled =
-    output?.deleteDisabled || output?.customParameterType === "deepseekr1";
+    output?.deleteDisabled || output?.customParameterType === 'deepseekr1';
 
   return (
     <img
       src={remove}
       className="w-[16px] h-[17px] mt-1.5"
       style={{
-        cursor: disabled ? "not-allowed" : "pointer",
+        cursor: disabled ? 'not-allowed' : 'pointer',
         opacity: disabled ? 0.5 : 1,
       }}
       onClick={handleRemove}
@@ -790,20 +735,20 @@
     id,
     data,
   });
-  const currentStore = useFlowsManager((state) => state.getCurrentStore());
-  const canPublishSetNot = useFlowsManager((state) => state.canPublishSetNot);
-  const takeSnapshot = currentStore((state) => state.takeSnapshot);
-  const setNode = currentStore((state) => state.setNode);
+  const currentStore = useFlowsManager(state => state.getCurrentStore());
+  const canPublishSetNot = useFlowsManager(state => state.canPublishSetNot);
+  const takeSnapshot = currentStore(state => state.takeSnapshot);
+  const setNode = currentStore(state => state.setNode);
 
   const handleAddItem = useMemoizedFn((output: OutputItem) => {
     takeSnapshot();
-    setNode(id, (old) => {
+    setNode(id, old => {
       const currentOutput = findItemById(old.data.outputs, output?.id);
       const propertyItem = {
         id: uuid(),
-        name: "",
-        type: "string",
-        default: "",
+        name: '',
+        type: 'string',
+        default: '',
         required: false,
       };
       if (currentOutput?.schema) {
@@ -832,14 +777,14 @@
     handleChangeOutputParam(
       output.id,
       (data, value) => (data.required = value),
-      e.target.checked,
+      e.target.checked
     );
   });
 
   const handleRemove = useMemoizedFn(() => {
     if (
       !output?.deleteDisabled &&
-      output?.customParameterType !== "deepseekr1"
+      output?.customParameterType !== 'deepseekr1'
     ) {
       handleRemoveOutputLine(output.id);
     }
@@ -863,16 +808,16 @@
   }, [data?.parentId, showIterativeModal]);
 
   const hasSourceHandle = useMemo(() => {
-    if (nodeType === "node-end") {
+    if (nodeType === 'node-end') {
       return false;
     }
-    if (nodeType === "decision-making") {
+    if (nodeType === 'decision-making') {
       return false;
     }
-    if (nodeType === "if-else") {
+    if (nodeType === 'if-else') {
       return false;
     }
-    if (data?.nodeParam?.answerType === "option") {
+    if (data?.nodeParam?.answerType === 'option') {
       return false;
     }
     return true;
@@ -887,7 +832,7 @@
   }, [data?.nodeParam?.exceptionHandlingEdge, id]);
 
   const hasTargetHandle = useMemo(() => {
-    if (["node-start", "iteration-node-start"]?.includes(nodeType)) {
+    if (['node-start', 'iteration-node-start']?.includes(nodeType)) {
       return false;
     }
     return true;
@@ -922,34 +867,30 @@
   const { t } = useTranslation();
   const { isIteratorNode } = useNodeInfo({ id, data });
   const { handleChangeOutputParam } = useNodeFunc({ id, data });
-  const currentStore = useFlowsManager((state) => state.getCurrentStore());
-  const delayCheckNode = currentStore((state) => state.delayCheckNode);
-  const canPublishSetNot = useFlowsManager((state) => state.canPublishSetNot);
+  const currentStore = useFlowsManager(state => state.getCurrentStore());
+  const delayCheckNode = currentStore(state => state.delayCheckNode);
+  const canPublishSetNot = useFlowsManager(state => state.canPublishSetNot);
   const autoSaveCurrentFlow = useFlowsManager(
-<<<<<<< HEAD
-    (state) => state.autoSaveCurrentFlow
-=======
-    (state) => state.autoSaveCurrentFlow,
->>>>>>> 7484b90d
-  );
-  const nodes = currentStore((state) => state.nodes);
-  const setNode = currentStore((state) => state.setNode);
-  const updateNodeRef = currentStore((state) => state.updateNodeRef);
-  const takeSnapshot = currentStore((state) => state.takeSnapshot);
-  const checkNode = currentStore((state) => state.checkNode);
-  const [focusTextareaId, setFocusTextareaId] = useState("");
+    state => state.autoSaveCurrentFlow
+  );
+  const nodes = currentStore(state => state.nodes);
+  const setNode = currentStore(state => state.setNode);
+  const updateNodeRef = currentStore(state => state.updateNodeRef);
+  const takeSnapshot = currentStore(state => state.takeSnapshot);
+  const checkNode = currentStore(state => state.checkNode);
+  const [focusTextareaId, setFocusTextareaId] = useState('');
   const renderTypeInput = useMemoizedFn((output: OutputItem) => {
     return (
       <FlowNodeTextArea
-        disabled={output?.customParameterType === "deepseekr1"}
-        placeholder={t("workflow.nodes.common.variableDescriptionPlaceholder")}
+        disabled={output?.customParameterType === 'deepseekr1'}
+        placeholder={t('workflow.nodes.common.variableDescriptionPlaceholder')}
         maxLength={1000}
         row={focusTextareaId === output?.id ? 3 : 1}
         style={{
           height: focusTextareaId === output?.id ? 100 : 30,
         }}
         value={output?.schema?.default || output?.default}
-        onChange={(value) =>
+        onChange={value =>
           handleChangeOutputParam(
             output.id,
             (data, value) => {
@@ -959,12 +900,12 @@
                 data.default = value;
               }
             },
-            value,
+            value
           )
         }
         onBlur={() => {
           delayCheckNode(id);
-          setFocusTextareaId("");
+          setFocusTextareaId('');
         }}
         onFocus={() => setFocusTextareaId(output?.id)}
       />
@@ -974,37 +915,29 @@
     (
       inputId: string,
       fn: (data: InputItem, value: unknown) => void,
-      value: unknown,
+      value: unknown
     ) => {
-      setNode(id, (old) => {
+      setNode(id, old => {
         const currentInput = old?.data?.inputs?.find(
-<<<<<<< HEAD
-          (item) => item?.id === inputId
-=======
-          (item) => item?.id === inputId,
->>>>>>> 7484b90d
+          item => item?.id === inputId
         );
         if (currentInput) {
           fn(currentInput, value);
         }
         if (isIteratorNode) {
-          const outputs = old?.data?.inputs?.map((input) => ({
+          const outputs = old?.data?.inputs?.map(input => ({
             id: input?.id,
             name: input?.name,
             schema: {
-              type: input?.schema?.type?.split("-")?.pop(),
-              default: "",
+              type: input?.schema?.type?.split('-')?.pop(),
+              default: '',
             },
           }));
           const iteratorStartNode = nodes?.find(
-            (node) =>
-<<<<<<< HEAD
-              node?.data?.parentId === id && node?.nodeType === "node-start"
-=======
-              node?.data?.parentId === id && node?.nodeType === "node-start",
->>>>>>> 7484b90d
+            node =>
+              node?.data?.parentId === id && node?.nodeType === 'node-start'
           );
-          setNode(iteratorStartNode?.id, (old) => {
+          setNode(iteratorStartNode?.id, old => {
             old.data.outputs = outputs;
             return cloneDeep(old);
           });
@@ -1016,18 +949,18 @@
       });
       autoSaveCurrentFlow();
       canPublishSetNot();
-    },
+    }
   );
   const handleAddInputLine = useMemoizedFn(() => {
     takeSnapshot();
-    setNode(id, (old) => {
+    setNode(id, old => {
       old.data.inputs.push({
         id: uuid(),
-        name: "",
+        name: '',
         schema: {
-          type: "string",
+          type: 'string',
           value: {
-            type: "ref",
+            type: 'ref',
             content: {},
           },
         },
@@ -1039,10 +972,10 @@
     checkNode(id);
     canPublishSetNot();
   });
-  const handleRemoveInputLine = useMemoizedFn((inputId) => {
+  const handleRemoveInputLine = useMemoizedFn(inputId => {
     takeSnapshot();
-    setNode(id, (old) => {
-      old.data.inputs = old.data.inputs.filter((item) => item.id !== inputId);
+    setNode(id, old => {
+      old.data.inputs = old.data.inputs.filter(item => item.id !== inputId);
       return {
         ...cloneDeep(old),
       };
@@ -1052,17 +985,17 @@
   const allowNoInputParams = useMemo(() => {
     return (
       ([
-        "knowledge-base",
-        "knowledge-pro-base",
-        "iteration",
-        "extractor-parameter",
+        'knowledge-base',
+        'knowledge-pro-base',
+        'iteration',
+        'extractor-parameter',
       ].includes(data?.nodeType) &&
         data?.outputs?.length > 1) ||
       ![
-        "knowledge-base",
-        "knowledge-pro-base",
-        "iteration",
-        "extractor-parameter",
+        'knowledge-base',
+        'knowledge-pro-base',
+        'iteration',
+        'extractor-parameter',
       ]?.includes(data?.nodeType)
     );
   }, [data]);
@@ -1087,12 +1020,12 @@
   const nodeModels = useNodeModels({ id, data });
   const nodeHandle = useNodeHandle({ id, data });
   const nodeOutputRender = useNodeOutputRender({ id, data });
-  const canvasesDisabled = useFlowsManager((state) => state.canvasesDisabled);
+  const canvasesDisabled = useFlowsManager(state => state.canvasesDisabled);
 
   const addUniqueComponentToProperties = useMemoizedFn(
     (schemasArray: OutputItem[]): OutputItem[] => {
       function addAgeToProperties(propertiesArray: PropertyItem[]): void {
-        propertiesArray.forEach((property) => {
+        propertiesArray.forEach(property => {
           property.key = property.id;
           property.isChild = true;
           property.title = renderOutputComponent(property);
@@ -1102,7 +1035,7 @@
         });
       }
 
-      return schemasArray.map((schema) => {
+      return schemasArray.map(schema => {
         const newSchema = { ...schema };
         if (newSchema.schema && newSchema.schema.properties) {
           addAgeToProperties(newSchema.schema.properties);
@@ -1112,16 +1045,16 @@
         newSchema.properties = newSchema.schema.properties;
         return newSchema;
       });
-    },
+    }
   );
 
   const renderTypeOneClickUpdate = (): React.ReactElement | null => {
     const { nodeType } = useNodeInfo({ id, data });
-    if (nodeType === "agent") {
+    if (nodeType === 'agent') {
       return <AgentNodeOneClickUpdate id={id} data={data} />;
-    } else if (nodeType === "plugin") {
+    } else if (nodeType === 'plugin') {
       return <ToolNodeOneClickUpdate id={id} data={data} />;
-    } else if (nodeType === "flow") {
+    } else if (nodeType === 'flow') {
       return <FlowNodeOneClickUpdate id={id} data={data} />;
     }
     return null;
