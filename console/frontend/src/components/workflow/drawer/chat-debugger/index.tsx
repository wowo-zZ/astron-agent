--- conflicted
+++ resolved
@@ -16,10 +16,7 @@
 import { getPublicResult } from '@/services/common';
 import useChatStore from '@/components/workflow/store/use-chat-store';
 import { UseChatDebuggerContentProps } from '@/components/workflow/types';
-<<<<<<< HEAD
-=======
 import useChat from '@/hooks/use-chat';
->>>>>>> 6ca71549
 
 // 类型导入
 import {
@@ -335,10 +332,7 @@
   open,
   setOpen,
 }: ChatDebuggerContentProps): React.ReactElement {
-<<<<<<< HEAD
-=======
   const { handleFlowToChat } = useChat();
->>>>>>> 6ca71549
   const { t } = useTranslation();
   const currentFlow = useFlowsManager(state => state.currentFlow);
   const userInput = useChatStore(state => state.userInput);
