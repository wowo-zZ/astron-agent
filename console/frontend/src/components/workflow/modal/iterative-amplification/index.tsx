--- conflicted
+++ resolved
@@ -129,11 +129,7 @@
           );
           message.success('复制成功');
         } catch (err) {
-<<<<<<< HEAD
-          console.error('[Clipboard] 复制失败', err);
-=======
           message.error("[Clipboard] 复制失败", err);
->>>>>>> f0860afe
         }
       } else if (
         (event.ctrlKey || event.metaKey) &&
