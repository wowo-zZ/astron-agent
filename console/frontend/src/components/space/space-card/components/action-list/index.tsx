import React from "react";
import { Button } from "antd";
import {
  UserOutlined,
  ClockCircleOutlined,
  LockOutlined,
<<<<<<< HEAD
} from "@ant-design/icons";
import styles from "./index.module.scss";
import { SpaceType } from "@/permissions/permission-type";
import { useUserStoreHook } from "@/hooks/use-user-store";
=======
} from '@ant-design/icons';
import styles from './index.module.scss';
import { SpaceType } from '@/types/permission';
import { useUserStoreHook } from '@/hooks/use-user-store';
>>>>>>> 70e63f58

// 按钮配置接口
interface ButtonConfig {
  key: string;
  text: string;
  type?: "primary" | "default" | "dashed" | "link" | "text";
  icon?: React.ReactNode;
  disabled?: boolean;
  loading?: boolean;
  // 支持的状态列表，只有匹配的状态才显示此按钮
  statusList: string[];
  // 支持的空间类型列表，只有匹配的类型才显示此按钮
  spaceTypeList?: string[]; //('personal' | 'team')[];
}

interface ActionListProps {
  spaceType: string; // 'personal' | 'team' | ''
  status: string;
  space: any;
  onButtonClick: (action: string, space: any) => void;
  // 可选：自定义按钮配置列表
  buttonConfigs?: ButtonConfig[];
}

const ActionList: React.FC<ActionListProps> = ({
  spaceType,
  status,
  space,
  onButtonClick,
  buttonConfigs,
}) => {
  const { isSuperAdmin, isAdmin, isMember, isOwner } = useUserStoreHook();

  // 默认按钮配置列表
  const defaultButtonConfigs: ButtonConfig[] = [
    {
      key: "enter",
      text: "进入管理",
      statusList: ["joined"],
      spaceTypeList: ["personal"],
    },
    {
      key: "enter",
      text: "进入空间",
      statusList: ["joined"],
      spaceTypeList: ["team"],
    },
    {
      key: "join",
      text: "申请空间",
      statusList: ["notJoined"],
      spaceTypeList: ["team"], // 只有团队空间支持申请加入
    },
    {
      key: "pending",
      text: "申请中",
      statusList: ["pending"],
      spaceTypeList: ["team"], // 只有团队空间支持申请加入
      disabled: true,
    },
    {
      key: "noPermission",
      text: "暂无权限",
      icon: <LockOutlined />,
      statusList: ["noPermission"],
      spaceTypeList: ["personal", "team"],
      disabled: true,
    },
  ];

  // 根据空间类型和状态过滤按钮
  const getVisibleButtons = (
    configs: ButtonConfig[],
    currentSpaceType: string,
    currentStatus: string,
  ) => {
    // 企业空间管理员只展示进入空间按钮(需求变更)
    // if (currentSpaceType === SpaceType.ENTERPRISE && isSuperAdmin) {
    //   const enterButton = configs.find(config =>
    //     config.key === 'enter' &&
    //     config.spaceTypeList?.includes(SpaceType.ENTERPRISE)
    //   );
    //   return enterButton ? [{ ...enterButton, onClick: () => onButtonClick('enter', space) }] : [];
    // }

    // 其他情况根据状态和空间类型过滤按钮
    return configs
      .filter((config) => {
        // 状态匹配
        const statusMatch = config.statusList.includes(currentStatus);
        // 空间类型匹配：如果没有指定spaceTypeList则认为对所有类型可见
        const spaceTypeMatch =
          !config.spaceTypeList ||
          config.spaceTypeList.includes(currentSpaceType);
        return statusMatch && spaceTypeMatch;
      })
      .map((config) => ({
        ...config,
        onClick: () => onButtonClick(config.key, space),
      }));
  };

  const configs = buttonConfigs || defaultButtonConfigs;
  const visibleButtons = getVisibleButtons(configs, spaceType, status);

  return (
    <div className={styles.actionList}>
      {visibleButtons.map((button) => (
        <Button
          key={button.key}
          loading={button.loading}
          type={button.type || "default"}
          className={styles.actionBtn}
          disabled={button.disabled}
          icon={button.icon}
          onClick={button.onClick}
        >
          {button.text}
        </Button>
      ))}
    </div>
  );
};

export default ActionList;<|MERGE_RESOLUTION|>--- conflicted
+++ resolved
@@ -1,26 +1,19 @@
-import React from "react";
-import { Button } from "antd";
+import React from 'react';
+import { Button } from 'antd';
 import {
   UserOutlined,
   ClockCircleOutlined,
   LockOutlined,
-<<<<<<< HEAD
-} from "@ant-design/icons";
-import styles from "./index.module.scss";
-import { SpaceType } from "@/permissions/permission-type";
-import { useUserStoreHook } from "@/hooks/use-user-store";
-=======
 } from '@ant-design/icons';
 import styles from './index.module.scss';
 import { SpaceType } from '@/types/permission';
 import { useUserStoreHook } from '@/hooks/use-user-store';
->>>>>>> 70e63f58
 
 // 按钮配置接口
 interface ButtonConfig {
   key: string;
   text: string;
-  type?: "primary" | "default" | "dashed" | "link" | "text";
+  type?: 'primary' | 'default' | 'dashed' | 'link' | 'text';
   icon?: React.ReactNode;
   disabled?: boolean;
   loading?: boolean;
@@ -51,36 +44,36 @@
   // 默认按钮配置列表
   const defaultButtonConfigs: ButtonConfig[] = [
     {
-      key: "enter",
-      text: "进入管理",
-      statusList: ["joined"],
-      spaceTypeList: ["personal"],
+      key: 'enter',
+      text: '进入管理',
+      statusList: ['joined'],
+      spaceTypeList: ['personal'],
     },
     {
-      key: "enter",
-      text: "进入空间",
-      statusList: ["joined"],
-      spaceTypeList: ["team"],
+      key: 'enter',
+      text: '进入空间',
+      statusList: ['joined'],
+      spaceTypeList: ['team'],
     },
     {
-      key: "join",
-      text: "申请空间",
-      statusList: ["notJoined"],
-      spaceTypeList: ["team"], // 只有团队空间支持申请加入
+      key: 'join',
+      text: '申请空间',
+      statusList: ['notJoined'],
+      spaceTypeList: ['team'], // 只有团队空间支持申请加入
     },
     {
-      key: "pending",
-      text: "申请中",
-      statusList: ["pending"],
-      spaceTypeList: ["team"], // 只有团队空间支持申请加入
+      key: 'pending',
+      text: '申请中',
+      statusList: ['pending'],
+      spaceTypeList: ['team'], // 只有团队空间支持申请加入
       disabled: true,
     },
     {
-      key: "noPermission",
-      text: "暂无权限",
+      key: 'noPermission',
+      text: '暂无权限',
       icon: <LockOutlined />,
-      statusList: ["noPermission"],
-      spaceTypeList: ["personal", "team"],
+      statusList: ['noPermission'],
+      spaceTypeList: ['personal', 'team'],
       disabled: true,
     },
   ];
@@ -89,7 +82,7 @@
   const getVisibleButtons = (
     configs: ButtonConfig[],
     currentSpaceType: string,
-    currentStatus: string,
+    currentStatus: string
   ) => {
     // 企业空间管理员只展示进入空间按钮(需求变更)
     // if (currentSpaceType === SpaceType.ENTERPRISE && isSuperAdmin) {
@@ -102,7 +95,7 @@
 
     // 其他情况根据状态和空间类型过滤按钮
     return configs
-      .filter((config) => {
+      .filter(config => {
         // 状态匹配
         const statusMatch = config.statusList.includes(currentStatus);
         // 空间类型匹配：如果没有指定spaceTypeList则认为对所有类型可见
@@ -111,7 +104,7 @@
           config.spaceTypeList.includes(currentSpaceType);
         return statusMatch && spaceTypeMatch;
       })
-      .map((config) => ({
+      .map(config => ({
         ...config,
         onClick: () => onButtonClick(config.key, space),
       }));
@@ -122,11 +115,11 @@
 
   return (
     <div className={styles.actionList}>
-      {visibleButtons.map((button) => (
+      {visibleButtons.map(button => (
         <Button
           key={button.key}
           loading={button.loading}
-          type={button.type || "default"}
+          type={button.type || 'default'}
           className={styles.actionBtn}
           disabled={button.disabled}
           icon={button.icon}
