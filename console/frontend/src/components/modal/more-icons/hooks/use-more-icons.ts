--- conflicted
+++ resolved
@@ -1,8 +1,8 @@
-import { avatarImageGenerate } from "@/services/common";
-import { AvatarType } from "@/types/resource";
-import { message, UploadFile } from "antd";
-import { UploadChangeParam, UploadProps } from "antd/es/upload";
-import React, { useEffect, useMemo, useState } from "react";
+import { avatarImageGenerate } from '@/services/common';
+import { AvatarType } from '@/types/resource';
+import { message, UploadFile } from 'antd';
+import { UploadChangeParam, UploadProps } from 'antd/es/upload';
+import React, { useEffect, useMemo, useState } from 'react';
 
 export const useMoreIcons = ({
   botColor,
@@ -76,17 +76,17 @@
     name?: string;
     code?: string;
   }>({});
-  const [previewColor, setPreviewColor] = useState("");
-  const [activeTab, setActiveTab] = useState<string | undefined>("gallery");
-  const [hoverTab, setHoverTab] = useState<string | undefined>("");
+  const [previewColor, setPreviewColor] = useState('');
+  const [activeTab, setActiveTab] = useState<string | undefined>('gallery');
+  const [hoverTab, setHoverTab] = useState<string | undefined>('');
   const [uploadImageObject, setUploadImageObject] = useState({
-    downloadLink: "",
-    s3Key: "",
+    downloadLink: '',
+    s3Key: '',
   });
-  const [generateImageDescription, setGenerateImageDescription] = useState("");
+  const [generateImageDescription, setGenerateImageDescription] = useState('');
   const [generateImageObject, setGenerateImageObject] = useState({
-    downloadLink: "",
-    s3Key: "",
+    downloadLink: '',
+    s3Key: '',
   });
   const [loading, setLoading] = useState(false);
 
@@ -96,34 +96,34 @@
       setPreviewColor(botColor);
     } else {
       setPreviewIcon(icons[0] || {});
-      setPreviewColor(colors[0]?.name || "");
+      setPreviewColor(colors[0]?.name || '');
     }
   }, []);
 
   function generateImage(): void {
     if (loading) return;
     if (!generateImageDescription?.trim()) {
-      message.error("描述不能为空！");
+      message.error('描述不能为空！');
       return;
     }
     setLoading(true);
     avatarImageGenerate(generateImageDescription)
-      .then((data) => {
+      .then(data => {
         setGenerateImageObject(data as { downloadLink: string; s3Key: string });
       })
       .finally(() => setLoading(false));
   }
 
   function handleOk(): void {
-    if (activeTab === "gallery") {
+    if (activeTab === 'gallery') {
       setBotIcon(previewIcon as { value: string; name: string; code: string });
       setBotColor(previewColor);
-    } else if (activeTab === "upload") {
+    } else if (activeTab === 'upload') {
       setBotIcon({ ...botIcon, value: uploadImageObject.s3Key });
-      setBotColor("");
+      setBotColor('');
     } else {
       setBotIcon({ ...botIcon, value: generateImageObject.s3Key });
-      setBotColor("");
+      setBotColor('');
     }
 
     setShowModal(false);
@@ -131,26 +131,21 @@
 
   function beforeUpload(file: UploadFile): boolean {
     const maxSize = 2 * 1024 * 1024;
-<<<<<<< HEAD
-    if (file?.size || 0 > maxSize) {
-      message.error("上传文件大小不能超出2M！");
-=======
     if ((file?.size || 0) > maxSize) {
       message.error('上传文件大小不能超出2M！');
->>>>>>> 70e63f58
       return false;
     }
     const isJpgOrPng = [
-      "jpg",
-      "jpeg",
-      "png",
-      "gif",
-      "webp",
-      "bmp",
-      "tiff",
-    ].includes(file.type?.split("/").pop() || "");
+      'jpg',
+      'jpeg',
+      'png',
+      'gif',
+      'webp',
+      'bmp',
+      'tiff',
+    ].includes(file.type?.split('/').pop() || '');
     if (!isJpgOrPng) {
-      message.error("请上传JPG和PNG等格式的图片文件");
+      message.error('请上传JPG和PNG等格式的图片文件');
       return false;
     } else {
       return true;
@@ -158,20 +153,16 @@
   }
 
   const uploadProps = {
-    name: "file",
-    action: "/xingchen-api/image/upload",
+    name: 'file',
+    action: '/xingchen-api/image/upload',
     showUploadList: false,
-<<<<<<< HEAD
-    accept: ".png,.jpg,.jpeg,.gif,.webp,.bmp,.tiff",
-=======
     headers: {
       Authorization: `Bearer ${localStorage.getItem('accessToken')}`,
     },
     accept: '.png,.jpg,.jpeg,.gif,.webp,.bmp,.tiff',
->>>>>>> 70e63f58
     beforeUpload,
     onChange: (info: UploadChangeParam<UploadFile>): void => {
-      if (info.file.status === "done") {
+      if (info.file.status === 'done') {
         if (
           info.file.response &&
           info.file.response.data &&
@@ -180,7 +171,7 @@
           const data = info.file.response.data;
           setUploadImageObject(data as { downloadLink: string; s3Key: string });
         } else {
-          message.error(info.file.response?.message || "");
+          message.error(info.file.response?.message || '');
         }
       }
     },
@@ -188,8 +179,8 @@
 
   const checkEnableSave = useMemo(() => {
     return (
-      (activeTab === "upload" && !uploadImageObject.downloadLink) ||
-      (activeTab === "chat" && !generateImageObject.downloadLink)
+      (activeTab === 'upload' && !uploadImageObject.downloadLink) ||
+      (activeTab === 'chat' && !generateImageObject.downloadLink)
     );
   }, [activeTab, uploadImageObject, generateImageObject]);
   return {
