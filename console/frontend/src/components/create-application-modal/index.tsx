--- conflicted
+++ resolved
@@ -97,15 +97,9 @@
             <div
               className={classNames(styles.cueWord_img, styles.virtual_img)}
             ></div>
-<<<<<<< HEAD
             <p>{t('createAgent1.virtualCreation')}</p>
             <span>{t('createAgent1.virtualCreationDesc')}</span>
-          </div> */}
-=======
-            <p>语音/虚拟人创建</p>
-            <span>面向实时语音交互&虚拟人驱动的多模态场景</span>
           </div>
->>>>>>> 4b17959e
         </div>
       </div>
       {makeModalVisible && (
