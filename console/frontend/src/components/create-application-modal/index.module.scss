.open_source_modal {
  :global {
    .ant-modal-content {
      border-radius: 16px !important;
      padding: 0 !important;
    }
  }

  :global {
    --width-modal: 800px;
    --p-fs: 18px;
  }

  @media (min-width: 1024px) {
    :global {
      --width-modal: 900px;
      --p-fs: 22px;
    }
  }

  @media (min-width: 1920px) {
    :global {
      --width-modal: 1280px;
      --p-fs: 28px;
    }
  }
  :global {
    .ant-modal-close-x {
      font-size: 14px;
      color: #333333;
    }

    .ant-modal-content {
      width: var(--width-modal);
      padding: 0 !important;
    }
  }

  .modal_content {
    padding: 24px;
    display: flex;
    flex-direction: column;
    padding-bottom: 40px;

    .title {
      font-size: 16px;
      font-weight: 600;
      line-height: 16px;
      display: flex;
      align-items: center;
      letter-spacing: 0px;
      color: #333333;

      .activeDesc {
        display: flex;
        justify-content: space-between;
        height: 26px;
        width: 550px;
        line-height: 26px;
        background: url('@/assets/imgs/activity-third/create-desc.jpg')
          no-repeat;
        background-size: cover;
        border-radius: 13px 17px 17px 0px;
        margin-left: 15px;
        margin-bottom: 3px;
        cursor: pointer;
        position: relative;
        z-index: 1;
      }
    }

    .intelligentAgents {
      display: grid;
      margin-top: 20px;
      gap: 20px;
      grid-template-columns: repeat(3, 1fr);
      grid-template-rows: 1fr;

      .cueWord {
        width: 100%;
        border-radius: 16px;
        opacity: 1;
        background: #ffffff;
        box-sizing: border-box;
        border: 1px solid #d3dbf8;
        display: flex;
        flex-direction: column;
        align-items: center;
        padding: 8px;
        position: relative;
        cursor: pointer;

        &:hover {
          border: none;
          outline: 2px solid #6356ea;
          box-shadow: 0px 20px 30px 0px rgba(99, 86, 234, 0.15);
        }
      }

      .cueWord_left_top {
        background-image: url('@/assets/imgs/create-application-modal/left-top.png');
        background-size: cover;
        background-position: center;
        background-repeat: no-repeat;
        width: 44px;
        height: 28px;
        text-align: center;
        color: #ffffff;
        font-size: 14px;
        font-weight: 500;
        line-height: 28px;
        color: #ffffff;
      }

      .cueWord img {
        margin-bottom: 3px;
        /* 图片下方的间距 */
      }

      .Workflow_img {
        background-image: url('@/assets/imgs/create-application-modal/WorkflowPre.png');
      }

      .cueWord_img {
        background-image: url('@/assets/imgs/create-application-modal/cueWord.png');
        background-size: cover;
        // background-position: center;
        background-repeat: no-repeat;
        width: 100%;
        aspect-ratio: 326 / 220;
        position: relative;
      }

      .cueWord_icon {
        background: linear-gradient(180deg, #ffcc00 0%, #ff9602 100%);
        font-size: 14px;
        font-weight: 500;
        text-align: center;
        color: #ffffff;
        height: 40px;
        line-height: 40px;
        border-radius: 0 0 12px 12px;
        position: absolute;
        bottom: 0;
        left: 0;
        width: 100%;
      }

      .cueWord p {
        font-family: 苹方-简;
        font-size: var(--p-fs);
        font-weight: 500;
        line-height: 36px;
        text-align: center;
        letter-spacing: normal;
        color: #222529;
        margin: 20px 0 4px;
      }

      .cueWord span {
        font-family: 苹方-简;
        font-size: 16px;
        font-weight: normal;
        line-height: 30px;
        text-align: justify;
        /* 浏览器可能不支持 */
        display: flex;
        align-items: center;
        letter-spacing: normal;
        color: #676773;
      }

      .Workflow {
        width: 100%;
        border-radius: 16px;
        opacity: 1;
        background: #ffffff;
        box-sizing: border-box;
        border: 1px solid #d3dbf8;
        display: flex;
        flex-direction: column;
        align-items: center;
        padding: 8px;
        cursor: pointer;

        &:hover {
          outline: 2px solid #6356ea;
          box-shadow: 0px 20px 30px 0px rgba(99, 86, 234, 0.15);
        }
      }

      .Workflow_img {
        background-image: url('@/assets/imgs/create-application-modal/WorkflowPre.png');
        background-size: cover;
        // background-position: center;
        background-repeat: no-repeat;
        width: 100%;
        position: relative;
      }

      .Workflow p {
        font-family: 苹方-简;
        font-size: var(--p-fs);
        font-weight: 500;
        line-height: 36px;
        text-align: center;
        letter-spacing: normal;
        color: #222529;
        margin: 20px 0 4px;
      }

      .Workflow span {
        font-family: 苹方-简;
        font-size: 16px;
        font-weight: normal;
        line-height: 30px;
        text-align: justify;
        /* 浏览器可能不支持 */
        display: flex;
        align-items: center;
        letter-spacing: normal;
        color: #676773;
      }

      .virtual {
        width: 100%;
        border-radius: 16px;
        opacity: 1;
        background: #ffffff;
        box-sizing: border-box;
        border: 1px solid #d3dbf8;
        display: flex;
        flex-direction: column;
        align-items: center;
        padding: 10px;
        cursor: pointer;

        &:hover {
          outline: 2px solid #6356ea;
          box-shadow: 0px 20px 30px 0px rgba(39, 94, 255, 0.15);
        }
      }

      .virtual_img {
        background-image: url('@/assets/imgs/create-application-modal/virtualPre.png');
        background-size: cover;
        // background-position: center;
        background-repeat: no-repeat;
        width: 100%;
        position: relative;
      }

      .virtual p {
        font-family: 苹方-简;
        font-size: var(--p-fs);
        font-weight: 500;
        line-height: 36px;
        text-align: center;
        letter-spacing: normal;
        color: #222529;
        margin: 20px 0 4px;
      }

      .virtual span {
        font-family: 苹方-简;
        font-size: 16px;
        font-weight: normal;
        line-height: 30px;
        text-align: justify;
        /* 浏览器可能不支持 */
        display: flex;
        align-items: center;
        letter-spacing: normal;
        color: #676773;
      }

      .selected {
        border: none;
<<<<<<< HEAD
        outline: 2px solid #6356EA;
=======
        outline: 2px solid #6356ea;
>>>>>>> 98a8830f
      }
    }
  }
}

:global(.lang-en) {
  .cueWord_left_top {
    width: 110px !important;
    height: 28px !important;
    /* 强制覆盖所有背景属性 */
    background: none !important;
    background-image: linear-gradient(
      135deg,
      #ac30ff 0%,
      #3758ff 100%
    ) !important;
    border-radius: 4px !important;
    //左上角18xp
    border-top-left-radius: 18px !important;
    padding: 0 16px !important;
    line-height: 28px !important;
    text-align: center !important;
    white-space: nowrap !important;
  }

  .cueWord_icon {
    white-space: normal !important; // 强制允许换行
    height: auto !important; // 高度自适应
    padding: 4px 2px !important; // 增加左右内边距
    line-height: normal !important; // 调整行高
    min-height: 40px; // 保持最小高度
  }

  .cueWord_img {
    background-image: url('@/assets/imgs/create-application-modal/cueWord-en.png') !important;
  }

  .Workflow_img {
    background-image: url('@/assets/imgs/create-application-modal/WorkflowPre-en.png') !important;
  }
}<|MERGE_RESOLUTION|>--- conflicted
+++ resolved
@@ -276,11 +276,7 @@
 
       .selected {
         border: none;
-<<<<<<< HEAD
-        outline: 2px solid #6356EA;
-=======
         outline: 2px solid #6356ea;
->>>>>>> 98a8830f
       }
     }
   }
