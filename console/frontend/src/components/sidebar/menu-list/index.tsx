import React, { useState, useEffect, useRef, useMemo, FC } from 'react';
import { useNavigate, useLocation } from 'react-router-dom';
import { Popover, Modal, message } from 'antd';
import { menuList } from '@/constants';
import useUserStore from '@/store/user-store';
import eventBus from '@/utils/event-bus';
import { jumpToLogin } from '@/utils/http';
import { checkUserInfo } from '@/services/spark-common';
import useChat from '@/hooks/use-chat';
import { useEnterprise } from '@/hooks/use-enterprise';
import useSpaceStore from '@/store/space-store';
import { useTranslation } from 'react-i18next';
import { getCookie } from '@/utils';
import classNames from 'classnames';
import { PersonSpace } from '@/components/space/person-space';
import SpaceModal from '@/components/space/space-modal';
import { useSpaceType } from '@/hooks/use-space-type';
import useEnterpriseStore from '@/store/enterprise-store';
import { MEMBER_ROLE, OWNER_ROLE } from '@/pages/space/config';

// Assets
import spaceMore from '@/assets/imgs/space/space-more.svg';
import createSpaceImg from '@/assets/imgs/space/createSpaceImg.png';
import enterpriseShareCreate from '@/assets/imgs/space/enterpriseShareCreate.png';
import enterpriseSpaceJoin from '@/assets/imgs/space/enterpriseSpaceJoin.png';
import arrowRight from '@/assets/imgs/space/arrowRight.png';
import { deleteChatList } from '@/services/chat';
import { PostChatItem } from '@/types/chat';

// Constants
const getAllMessage = async (params: any) => {
  return { messages: [] };
};

const getUserAuth = async () => {
  return {};
};

// 企业空间空菜单组件类型定义
interface EnterpriseSpaceEmptyMenuProps {
  isCollapsed?: boolean;
}

// EnterpriseSpaceEmptyMenu Component
const EnterpriseSpaceEmptyMenu: FC<EnterpriseSpaceEmptyMenuProps> = ({
  isCollapsed = false,
}) => {
  const navigate = useNavigate();
  const [showCreateModal, setShowCreateModal] = useState(false);
  const { handleTeamSwitch } = useSpaceType(navigate);
  const { joinedEnterpriseList, spaceStatistics } = useEnterpriseStore();
  const { enterpriseId } = useSpaceStore();

  const curEnterprise = useMemo(() => {
    return joinedEnterpriseList.find(item => item.id == enterpriseId);
  }, [enterpriseId, joinedEnterpriseList]);

  const isOwner = useMemo(() => {
    return curEnterprise && curEnterprise?.role == Number(OWNER_ROLE);
  }, [curEnterprise]);

  const isMember = useMemo(() => {
    return curEnterprise && curEnterprise?.role == Number(MEMBER_ROLE);
  }, [curEnterprise]);

  const isShowJoinMenu = useMemo(() => {
    return spaceStatistics.total > 0;
  }, [spaceStatistics]);

  const ownerMenu = useMemo(() => {
    return (
      <div
        className={`flex-shrink-0 h-[300px] flex flex-col justify-center items-center py-1.5 px-9 gap-2 rounded-[10px] bg-[#f0f5ff] relative cursor-pointer ${
          isCollapsed ? 'h-[100px] bg-none p-0' : ''
        }`}
        onClick={() => setShowCreateModal(true)}
      >
        <div
          className={`${isCollapsed ? 'w-[25px] h-[25px]' : 'w-[94px] h-[94px]'} flex items-center justify-center`}
        >
          <img src={createSpaceImg} alt="创建空间" className="w-full h-auto" />
        </div>
        {!isCollapsed && (
          <div className="w-[162px] h-[43px] flex flex-col justify-center items-center py-2.5 px-5 rounded-[10px] bg-white font-medium text-sm leading-6 text-center text-[#1f1f1f] cursor-pointer hover:text-[#6356EA]">
            创建空间
          </div>
        )}
        {isCollapsed && (
          <div className="w-auto rounded-lg bg-white shadow-[0px_0px_20px_0px_rgba(0,18,70,0.08)] text-[#333333] whitespace-nowrap py-3 px-5 absolute -top-1.5 left-[54px] z-[3] hidden group-hover:block">
            创建空间
          </div>
        )}
      </div>
    );
  }, [showCreateModal, setShowCreateModal, handleTeamSwitch, isCollapsed]);

  const otherMenuList = useMemo(
    () => [
      {
        key: 'create',
        icon: enterpriseShareCreate,
        desc: '创建团队共享空间',
        btnText: '创建新空间',
        onClick: () => {
          setShowCreateModal(true);
        },
      },
      ...(isShowJoinMenu
        ? [
            {
              key: 'join',
              icon: enterpriseSpaceJoin,
              desc: '加入团队下的空间',
              btnText: '进入空间管理',
              onClick: () => {
                navigate(`/enterprise/${enterpriseId}/space`);
              },
            },
          ]
        : []),
    ],
    [setShowCreateModal, navigate, enterpriseId, isShowJoinMenu]
  );

  const otherMenu = useMemo(() => {
    return (
      <div
        className={`flex-shrink-0 p-3.5 flex flex-col gap-3.5 rounded-[10px] bg-[#f0f5ff] ${isCollapsed ? 'bg-none h-[100px] p-0' : ''}`}
      >
        {otherMenuList.map(item => {
          return (
            <div
              className={`group p-2.5 flex flex-col items-center justify-center gap-1 rounded-[10px] bg-white shadow-[0px_4px_10px_0px_rgba(0,18,70,0.08)] font-medium text-sm leading-6 text-center cursor-pointer relative ${
                isCollapsed ? 'p-0 bg-none shadow-none' : ''
              }`}
              key={item.key}
              onClick={item.onClick}
            >
              <img
                className={`${isCollapsed ? 'w-[25px] h-[25px]' : 'w-[72px] h-[72px]'}`}
                src={item.icon}
                alt=""
              />
              {!isCollapsed && (
                <>
                  <div className="text-[#7f7f7f]">{item.desc}</div>
                  <div className="w-full flex items-center justify-center gap-1 text-[#1f1f1f] group-hover:text-[#6356EA]">
                    {item.btnText}
                    <img
                      className="w-[19px] h-[19px]"
                      src={arrowRight}
                      alt=""
                    />
                  </div>
                </>
              )}
              {isCollapsed && (
                <div className="w-auto rounded-lg bg-white shadow-[0px_0px_20px_0px_rgba(0,18,70,0.08)] text-[#333333] whitespace-nowrap py-3 px-5 absolute -top-1.5 left-[54px] z-[3] hidden group-hover:block">
                  {item.btnText}
                </div>
              )}
            </div>
          );
        })}
      </div>
    );
  }, [otherMenuList, isCollapsed]);

  return (
    <>
      {isOwner ? ownerMenu : otherMenu}
      <SpaceModal
        open={showCreateModal}
        onClose={() => {
          setShowCreateModal(false);
        }}
        onSuccess={() => {
          handleTeamSwitch(undefined, { isJump: true });
        }}
      />
    </>
  );
};

// 最近使用列表组件Props接口
interface RecentListProps {
  isCollapsed: boolean;
  showRecent: boolean;
  setShowRecent: (show: boolean) => void;
  mixedChatList: any[];
  handleNavigateToChat: (item: any) => void;
  handleDeleteChat: (item: any, e: any) => void;
}

const RecentList: FC<RecentListProps> = ({
  isCollapsed,
  showRecent,
  setShowRecent,
  mixedChatList,
  handleNavigateToChat,
  handleDeleteChat,
}) => {
  const { t } = useTranslation();

  if (isCollapsed) return null;

  return (
<<<<<<< HEAD
    <div className="flex flex-col pt-4 mt-1 flex-1 h-full overflow-hidden border-t border-[#E7E7F0]">
=======
    <div className="flex flex-col ml-3 flex-shrink-0 overflow-hidden">
>>>>>>> 1a376759
      {/* 最近使用标题 */}
      <div
        className="flex items-center justify-between cursor-pointer px-3 py-[10px] pr-2.5 flex-shrink-0 mb-1"
        onClick={() => setShowRecent(!showRecent)}
      >
        <span
          className="text-xs font-medium text-black/50"
          style={{
            fontFamily: 'PingFang SC',
            fontSize: '12px',
            color: '#676773',
          }}
        >
          {t('sidebar.recentlyUsed')}
        </span>
        <img
          src={require('@/assets/svgs/arrow-top.svg')}
          alt=""
          className={`transition-transform duration-300 ${
            showRecent ? '' : 'rotate-180'
          }`}
        />
      </div>

      {/* 最近使用列表容器 - 固定padding，避免动画 */}
      <div className="w-full pr-2.5 overflow-hidden">
        {/* 内部滚动区域 - 只做高度动画 */}
        <div
          className={`flex flex-col w-full overflow-x-hidden transition-[height,max-height] duration-300 ease-out  ${
            showRecent
              ? 'min-h-[50px] max-h-[300px] overflow-y-auto scrollbar-hide'
              : 'h-0 max-h-0 overflow-hidden'
          }`}
          style={{
            scrollbarWidth: 'none',
            msOverflowStyle: 'none',
          }}
        >
          {/* 内容区域 - 固定间距 */}
          <div
            className={`flex flex-col gap-0.5 w-full ${showRecent ? '' : 'opacity-0'}`}
          >
            {showRecent &&
              mixedChatList?.length > 0 &&
              mixedChatList.map((item: any) => (
                <div
                  key={item.botId}
                  className="group flex items-center cursor-pointer px-3 py-1.5 rounded hover:bg-[rgba(39,94,255,0.05)] flex-shrink-0 w-full"
                  onClick={() => handleNavigateToChat(item)}
                >
                  <img
                    src={item?.botAvatar}
                    alt=""
                    className="w-[18px] h-[18px] rounded-full flex-shrink-0"
                  />
                  <span className="ml-2 text-sm text-[#333] flex-1 overflow-hidden text-ellipsis whitespace-nowrap min-w-0">
                    {item?.botName}
                  </span>
                  <div
                    className="hidden group-hover:block w-2 h-2 bg-[url('@/assets/imgs/sidebar/close.svg')] bg-no-repeat bg-center hover:bg-[url('@/assets/imgs/sidebar/close-hover.svg')] flex-shrink-0 ml-1"
                    onClick={e => handleDeleteChat(item, e)}
                  />
                </div>
              ))}
          </div>
        </div>
      </div>
    </div>
  );
};

interface MenuListProps {
  isCollapsed: boolean;
  mixedChatList: PostChatItem[];
  onRefreshData?: () => void;
}

// Helper functions for MenuList component
const useMenuListHelpers = (
  t: any,
  user: any,
  setMobile: any,
  checkNeedCreateTeamFn: any,
  setMenuActiveKey: any,
  setIsShowSpacePopover: any,
  spaceButtonRef: any,
  handleToChat: any,
  setChatListId: any,
  setDeleteOpen: any,
  chatListId: string,
  onRefreshData?: () => void
) => {
  // 动态设置 Popover 的最大高度
  const updatePopoverMaxHeight = () => {
    if (spaceButtonRef.current) {
      const rect = spaceButtonRef.current.getBoundingClientRect();
      const topPosition = rect.top;
      document.documentElement.style.setProperty(
        '--popover-top',
        `${topPosition}px`
      );
    }
  };

  const handleShowSpacePopover = () => {
    updatePopoverMaxHeight(); // 更新 CSS 变量
    setIsShowSpacePopover((prev: boolean) => !prev);
  };

  // Chat and favorites management
  const handleNavigateToChat = (item: any) => {
    handleToChat(item?.botId);
  };

  const handleDeleteChat = (item: any, e: any) => {
    e.stopPropagation();
    setChatListId(item?.id);
    setDeleteOpen(true);
  };

  const handleDeleteChatConfirm = () => {
    deleteChatList({
      chatListId: Number(chatListId),
    })
      .then((res: any) => {
        setDeleteOpen(false);
        message.success(t('commonModal.agentDelete.success'));
        // Refresh data after successful deletion
        if (onRefreshData) {
          onRefreshData();
        }
      })
      .catch((err: any) => {
        console.log(err);
        setDeleteOpen(false);
        message.error(t('commonModal.agentDelete.failed'));
      });
  };

  // Get messages/notifications
  const getMessages = async (queryMessageType: string) => {
    const queryParam = {
      typeId: queryMessageType || 0,
      page: 1,
      pageSize: 100,
    };
    await getAllMessage(queryParam);
  };

  // Check login
  const checkLogin = () => {
    // checkUserInfo().then((res: any) => {
    //   checkNeedCreateTeamFn();
    //   setMobile(res?.mobile);
    // });
    checkNeedCreateTeamFn();
    setMobile(user?.mobile);
    getUserAuth();
  };

  // Effects handlers
  const initializeActiveMenu = (location: any) => {
    const path = window.location.pathname.replace(
      '/application-development',
      ''
    );
    menuList.map(item => {
      item.tabs.map(tab => {
        if (path.includes(tab.activeTab)) {
          setMenuActiveKey(tab.activeTab);
        }
      });
    });
  };

  const initializeApp = () => {
    checkLogin();
    getMessages('0');
  };

  return {
    handleShowSpacePopover,
    handleNavigateToChat,
    handleDeleteChat,
    handleDeleteChatConfirm,
    initializeActiveMenu,
    initializeApp,
  };
};

// Helper function for dynamic menu list generation
const useDynamicMenuList = (
  isTeamSpaceEmpty: boolean,
  spaceType: any,
  spaceId: any,
  spaceName: any,
  t: any
) => {
  return useMemo(() => {
    // 无团队空间展示 智能体广场及插件广场
    if (isTeamSpaceEmpty) {
      return menuList.slice(0, 1);
    }

    return menuList.map(menuGroup => ({
      ...menuGroup,
      tabs: menuGroup.tabs.map(tab => {
        // 如果是 '我的智能体' 这个 tab，根据 spaceType 和 spaceId 动态设置 subTitle
        if (tab.activeTab === 'agent') {
          let dynamicSubTitle = t('sidebar.myAgents'); // 默认值
          if ((spaceType === 'personal' && spaceId) || spaceType === 'team') {
            dynamicSubTitle = t('sidebar.myAgentsManagement');
          }
          return {
            ...tab,
            subTitle: dynamicSubTitle,
          };
        }
        return tab;
      }),
    }));
  }, [spaceType, spaceId, spaceName, isTeamSpaceEmpty, t]);
};

// Space Button Component
const SpaceButton: FC<{
  isCollapsed: boolean;
  spaceName: string;
  spaceType: string;
  spaceAvatar: string;
  spaceButtonRef: React.RefObject<HTMLDivElement>;
  isShowSpacePopover: boolean;
  handleShowSpacePopover: () => void;
  setIsShowSpacePopover: (show: boolean) => void;
  t: any;
}> = ({
  isCollapsed,
  spaceName,
  spaceType,
  spaceAvatar,
  spaceButtonRef,
  isShowSpacePopover,
  handleShowSpacePopover,
  setIsShowSpacePopover,
  t,
}) => {
  const [isShowAddSpace, setIsShowAddSpace] = useState(false);

  return (
    <>
      <Popover
        content={<PersonSpace setIsShowAddSpace={setIsShowAddSpace} />}
        title={null}
        trigger="click"
        open={isShowSpacePopover}
        placement="rightTop"
        overlayClassName="[&_.ant-popover-inner]:ml-0 [&_.ant-popover-inner]:p-4 [&_.ant-popover-inner]:rounded-2xl [&_.ant-popover-inner]:max-h-[calc(100vh-var(--popover-top,100px)-20px)] [&_.ant-popover-inner-content]:max-h-[calc(100vh-var(--popover-top,100px)-44px)] [&_.ant-input-affix-wrapper]:py-1.5 [&_.ant-input-affix-wrapper]:px-[7px]"
        arrow={false}
        getPopupContainer={triggerNode =>
          triggerNode.parentElement || document.body
        }
        autoAdjustOverflow={false}
        onOpenChange={visible => {
          if (!visible) {
            setIsShowSpacePopover(false);
          }
        }}
      >
        <div
          className="text-center whitespace-nowrap text-xs py-1.5 px-3 flex cursor-pointer justify-between text-[#1f1f1f] rounded-lg relative before:content-[''] before:absolute before:-top-2 before:left-0 before:w-full before:h-px before:bg-[#E7E7F0] hover:text-[#6356EA] hover:bg-[#f5f8ff] group"
          ref={spaceButtonRef}
          onClick={handleShowSpacePopover}
        >
          <div className="w-full flex items-center justify-between gap-2 text-base font-normal leading-5">
            <div className="flex">
              {isCollapsed && (
                <img
                  src={
                    spaceAvatar ||
                    require('@/assets/imgs/space/contacts-fill.svg')
                  }
                  alt="space"
                  className="w-[18px] h-[18px] rounded-[2px] mr-2"
                />
              )}

              {!isCollapsed && (
                <div
                  className="min-w-[110px] max-w-[120px] overflow-hidden text-ellipsis whitespace-nowrap text-left"
                  style={{
                    fontFamily: 'PingFang SC',
                    fontSize: '12px',
                    color: '#676773',
                  }}
                >
                  {spaceName ||
                    (spaceType === 'personal'
                      ? t('sidebar.personalSpace')
                      : t('sidebar.teamSpace'))}
                </div>
              )}
            </div>

            {!isCollapsed && (
              <img src={spaceMore} alt="more" className="w-[18px] h-[18px]" />
            )}
            {isCollapsed && (
              <div className="w-auto rounded-lg bg-white shadow-[0px_0px_20px_0px_rgba(0,18,70,0.08)] text-[#333333] whitespace-nowrap py-3 px-5 absolute -top-1.5 left-[54px] z-[3] hidden group-hover:block">
                {spaceName ||
                  (spaceType === 'personal'
                    ? t('sidebar.personalSpace')
                    : t('sidebar.teamSpace'))}
              </div>
            )}
          </div>
        </div>
      </Popover>
      <SpaceModal
        open={isShowAddSpace}
        mode="create"
        onClose={() => setIsShowAddSpace(false)}
        onSuccess={() => {
          eventBus.emit('spaceList');
        }}
      />
    </>
  );
};

// Menu Tab Component
const MenuTab: FC<{
  tab: any;
  isCollapsed: boolean;
  menuActiveKey: string;
  hoverTab: string;
  setMenuActiveKey: (key: string) => void;
  setHoverTab: (key: string) => void;
  navigate: any;
}> = ({
  tab,
  isCollapsed,
  menuActiveKey,
  hoverTab,
  setMenuActiveKey,
  setHoverTab,
  navigate,
}) => {
  const isActAndHvr = useMemo(
    () => [menuActiveKey, hoverTab].includes(tab.activeTab),
    [menuActiveKey, hoverTab, tab.activeTab]
  );
  const menuTabStyle = useMemo(
    () => ({
      background: isActAndHvr ? 'rgba(99, 86, 234, 0.08)' : '#fff',
      fontWeight: isActAndHvr ? '500' : 'normal',
      color: isActAndHvr ? '#6356ea' : '#262626',
      fontFamily: 'PingFang SC',
    }),
    [isActAndHvr]
  );

  return (
    <div
      key={`${tab?.subTitle}`}
      className={`group relative flex items-center px-3 py-[10px] gap-2 cursor-pointer rounded-[10px]`}
      style={menuTabStyle}
      onClick={() => {
        setMenuActiveKey(tab.activeTab);
        navigate(tab.path);
      }}
      onMouseEnter={() => setHoverTab(tab.activeTab)}
      onMouseLeave={() => setHoverTab('')}
    >
      <img
        src={isActAndHvr ? tab.iconAct : tab.icon}
        className="w-[18px] h-[18px] flex-shrink-0"
        alt=""
      />
      {!isCollapsed && <span className="relative text-sm">{tab.subTitle}</span>}
      {isCollapsed && (
        <div
          className={`rounded-lg bg-white shadow-[0px_0px_20px_0px_rgba(0,18,70,0.08)] text-[#333333] whitespace-nowrap py-3 px-5 absolute -top-1.5 left-[54px] z-[3] ${
            hoverTab === tab.activeTab ? 'block' : 'hidden'
          }`}
        >
          {tab.subTitle}
        </div>
      )}
    </div>
  );
};

// Delete Modal Component
const DeleteModal: FC<{
  deleteOpen: boolean;
  setDeleteOpen: (open: boolean) => void;
  handleDeleteChatConfirm: () => void;
  t: any;
}> = ({ deleteOpen, setDeleteOpen, handleDeleteChatConfirm, t }) => (
  <Modal
    open={deleteOpen}
    onCancel={() => setDeleteOpen(false)}
    closeIcon={null}
    className="[&_.ant-modal-content]:!py-8 [&_.ant-modal-content]:!px-8 [&_.ant-modal-content]:!pb-6 [&_.ant-btn]:mt-3 [&_.ant-btn]:w-[63px] [&_.ant-btn]:h-8"
    centered
    width={352}
    maskClosable={false}
    onOk={handleDeleteChatConfirm}
  >
    <div className="text-black/85 flex items-center gap-2.5 text-base font-medium leading-[1.4] overflow-hidden">
      <img
        src={require('@/assets/imgs/sidebar/warning.svg')}
        alt=""
        className="w-[22px] h-[22px]"
      />
      <span>{t('sidebar.confirmRemove')}</span>
    </div>
  </Modal>
);

const MenuList: FC<MenuListProps> = ({
  isCollapsed,
  mixedChatList,
  onRefreshData,
}) => {
  const { t } = useTranslation();
  const navigate = useNavigate();
  const location = useLocation();

  // User store
  const user = useUserStore((state: any) => state.user);
  const setMobile = useUserStore((state: any) => state.setMobile);

  // Space store
  const {
    isShowSpacePopover,
    spaceName,
    spaceType,
    spaceId,
    spaceAvatar,
    setIsShowSpacePopover,
  } = useSpaceStore();

  // Enterprise hooks
  const { checkNeedCreateTeamFn, isTeamSpaceEmpty } = useEnterprise();

  // Local state - using local state instead of recoil
  const [hoverTab, setHoverTab] = useState('');
  const [menuActiveKey, setMenuActiveKey] = useState('');
  const [showRecent, setShowRecent] = useState(true);
  const [chatListId, setChatListId] = useState('');
  const [deleteOpen, setDeleteOpen] = useState(false);

  // Refs
  const spaceButtonRef = useRef<HTMLDivElement | null>(null);

  // Custom hooks
  const { handleToChat } = useChat();

  // Helper functions
  const {
    handleShowSpacePopover,
    handleNavigateToChat,
    handleDeleteChat,
    handleDeleteChatConfirm,
    initializeActiveMenu,
    initializeApp,
  } = useMenuListHelpers(
    t,
    user,
    setMobile,
    checkNeedCreateTeamFn,
    setMenuActiveKey,
    setIsShowSpacePopover,
    spaceButtonRef,
    handleToChat,
    setChatListId,
    setDeleteOpen,
    chatListId,
    onRefreshData
  );

  // Dynamic menu list
  const getDynamicMenuList = useDynamicMenuList(
    isTeamSpaceEmpty,
    spaceType,
    spaceId,
    spaceName,
    t
  );

  // Effects
  useEffect(() => {
    initializeActiveMenu(location);
  }, [location]);

  useEffect(() => {
    initializeApp();
  }, []);

  return (
    <div
<<<<<<< HEAD
      className={`flex flex-col flex-1 mt-6 gap-4 ${
        isCollapsed
          ? 'overflow-visible'
          : isShowSpacePopover
            ? 'overflow-hidden'
            : 'overflow-auto'
=======
      className={`flex flex-col flex-1 min-h-0 mt-6 gap-4 ${
        isShowSpacePopover ? 'overflow-hidden' : 'overflow-y-auto'
>>>>>>> 1a376759
      } scrollbar-none`}
    >
      {getDynamicMenuList.map((item, index) => (
        <div
          key={`${index}-${item?.title}`}
          className="text-gray-500 font-medium flex flex-col gap-1"
        >
          {item.title && (
            <SpaceButton
              isCollapsed={isCollapsed}
              spaceName={spaceName}
              spaceType={spaceType}
              spaceAvatar={spaceAvatar}
              spaceButtonRef={spaceButtonRef}
              isShowSpacePopover={isShowSpacePopover}
              handleShowSpacePopover={handleShowSpacePopover}
              setIsShowSpacePopover={setIsShowSpacePopover}
              t={t}
            />
          )}
          {item.tabs.map((tab: any, i) => (
            <MenuTab
              key={`${i}-${tab?.subTitle}`}
              tab={tab}
              isCollapsed={isCollapsed}
              menuActiveKey={menuActiveKey}
              hoverTab={hoverTab}
              setMenuActiveKey={setMenuActiveKey}
              setHoverTab={setHoverTab}
              navigate={navigate}
            />
          ))}
        </div>
      ))}

      {/* 团队下无空间展示空菜单 */}
      {isTeamSpaceEmpty && (
        <EnterpriseSpaceEmptyMenu isCollapsed={isCollapsed} />
      )}

      <RecentList
        isCollapsed={isCollapsed}
        showRecent={showRecent}
        setShowRecent={setShowRecent}
        mixedChatList={mixedChatList}
        handleNavigateToChat={handleNavigateToChat}
        handleDeleteChat={handleDeleteChat}
      />

      <DeleteModal
        deleteOpen={deleteOpen}
        setDeleteOpen={setDeleteOpen}
        handleDeleteChatConfirm={handleDeleteChatConfirm}
        t={t}
      />
    </div>
  );
};

export default MenuList;<|MERGE_RESOLUTION|>--- conflicted
+++ resolved
@@ -205,11 +205,7 @@
   if (isCollapsed) return null;
 
   return (
-<<<<<<< HEAD
     <div className="flex flex-col pt-4 mt-1 flex-1 h-full overflow-hidden border-t border-[#E7E7F0]">
-=======
-    <div className="flex flex-col ml-3 flex-shrink-0 overflow-hidden">
->>>>>>> 1a376759
       {/* 最近使用标题 */}
       <div
         className="flex items-center justify-between cursor-pointer px-3 py-[10px] pr-2.5 flex-shrink-0 mb-1"
@@ -712,17 +708,12 @@
 
   return (
     <div
-<<<<<<< HEAD
       className={`flex flex-col flex-1 mt-6 gap-4 ${
         isCollapsed
           ? 'overflow-visible'
           : isShowSpacePopover
             ? 'overflow-hidden'
             : 'overflow-auto'
-=======
-      className={`flex flex-col flex-1 min-h-0 mt-6 gap-4 ${
-        isShowSpacePopover ? 'overflow-hidden' : 'overflow-y-auto'
->>>>>>> 1a376759
       } scrollbar-none`}
     >
       {getDynamicMenuList.map((item, index) => (
