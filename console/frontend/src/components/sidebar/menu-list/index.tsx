import React, { useState, useEffect, useRef, useMemo, FC } from 'react';
import { useNavigate, useLocation } from 'react-router-dom';
import { Popover, Modal, message } from 'antd';
import { menuList } from '@/constants';
import useUserStore from '@/store/user-store';
import eventBus from '@/utils/event-bus';
import { jumpTologin } from '@/utils/http';
import { checkUserInfo } from '@/services/spark-common';
import useChat from '@/hooks/use-chat';
import { useEnterprise } from '@/hooks/use-enterprise';
import useSpaceStore from '@/store/space-store';
import { useTranslation } from 'react-i18next';
import { getCookie } from '@/utils';
import classNames from 'classnames';
import { PersonSpace } from '@/components/space/person-space';
import SpaceModal from '@/components/space/space-modal';
import { useSpaceType } from '@/hooks/use-space-type';
import useEnterpriseStore from '@/store/enterprise-store';
import { MEMBER_ROLE, OWNER_ROLE } from '@/pages/space/config';

// Assets
import spaceMore from '@/assets/imgs/space/space-more.svg';
import createSpaceImg from '@/assets/imgs/space/createSpaceImg.png';
import enterpriseShareCreate from '@/assets/imgs/space/enterpriseShareCreate.png';
import enterpriseSpaceJoin from '@/assets/imgs/space/enterpriseSpaceJoin.png';
import arrowRight from '@/assets/imgs/space/arrowRight.png';
import { deleteChatList } from '@/services/chat';
import { PostChatItem, FavoriteEntry } from '@/types/chat';

// Constants
const getAllMessage = async (params: any) => {
  return { messages: [] };
};

const getUserAuth = async () => {
  return {};
};

// 企业空间空菜单组件类型定义
interface EnterpriseSpaceEmptyMenuProps {
  isCollapsed?: boolean;
}

// EnterpriseSpaceEmptyMenu Component
const EnterpriseSpaceEmptyMenu: FC<EnterpriseSpaceEmptyMenuProps> = ({
  isCollapsed = false,
}) => {
  const navigate = useNavigate();
  const [showCreateModal, setShowCreateModal] = useState(false);
  const { handleTeamSwitch } = useSpaceType(navigate);
  const { joinedEnterpriseList, spaceStatistics } = useEnterpriseStore();
  const { enterpriseId } = useSpaceStore();

  const curEnterprise = useMemo(() => {
    return joinedEnterpriseList.find(item => item.id == enterpriseId);
  }, [enterpriseId, joinedEnterpriseList]);

  const isOwner = useMemo(() => {
    return curEnterprise && curEnterprise?.role == Number(OWNER_ROLE);
  }, [curEnterprise]);

  const isMember = useMemo(() => {
    return curEnterprise && curEnterprise?.role == Number(MEMBER_ROLE);
  }, [curEnterprise]);

  const isShowJoinMenu = useMemo(() => {
    return spaceStatistics.total > 0;
  }, [spaceStatistics]);

  const ownerMenu = useMemo(() => {
    return (
      <div
        className={`flex-shrink-0 h-[300px] flex flex-col justify-center items-center py-1.5 px-9 gap-2 rounded-[10px] bg-[#f0f5ff] relative cursor-pointer ${
          isCollapsed ? 'h-[100px] bg-none p-0' : ''
        }`}
        onClick={() => setShowCreateModal(true)}
      >
        <div
          className={`${isCollapsed ? 'w-[25px] h-[25px]' : 'w-[94px] h-[94px]'} flex items-center justify-center`}
        >
          <img src={createSpaceImg} alt="创建空间" className="w-full h-auto" />
        </div>
        {!isCollapsed && (
          <div className="w-[162px] h-[43px] flex flex-col justify-center items-center py-2.5 px-5 rounded-[10px] bg-white font-medium text-sm leading-6 text-center text-[#1f1f1f] cursor-pointer hover:text-[#275eff]">
            创建空间
          </div>
        )}
        {isCollapsed && (
          <div className="w-auto rounded-lg bg-white shadow-[0px_0px_20px_0px_rgba(0,18,70,0.08)] text-[#333333] whitespace-nowrap py-3 px-5 absolute -top-1.5 left-[54px] z-[3] hidden group-hover:block">
            创建空间
          </div>
        )}
      </div>
    );
  }, [showCreateModal, setShowCreateModal, handleTeamSwitch, isCollapsed]);

  const otherMenuList = useMemo(
    () => [
      {
        key: 'create',
        icon: enterpriseShareCreate,
        desc: '创建团队共享空间',
        btnText: '创建新空间',
        onClick: () => {
          setShowCreateModal(true);
        },
      },
      ...(isShowJoinMenu
        ? [
            {
              key: 'join',
              icon: enterpriseSpaceJoin,
              desc: '加入团队下的空间',
              btnText: '进入空间管理',
              onClick: () => {
                navigate(`/enterprise/${enterpriseId}/space`);
              },
            },
          ]
        : []),
    ],
    [setShowCreateModal, navigate, enterpriseId, isShowJoinMenu]
  );

  const otherMenu = useMemo(() => {
    return (
      <div
        className={`flex-shrink-0 p-3.5 flex flex-col gap-3.5 rounded-[10px] bg-[#f0f5ff] ${isCollapsed ? 'bg-none h-[100px] p-0' : ''}`}
      >
        {otherMenuList.map(item => {
          return (
            <div
              className={`group p-2.5 flex flex-col items-center justify-center gap-1 rounded-[10px] bg-white shadow-[0px_4px_10px_0px_rgba(0,18,70,0.08)] font-medium text-sm leading-6 text-center cursor-pointer relative ${
                isCollapsed ? 'p-0 bg-none shadow-none' : ''
              }`}
              key={item.key}
              onClick={item.onClick}
            >
              <img
                className={`${isCollapsed ? 'w-[25px] h-[25px]' : 'w-[72px] h-[72px]'}`}
                src={item.icon}
                alt=""
              />
              {!isCollapsed && (
                <>
                  <div className="text-[#7f7f7f]">{item.desc}</div>
                  <div className="w-full flex items-center justify-center gap-1 text-[#1f1f1f] group-hover:text-[#275eff]">
                    {item.btnText}
                    <img
                      className="w-[19px] h-[19px]"
                      src={arrowRight}
                      alt=""
                    />
                  </div>
                </>
              )}
              {isCollapsed && (
                <div className="w-auto rounded-lg bg-white shadow-[0px_0px_20px_0px_rgba(0,18,70,0.08)] text-[#333333] whitespace-nowrap py-3 px-5 absolute -top-1.5 left-[54px] z-[3] hidden group-hover:block">
                  {item.btnText}
                </div>
              )}
            </div>
          );
        })}
      </div>
    );
  }, [otherMenuList, isCollapsed]);

  return (
    <>
      {isOwner ? ownerMenu : otherMenu}
      <SpaceModal
        open={showCreateModal}
        onClose={() => {
          setShowCreateModal(false);
        }}
        onSuccess={() => {
          handleTeamSwitch(undefined, { isJump: true });
        }}
      />
    </>
  );
};

// 最近使用列表组件Props接口
interface RecentListProps {
  isCollapsed: boolean;
  showRecent: boolean;
  setShowRecent: (show: boolean) => void;
  mixedChatList: any[];
  handleNavigateToChat: (item: any) => void;
  handleDeleteChat: (item: any, e: any) => void;
}

const RecentList: FC<RecentListProps> = ({
  isCollapsed,
  showRecent,
  setShowRecent,
  mixedChatList,
  handleNavigateToChat,
  handleDeleteChat,
}) => {
  const { t } = useTranslation();

  if (isCollapsed) return null;

  return (
    <div className="flex flex-col ml-3 flex-1 h-full overflow-hidden">
      {/* 最近使用标题 */}
      <div
        className="flex items-center justify-between cursor-pointer pl-[3px] pb-[5px] pr-2.5 flex-shrink-0"
        onClick={() => setShowRecent(!showRecent)}
      >
        <span className="text-xs font-medium text-black/50">
          {t('sidebar.recentlyUsed')}
        </span>
        <img
          src={require('@/assets/imgs/sidebar/arrow-top.svg')}
          alt=""
          className={`transition-transform duration-300 ${
            showRecent ? '' : 'rotate-180'
          }`}
        />
      </div>

      {/* 最近使用列表容器 - 固定padding，避免动画 */}
      <div className="w-full pr-2.5 overflow-hidden">
        {/* 内部滚动区域 - 只做高度动画 */}
        <div
          className={`flex flex-col w-full overflow-x-hidden transition-[height,max-height] duration-300 ease-out  ${
            showRecent
              ? 'min-h-[50px] max-h-[calc(50vh-135px)] overflow-y-auto scrollbar-hide'
              : 'h-0 max-h-0 overflow-hidden'
          }`}
          style={{
            scrollbarWidth: 'none',
            msOverflowStyle: 'none',
          }}
        >
          {/* 内容区域 - 固定间距 */}
          <div
            className={`flex flex-col gap-2.5 py-2.5 w-full ${showRecent ? '' : 'opacity-0'}`}
          >
            {showRecent &&
              mixedChatList?.length > 0 &&
              mixedChatList.map((item: any) => (
                <div
                  key={item.botId}
                  className="group flex items-center cursor-pointer py-1 px-2 rounded hover:bg-[rgba(39,94,255,0.05)] flex-shrink-0 w-full"
                  onClick={() => handleNavigateToChat(item)}
                >
                  <img
                    src={item?.botAvatar}
                    alt=""
                    className="w-[18px] h-[18px] rounded-full flex-shrink-0"
                  />
                  <span className="ml-2 text-sm text-[#333] flex-1 overflow-hidden text-ellipsis whitespace-nowrap min-w-0">
                    {item?.botName}
                  </span>
                  <div
                    className="hidden group-hover:block w-2 h-2 bg-[url('@/assets/imgs/sidebar/close.svg')] bg-no-repeat bg-center hover:bg-[url('@/assets/imgs/sidebar/close-hover.svg')] flex-shrink-0 ml-1"
                    onClick={e => handleDeleteChat(item, e)}
                  />
                </div>
              ))}
          </div>
        </div>
      </div>
    </div>
  );
};

interface MenuListProps {
  mixedChatList: PostChatItem[];
  favoriteBotList: FavoriteEntry[];
  onRefreshData?: () => void;
}

<<<<<<< HEAD
const MenuList: FC<MenuListProps> = ({ mixedChatList, favoriteBotList, onRefreshData }) => {
=======
const MenuList: FC<MenuListProps> = ({
  mixedChatList,
  favoriteBotList,
  onRefreshData,
}) => {
>>>>>>> f80d522a
  const { t, i18n } = useTranslation();
  const navigate = useNavigate();
  const location = useLocation();

  // User store
  const user = useUserStore((state: any) => state.user);
  const setMobile = useUserStore((state: any) => state.setMobile);

  // Space store
  const {
    isShowSpacePopover,
    spaceName,
    spaceType,
    spaceId,
    enterpriseId,
    spaceAvatar,
    setSpaceType,
    setEnterpriseId,
    setEnterpriseName,
    setIsShowSpacePopover,
  } = useSpaceStore();

  // Enterprise hooks
  const { joinedEnterpriseList, checkNeedCreateTeamFn, isTeamSpaceEmpty } =
    useEnterprise();

  // Local state - using local state instead of recoil
  const [isCollapsed, setIsCollapsed] = useState(false);
  const [hoverTab, setHoverTab] = useState('');
  const [menuActiveKey, setMenuActiveKey] = useState('');
  const [showRecent, setShowRecent] = useState(true);
  const [chatListId, setChatListId] = useState('');
  const [deleteOpen, setDeleteOpen] = useState(false);

  // Refs
  const spaceButtonRef = useRef<HTMLDivElement | null>(null);

  // Custom hooks
  const { handleToChat } = useChat();

  // 动态设置 Popover 的最大高度
  const updatePopoverMaxHeight = () => {
    if (spaceButtonRef.current) {
      const rect = spaceButtonRef.current.getBoundingClientRect();
      const topPosition = rect.top;
      document.documentElement.style.setProperty(
        '--popover-top',
        `${topPosition}px`
      );
    }
  };

  const handleShowSpacePopover = () => {
    updatePopoverMaxHeight(); // 更新 CSS 变量
    setIsShowSpacePopover(!isShowSpacePopover);
  };

  // Chat and favorites management
  const handleNavigateToChat = (item: any) => {
    handleToChat(item?.botId);
  };

  const handleDeleteChat = (item: any, e: any) => {
    e.stopPropagation();
    setChatListId(item?.id);
    setDeleteOpen(true);
  };

  const handleDeleteChatConfirm = () => {
    deleteChatList({
      chatListId: chatListId,
    })
      .then((res: any) => {
        setDeleteOpen(false);
        message.success(t('commonModal.agentDelete.success'));
        // Refresh data after successful deletion
        if (onRefreshData) {
          onRefreshData();
        }
      })
      .catch((err: any) => {
        console.log(err);
        setDeleteOpen(false);
        message.error(t('commonModal.agentDelete.failed'));
      });
  };

  // Get messages/notifications
  const getMessages = async (queryMessageType: string) => {
    const queryParam = {
      typeId: queryMessageType || 0,
      page: 1,
      pageSize: 100,
    };
    await getAllMessage(queryParam);
  };

  // Check login
  const checkLogin = () => {
    // checkUserInfo().then((res: any) => {
    //   checkNeedCreateTeamFn();
    //   setMobile(res?.mobile);
    // });
    checkNeedCreateTeamFn();
    setMobile(user?.mobile);
    getUserAuth();
  };

  // Effects
  useEffect(() => {
    const path = window.location.pathname.replace(
      '/application-development',
      ''
    );
    menuList.map(item => {
      item.tabs.map(tab => {
        if (path.includes(tab.activeTab)) {
          setMenuActiveKey(tab.activeTab);
        }
      });
    });
  }, [location]);

  useEffect(() => {
    checkLogin();
    getMessages('0');
  }, []);

  // 根据 spaceStore 状态动态生成 menuList
  const getDynamicMenuList = useMemo(() => {
    // 无团队空间展示 智能体广场及插件广场
    if (isTeamSpaceEmpty) {
      return menuList.slice(0, 1);
    }

    return menuList.map(menuGroup => ({
      ...menuGroup,
      tabs: menuGroup.tabs.map(tab => {
        // 如果是 '我的智能体' 这个 tab，根据 spaceType 和 spaceId 动态设置 subTitle
        if (tab.activeTab === 'agent') {
          let dynamicSubTitle = t('sidebar.myAgents'); // 默认值
          if ((spaceType === 'personal' && spaceId) || spaceType === 'team') {
            dynamicSubTitle = t('sidebar.myAgentsManagement');
          }
          return {
            ...tab,
            subTitle: dynamicSubTitle,
          };
        }
        return tab;
      }),
    }));
  }, [spaceType, spaceId, spaceName, isTeamSpaceEmpty]);

  return (
    <div
      className={`flex flex-col flex-1 mt-6 gap-4 ${
        isShowSpacePopover ? 'overflow-hidden' : 'overflow-auto'
      } scrollbar-none`}
    >
      {getDynamicMenuList.map((item, index) => (
        <div
          key={`${index}-${item?.title}`}
          className="text-gray-500 font-medium"
        >
          {item.title && (
            <Popover
              content={PersonSpace}
              title={null}
              trigger="click"
              open={isShowSpacePopover}
              placement="rightTop"
              overlayClassName="[&_.ant-popover-inner]:ml-0 [&_.ant-popover-inner]:p-4 [&_.ant-popover-inner]:rounded-2xl [&_.ant-popover-inner]:max-h-[calc(100vh-var(--popover-top,100px)-20px)] [&_.ant-popover-inner-content]:max-h-[calc(100vh-var(--popover-top,100px)-44px)] [&_.ant-input-affix-wrapper]:py-1.5 [&_.ant-input-affix-wrapper]:px-[7px]"
              arrow={false}
              getPopupContainer={triggerNode =>
                triggerNode.parentElement || document.body
              }
              autoAdjustOverflow={false}
              onOpenChange={visible => {
                if (!visible) {
                  setIsShowSpacePopover(false);
                }
              }}
            >
              <div
                className="text-center whitespace-nowrap text-xs py-2.5 px-3 flex cursor-pointer justify-between text-[#1f1f1f] rounded-lg relative before:content-[''] before:absolute before:-top-3.5 before:left-0 before:w-full before:h-px before:bg-[rgba(226,232,255,0.5)] hover:text-[#275eff] hover:bg-[#f5f8ff] group"
                ref={spaceButtonRef}
                onClick={() => {
                  handleShowSpacePopover();
                }}
              >
                <div className="w-full flex items-center justify-between gap-2 text-base font-normal leading-5">
                  <div className="flex">
                    <img
                      src={
                        spaceAvatar ||
                        require('@/assets/imgs/space/contacts-fill.svg')
                      }
                      alt="space"
                      className="w-[18px] h-[18px] rounded-[2px] mr-2"
                    />
                    {!isCollapsed && (
                      <div className="min-w-[110px] max-w-[120px] overflow-hidden text-ellipsis whitespace-nowrap">
                        {spaceName ||
                          (spaceType === 'personal'
                            ? t('sidebar.personalSpace')
                            : t('sidebar.teamSpace'))}
                      </div>
                    )}
                  </div>

                  {!isCollapsed && (
                    <img
                      src={spaceMore}
                      alt="more"
                      className="w-[18px] h-[18px]"
                    />
                  )}
                  {isCollapsed && (
                    <div className="w-auto rounded-lg bg-white shadow-[0px_0px_20px_0px_rgba(0,18,70,0.08)] text-[#333333] whitespace-nowrap py-3 px-5 absolute -top-1.5 left-[54px] z-[3] hidden group-hover:block">
                      {spaceName ||
                        (spaceType === 'personal'
                          ? t('sidebar.personalSpace')
                          : t('sidebar.teamSpace'))}
                    </div>
                  )}
                </div>
              </div>
            </Popover>
          )}
          {item.tabs.map((tab: any, i) => (
            <div
              key={`${i}-${tab?.subTitle}`}
              className={`group relative flex items-center px-3 py-3 gap-2 cursor-pointer rounded-[10px] hover:bg-[#F8FAFF] hover:text-[#275EFF] ${
                [menuActiveKey, hoverTab].includes(tab.activeTab)
                  ? 'bg-[#F8FAFF] text-[#275EFF]'
                  : 'text-[#7F7F7F]'
              } ${
                tab.subTitle === '插件广场' || tab.subTitle === '智能体广场'
                  ? ''
                  : !isCollapsed && 'ml-6'
              }`}
              onClick={() => {
                setMenuActiveKey(tab.activeTab);
                navigate(tab.path);
              }}
              onMouseEnter={() => setHoverTab(tab.activeTab)}
              onMouseLeave={() => setHoverTab('')}
            >
              <img
                src={
                  [menuActiveKey, hoverTab].includes(tab.activeTab)
                    ? tab.iconAct
                    : tab.icon
                }
                className="w-[18px] h-[18px] flex-shrink-0"
                alt=""
              />
              {!isCollapsed && (
                <span className="relative text-sm">{tab.subTitle}</span>
              )}
              {isCollapsed && (
                <div
                  className={`rounded-lg bg-white shadow-[0px_0px_20px_0px_rgba(0,18,70,0.08)] text-[#333333] whitespace-nowrap py-3 px-5 absolute -top-1.5 left-[54px] z-[3] ${
                    hoverTab === tab.activeTab ? 'block' : 'hidden'
                  }`}
                >
                  {tab.subTitle}
                </div>
              )}
            </div>
          ))}
        </div>
      ))}

      {/* 团队下无空间展示空菜单 */}
      {isTeamSpaceEmpty && (
        <EnterpriseSpaceEmptyMenu isCollapsed={isCollapsed} />
      )}

      <RecentList
        isCollapsed={isCollapsed}
        showRecent={showRecent}
        setShowRecent={setShowRecent}
        mixedChatList={mixedChatList}
        handleNavigateToChat={handleNavigateToChat}
        handleDeleteChat={handleDeleteChat}
      />

      {/* Delete confirmation modal */}
      <Modal
        open={deleteOpen}
        onCancel={() => setDeleteOpen(false)}
        closeIcon={null}
        className="[&_.ant-modal-content]:!py-8 [&_.ant-modal-content]:!px-8 [&_.ant-modal-content]:!pb-6 [&_.ant-btn]:mt-3 [&_.ant-btn]:w-[63px] [&_.ant-btn]:h-8"
        centered
        width={352}
        maskClosable={false}
        onOk={handleDeleteChatConfirm}
      >
        <div className="text-black/85 flex items-center gap-2.5 text-base font-medium leading-[1.4] overflow-hidden">
          <img
            src={require('@/assets/imgs/sidebar/warning.svg')}
            alt=""
            className="w-[22px] h-[22px]"
          />
          <span>{t('sidebar.confirmRemove')}</span>
        </div>
      </Modal>
    </div>
  );
};

export default MenuList;<|MERGE_RESOLUTION|>--- conflicted
+++ resolved
@@ -276,15 +276,11 @@
   onRefreshData?: () => void;
 }
 
-<<<<<<< HEAD
-const MenuList: FC<MenuListProps> = ({ mixedChatList, favoriteBotList, onRefreshData }) => {
-=======
 const MenuList: FC<MenuListProps> = ({
   mixedChatList,
   favoriteBotList,
   onRefreshData,
 }) => {
->>>>>>> f80d522a
   const { t, i18n } = useTranslation();
   const navigate = useNavigate();
   const location = useLocation();
