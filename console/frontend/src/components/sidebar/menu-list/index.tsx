--- conflicted
+++ resolved
@@ -276,53 +276,6 @@
   onRefreshData?: () => void;
 }
 
-<<<<<<< HEAD
-const MenuList: FC<MenuListProps> = ({
-  isCollapsed,
-  mixedChatList,
-  favoriteBotList,
-  onRefreshData,
-}) => {
-  const { t, i18n } = useTranslation();
-  const navigate = useNavigate();
-  const location = useLocation();
-
-  // User store
-  const user = useUserStore((state: any) => state.user);
-  const setMobile = useUserStore((state: any) => state.setMobile);
-
-  // Space store
-  const {
-    isShowSpacePopover,
-    spaceName,
-    spaceType,
-    spaceId,
-    enterpriseId,
-    spaceAvatar,
-    setSpaceType,
-    setEnterpriseId,
-    setEnterpriseName,
-    setIsShowSpacePopover,
-  } = useSpaceStore();
-
-  // Enterprise hooks
-  const { joinedEnterpriseList, checkNeedCreateTeamFn, isTeamSpaceEmpty } =
-    useEnterprise();
-
-  // Local state - using local state instead of recoil
-  const [hoverTab, setHoverTab] = useState('');
-  const [menuActiveKey, setMenuActiveKey] = useState('');
-  const [showRecent, setShowRecent] = useState(true);
-  const [chatListId, setChatListId] = useState('');
-  const [deleteOpen, setDeleteOpen] = useState(false);
-
-  // Refs
-  const spaceButtonRef = useRef<HTMLDivElement | null>(null);
-
-  // Custom hooks
-  const { handleToChat } = useChat();
-
-=======
 // Helper functions for MenuList component
 const useMenuListHelpers = (
   t: any,
@@ -338,7 +291,6 @@
   chatListId: string,
   onRefreshData?: () => void
 ) => {
->>>>>>> 2718d58c
   // 动态设置 Popover 的最大高度
   const updatePopoverMaxHeight = () => {
     if (spaceButtonRef.current) {
@@ -637,7 +589,11 @@
   </Modal>
 );
 
-const MenuList: FC<MenuListProps> = ({ mixedChatList, onRefreshData }) => {
+const MenuList: FC<MenuListProps> = ({
+  isCollapsed,
+  mixedChatList,
+  onRefreshData,
+}) => {
   const { t } = useTranslation();
   const navigate = useNavigate();
   const location = useLocation();
@@ -660,7 +616,6 @@
   const { checkNeedCreateTeamFn, isTeamSpaceEmpty } = useEnterprise();
 
   // Local state - using local state instead of recoil
-  const [isCollapsed] = useState(false);
   const [hoverTab, setHoverTab] = useState('');
   const [menuActiveKey, setMenuActiveKey] = useState('');
   const [showRecent, setShowRecent] = useState(true);
