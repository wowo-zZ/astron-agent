import React from 'react';
import { FC, useState, useCallback, useMemo } from 'react';
import { Input, message, Modal } from 'antd';
import styles from './index.module.scss';
import useUserStore from '@/store/user-store';
import user from '@/assets/imgs/personal-center/user.svg';
import copy from '@/assets/imgs/personal-center/copy.svg';
import edit from '@/assets/imgs/personal-center/edit.svg';
import yes from '@/assets/imgs/personal-center/yes.svg';
import no from '@/assets/imgs/personal-center/no.svg';
import act from '@/assets/imgs/personal-center/act.png';
import fire from '@/assets/imgs/personal-center/fire.png';
import empty from '@/assets/imgs/common/empty-gray.png';
import { copyText } from '@/utils/spark-utils';
import UploadAvatar from '@/components/upload-avatar';
import { PostChatItem, FavoriteEntry } from '@/types/chat';
import { updateUserInfo } from '@/services/spark-common';
import { useNavigate } from 'react-router-dom';
import { cancelFavorite } from '@/services/agent-square';
import { deleteChatList } from '@/services/chat';
import { useTranslation } from 'react-i18next';
import eventBus from '@/utils/event-bus';

interface PersonalCenterProps {
  open: boolean;
  onCancel: () => void;
  mixedChatList: PostChatItem[];
  favoriteBotList: FavoriteEntry[];
  onRefreshData: () => void;
  onRefreshRecentData: () => void;
  onRefreshFavoriteData: () => void;
}

// 类型定义
interface TabItem {
  tab: string;
}

// 常量定义
const tabs: TabItem[] = [{ tab: '最近使用' }, { tab: '我的收藏' }];

// 内部组件定义

// 空状态组件
const EmptyState: FC = React.memo(() => (
  <div className={styles.emptyBox}>
    <img src={empty} alt="" />
  </div>
));

// Tab 头部组件
const TabsHeader: FC<{
  tabs: TabItem[];
  activeIndex: number;
  onTabChange: (index: number) => void;
}> = React.memo(({ tabs, activeIndex, onTabChange }) => {
  const handleTabClick = useCallback(
    (index: number) => {
      onTabChange(index);
    },
    [onTabChange]
  );

  return (
    <div className={styles.tabs}>
      {tabs.map((item, index) => (
        <div
          key={index}
          onClick={() => handleTabClick(index)}
          className={activeIndex === index ? styles.tabActive : styles.tab}
        >
          {item.tab}
        </div>
      ))}
    </div>
  );
});

// 最近使用列表组件
const RecentUsedList: FC<{
  recentList: PostChatItem[];
  onItemClick: (item: PostChatItem) => void;
  onDeleteClick: (item: PostChatItem, e: any, isRecentTab: boolean) => void;
}> = React.memo(({ recentList, onItemClick, onDeleteClick }) => {
  const memoizedList = useMemo(() => recentList, [recentList]);

  const handleItemClick = useCallback(
    (item: PostChatItem) => {
      onItemClick(item);
    },
    [onItemClick]
  );

  const handleDeleteClick = useCallback(
    (item: PostChatItem, e: React.MouseEvent) => {
      onDeleteClick(item, e, true);
    },
    [onDeleteClick]
  );

  if (memoizedList?.length === 0) {
    return <EmptyState />;
  }

  return (
    <>
      {memoizedList?.length > 0 &&
        memoizedList.map((item, index) => (
          <div
            key={`recent-${index}`}
            onClick={() => handleItemClick(item)}
            className={styles.itemBox}
          >
            <div className={styles.itemHead}>
              <img className={styles.headImg} src={item.botAvatar} alt="" />
              <div title={item.botName} className={styles.headTitle}>
                {item.botName}
              </div>
            </div>
            <div title={item.botDesc} className={styles.headDesc}>
              {item.botDesc}
            </div>
            <div className={styles.itemInfo}>
              <img className={styles.actImg} src={act} alt="" />
              <div className={styles.actText}>
                {item.creatorName || '@讯飞星火'}
              </div>
              <img className={styles.fireImg} src={fire} alt="" />
              <div className={styles.fireText}>{item.hotNum || 0}</div>
            </div>
            <div
              onClick={e => handleDeleteClick(item, e)}
              className={styles.delete}
            />
          </div>
        ))}
    </>
  );
});

// 我的收藏列表组件
const FavoritesList: FC<{
  collectList: FavoriteEntry[];
  onItemClick: (item: any) => void;
  onDeleteClick: (item: FavoriteEntry, e: any, isRecentTab: boolean) => void;
}> = React.memo(({ collectList, onItemClick, onDeleteClick }) => {
  const memoizedList = useMemo(() => collectList, [collectList]);

  const handleItemClick = useCallback(
    (item: FavoriteEntry) => {
      onItemClick(item.bot);
    },
    [onItemClick]
  );

  const handleDeleteClick = useCallback(
    (item: FavoriteEntry, e: React.MouseEvent) => {
      onDeleteClick(item, e, false);
    },
    [onDeleteClick]
  );

  if (memoizedList?.length === 0) {
    return <EmptyState />;
  }

  return (
    <>
      {memoizedList?.length > 0 &&
        memoizedList.map((item, index) => (
          <div
            key={`favorite-${index}`}
            onClick={() => handleItemClick(item)}
            className={styles.itemBox}
          >
            <div className={styles.itemHead}>
              <img className={styles.headImg} src={item.bot.avatar} alt="" />
              <div title={item.bot.botName} className={styles.headTitle}>
                {item.bot.botName}
              </div>
            </div>
            <div title={item.bot.botDesc} className={styles.headDesc}>
              {item.bot.botDesc}
            </div>
            <div className={styles.itemInfo}>
              <img className={styles.actImg} src={act} alt="" />
              <div className={styles.actText}>
                {item.bot.creatorName || '@讯飞星火'}
              </div>
              <img className={styles.fireImg} src={fire} alt="" />
              <div className={styles.fireText}>{item.bot.hotNum || 0}</div>
            </div>
            <div
              onClick={e => handleDeleteClick(item, e)}
              className={styles.delete}
            />
          </div>
        ))}
    </>
  );
});

const PersonalCenterHeader: FC<{
  showInput: boolean;
  setShowInput: (showInput: boolean) => void;
}> = ({ showInput, setShowInput }) => {
  const { t } = useTranslation();
  const userInfo = useUserStore((state: any) => state.user);
  const [infoName, setInfoName] = useState(userInfo.nickname || userInfo.login);

  return (
    <div className={styles.header}>
      <div>
        <UploadAvatar
          coverUrl={userInfo.avatar}
          setCoverUrl={url => {
            updateUserInfo({
              nickname: infoName,
              avatar: url,
            }).then(res => {
              message.success(t('commonModal.update.success'));
              useUserStore.setState({
                user: {
                  ...userInfo,
                  avatar: url,
                },
              });
            });
          }}
          flag={true}
        />
      </div>
      <div>
        <div className={styles.flexTitle}>
          {showInput ? (
            <>
              <Input
                value={infoName}
                placeholder="请输入昵称"
                showCount
                maxLength={20}
                onChange={e => {
                  setInfoName(e.target.value);
                }}
              />
              <img
                onClick={() => {
                  setShowInput(false);
                }}
                className={styles.noBotton}
                src={no}
                alt=""
              />
              <img
                onClick={() => {
                  updateUserInfo({
                    nickname: infoName,
                    avatar: userInfo.avatar,
                  })
                    .then(res => {
                      message.success(t('commonModal.update.success'));
                      // 更新用户信息
                      useUserStore.setState({
                        user: {
                          ...userInfo,
                          nickname: infoName,
                        },
                      });
                      setShowInput(false);
                    })
                    .catch(err => {
                      message.error(err.msg);
                    });
                }}
                className={styles.yesBotton}
                src={yes}
                alt=""
              />
            </>
          ) : (
            <>
              <div
                title={userInfo.nickname || userInfo.login}
                className={styles.header_name}
              >
                {userInfo.nickname || userInfo.login}
              </div>
              <img
                onClick={() => {
                  setShowInput(true);
                  setInfoName(userInfo.nickname || userInfo.login);
                }}
                className={styles.editBotton}
                src={edit}
                alt=""
              />
            </>
          )}
        </div>
        <div className={styles.flexInfo}>
          <img src={user} alt="" />
          <div className={styles.uid}>用户名：{userInfo?.username}</div>
          <img
            onClick={() => {
              copyText({
                text: `${userInfo?.username}`,
                successText: '复制成功',
              });
            }}
            className={styles.copy}
            src={copy}
            alt=""
          />
        </div>
      </div>
    </div>
  );
};

const PersonalCenter: FC<PersonalCenterProps> = ({
  open,
  onCancel,
  mixedChatList,
  favoriteBotList,
  onRefreshData,
  onRefreshRecentData,
  onRefreshFavoriteData,
}) => {
  const [showInput, setShowInput] = useState(false);
  const [activeIndex, setActiveIndex] = useState(0);
  const [deleteOpen, setDeleteOpen] = useState(false);
  const [itemIdToDelete, setItemIdToDelete] = useState<number | null>(null);
  const navigate = useNavigate();
  const { t, i18n } = useTranslation();

  const handleToChat = useCallback((item: any) => {
    navigate(`/chat/${item.botId}`);
  }, []);

  const handleDeleteFavorite = useCallback((botId: number) => {
    cancelFavorite({
      botId,
    }).then(res => {
<<<<<<< HEAD
      message.success(t('commonModal.agentDelete.success'));
=======
      message.success('删除成功');
      eventBus.emit('favoriteChange', botId);
>>>>>>> 4b17959e
      onRefreshFavoriteData?.();
    });
  }, []);

  const handleDeleteChat = useCallback((chatListId: number) => {
    deleteChatList({
      chatListId,
    })
      .then((res: any) => {
        setDeleteOpen(false);
        message.success(t('commonModal.agentDelete.success'));
        // Refresh data after successful deletion
        onRefreshRecentData?.();
      })
      .catch((err: any) => {
        console.log(err);
        setDeleteOpen(false);
        message.error(t('commonModal.agentDelete.failed'));
      });
  }, []);

  const handleDelete = useCallback(
    (item: any, e: React.MouseEvent, isRecentTab: boolean) => {
      e.stopPropagation();
      console.log('item', item);
      // Extract ID based on tab type
      const itemId = isRecentTab ? item?.id : item?.bot?.botId;
      setItemIdToDelete(itemId);
      setDeleteOpen(true);
    },
    []
  );

  const handleDeleteChatConfirm = useCallback(() => {
    if (!itemIdToDelete) return;

    if (activeIndex === 0) {
      handleDeleteChat(itemIdToDelete);
    } else {
      handleDeleteFavorite(itemIdToDelete);
    }
    setDeleteOpen(false);
    setItemIdToDelete(null);
  }, [
    activeIndex,
    itemIdToDelete,
    handleDeleteChat,
    handleDeleteFavorite,
    onRefreshData,
  ]);

  const handleTabChange = useCallback(
    (index: number) => {
      setActiveIndex(index);
      // Refresh specific data based on the active tab
      if (index === 0) {
        // Recent Used tab - refresh recent chat data
        onRefreshRecentData();
      } else if (index === 1) {
        // My Favorites tab - refresh favorite data
        onRefreshFavoriteData();
      }
    },
    [onRefreshRecentData, onRefreshFavoriteData]
  );

  return (
    <Modal
      wrapClassName={styles.open_source_modal}
      width={837}
      open={open}
      centered
      onCancel={onCancel}
      destroyOnClose
      maskClosable={false}
      footer={null}
    >
      <div className={styles.modal_content}>
        <PersonalCenterHeader
          showInput={showInput}
          setShowInput={setShowInput}
        />
        <div className={styles.content}>
          <TabsHeader
            tabs={tabs}
            activeIndex={activeIndex}
            onTabChange={handleTabChange}
          />
          <div className={styles.contentBox}>
            <Modal
              open={deleteOpen}
              onCancel={() => {
                setDeleteOpen(false);
                setItemIdToDelete(null);
              }}
              closeIcon={null}
              wrapClassName={styles.delete_mode}
              centered
              width={352}
              maskClosable={false}
              onOk={handleDeleteChatConfirm}
            >
              <div className={styles.delete_mode_title}>
                <img
                  src={require('@/assets/imgs/sidebar/warning.svg')}
                  alt=""
                />
                <span>
                  {activeIndex === 0
                    ? '确定移除该智能体对话？'
                    : '确定移除该收藏？'}
                </span>
              </div>
            </Modal>
            {activeIndex === 0 && (
              <RecentUsedList
                recentList={mixedChatList}
                onItemClick={handleToChat}
                onDeleteClick={handleDelete}
              />
            )}
            {activeIndex === 1 && (
              <FavoritesList
                collectList={favoriteBotList}
                onItemClick={handleToChat}
                onDeleteClick={handleDelete}
              />
            )}
          </div>
        </div>
      </div>
    </Modal>
  );
};

export default PersonalCenter;<|MERGE_RESOLUTION|>--- conflicted
+++ resolved
@@ -341,12 +341,8 @@
     cancelFavorite({
       botId,
     }).then(res => {
-<<<<<<< HEAD
       message.success(t('commonModal.agentDelete.success'));
-=======
-      message.success('删除成功');
       eventBus.emit('favoriteChange', botId);
->>>>>>> 4b17959e
       onRefreshFavoriteData?.();
     });
   }, []);
