--- conflicted
+++ resolved
@@ -1638,7 +1638,6 @@
   }
 }
 
-<<<<<<< HEAD
 .common-btn-white {
   background: #ffffff !important;
   color: #333333;
@@ -1677,11 +1676,11 @@
 .ant-spin {
   .ant-spin-dot-holder {
     color: var(--primary-color);
-=======
+  }
+}
 // Speaker modal popover styles
 .spearker-modal-type-tip-pop {
   .ant-popover-inner-content {
     color: #fff;
->>>>>>> 1a376759
   }
 }