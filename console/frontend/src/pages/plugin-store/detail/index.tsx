<<<<<<< HEAD
import React, { ReactElement, useEffect, useState, useMemo } from "react";
import { useTranslation } from "react-i18next";
import { Button, message } from "antd";
import { useParams, useNavigate, useSearchParams } from "react-router-dom";
import { getToolDetail } from "@/services/tool";
import { debugTool } from "@/services/plugin";
import ToolInputParametersDetail from "@/components/plugin-store/tool-input-parameters-detail";
import ToolOutputParametersDetail from "@/components/plugin-store/tool-output-parameters-detail";
import JsonMonacoEditor from "@/components/monaco-editor/json-monaco-editor"; // TODO：等W.oic提交json-monaco-editor
import { MCPDetail } from "@/components/workflow/nodes/agent/components/add-tool/components/mcp-detail"; // TODO：等吴启提交custom-node
import DebuggerTable from "@/components/plugin-store/debugger-table";
import { cloneDeep } from "lodash";
import { DebugInput, ToolDetail, DebugToolParams } from "@/types/plugin-store";
=======
/*
 * @Author: snoopyYang
 * @Date: 2025-09-23 10:08:50
 * @LastEditors: snoopyYang
 * @LastEditTime: 2025-09-23 10:08:59
 * @Description: 插件广场详情页
 */
import React, { ReactElement, useEffect, useState, useMemo } from 'react';
import { useTranslation } from 'react-i18next';
import { Button, message } from 'antd';
import { useParams, useNavigate, useSearchParams } from 'react-router-dom';
import { getToolDetail } from '@/services/tool';
import { debugTool } from '@/services/plugin';
import ToolInputParametersDetail from '@/components/plugin-store/tool-input-parameters-detail';
import ToolOutputParametersDetail from '@/components/plugin-store/tool-output-parameters-detail';
import JsonMonacoEditor from '@/components/monaco-editor/json-monaco-editor'; // TODO：等W.oic提交json-monaco-editor
import { MCPDetail } from '@/components/workflow/nodes/agent/components/add-tool/components/mcp-detail'; // TODO：等吴启提交custom-node
import DebuggerTable from '@/components/plugin-store/debugger-table';
import { cloneDeep } from 'lodash';
import { DebugInput, ToolDetail, DebugToolParams } from '@/types/plugin-store';
>>>>>>> 70e63f58

import arrowLeft from "@/assets/svgs/icon-zhishi-arrow-left.svg";
import offical from "@/assets/svgs/offical.svg";
import references from "@/assets/svgs/references.svg";
import favorite from "@/assets/svgs/favorite.svg";
import selectFavorite from "@/assets/svgs/select-favorite.png";

//弹框
const PrivacyModal = (props: {
  setModal: (modal: boolean) => void;
}): ReactElement => {
  const { setModal } = props;
  const { t } = useTranslation();
  return (
    <div className="mask">
      <div className="p-6 absolute bg-[#fff] rounded-2xl top-1/2 left-1/2 transform -translate-x-1/2 -translate-y-1/2 z-50 text-second font-medium text-md w-[400px]">
        <div className="text-lg font-medium text-second">
          {t("common.storePlugin.privacyStatement")}
        </div>
        <p className="mt-3 text-sm">
          {t("common.storePlugin.developerStatement")}
        </p>
        <div className="flex flex-row-reverse gap-3 mt-7">
          <Button
            type="primary"
            className="px-[48px]"
            onClick={() => setModal(false)}
          >
            {t("common.confirm")}
          </Button>
        </div>
      </div>
    </div>
  );
};

//详情页
const PluginStoreDetail: React.FC = (): ReactElement => {
  const { t } = useTranslation();
  const { id } = useParams<{ id: string }>();
  const [searchParams] = useSearchParams();
  const isMcp = searchParams?.get("isMcp") === "true" ? true : false;
  const navigate = useNavigate();
  const [toolInfo, setToolInfo] = useState<ToolDetail>({} as ToolDetail);
  const [modal, setModal] = useState<boolean>(false);
  const [currentTab, setCurrentTab] = useState<string>("details");
  const [debuggerParamsData, setDebuggerParamsData] = useState<DebugInput[]>(
    [],
  );
  const [debuggerJsonData, setDebuggerJsonData] = useState<string>("");
  const [debugLoading, setDebugLoading] = useState<boolean>(false);

  const inputParamsData = useMemo(() => {
    return (
      (toolInfo.webSchema &&
        JSON.parse(toolInfo.webSchema)?.toolRequestInput) ||
      []
    );
  }, [toolInfo]);

  const outputParamsData = useMemo(() => {
    const webSchema = toolInfo.webSchema && JSON.parse(toolInfo.webSchema);
    return webSchema?.toolRequestOutput || [];
  }, [toolInfo]);
  /**
   * 验证调试参数
   * @param data 调试参数
   * @returns 验证结果
   */
  const validateDebuggerTransformedData = (
    data: DebugInput[],
  ): { validatedData: DebugInput[]; flag: boolean } => {
    let flag = true;
    const validate = (items: DebugInput[]): DebugInput[] => {
      const newItems = items.map((item: DebugInput) => {
        // 校验当前项的 name 字段是否为空
        if (item?.type !== "object" && item?.type !== "array") {
          if (
            item?.required &&
            item?.type === "string" &&
            !item?.default?.toString().trim()
          ) {
            item.defaultErrMsg = t("common.valueCannotBeEmpty");
            flag = false;
          } else {
            item.defaultErrMsg = "";
          }
        }
        return item;
      });

      return newItems?.map((item) => {
        if (Array.isArray(item?.children)) {
          item.children = validate(item.children);
        }
        return item;
      });
    };
    const validatedData = validate(data);
    return { validatedData, flag };
  };

  /**
   * 检查调试参数表格
   * @returns 是否有效
   */
  const checkDebuggerParmasTable = (): boolean => {
    const { validatedData, flag } =
      validateDebuggerTransformedData(debuggerParamsData);
    setDebuggerParamsData(cloneDeep(validatedData));
    return flag;
  };

  /**
   * 调试工具
   */
  const handleDebuggerTool = (): void => {
    const flag = checkDebuggerParmasTable();
    if (!flag) {
      message.warning(t("plugin.requiredParameterNotFilled"));
      return;
    }
    setDebugLoading(true);
    const params: DebugToolParams = {
      id: toolInfo.id,
      name: toolInfo.name,
      description: toolInfo.description,
      endPoint: toolInfo.endPoint,
      authType: toolInfo.authType,
      method: toolInfo.method,
      visibility: toolInfo.visibility || 0,
      creationMethod: 1,
      webSchema: JSON.stringify({
        toolRequestInput: debuggerParamsData,
        toolRequestOutput: outputParamsData,
      }),
    };
    if (toolInfo?.authType === 2) {
      params.authInfo = JSON.stringify({
        location: toolInfo.location,
        parameterName: toolInfo.parameterName,
        serviceToken: toolInfo.serviceToken,
      });
    }
    debugTool(params)
      .then((res: unknown) => {
        if ((res as { code: number }).code === 0) {
          //TODO: 等W.oic提交json-monaco-editor
          setDebuggerJsonData(
            JSON.stringify(res as { data: unknown }, null, 2),
          );
          message.success((res as { message: string }).message);
        } else {
          //TODO: 等W.oic提交json-monaco-editor
          setDebuggerJsonData(
            JSON.stringify(
              {
                code: (res as { code: number }).code,
                message: (res as { message: string }).message,
              },
              null,
              2,
            ),
          );
          message.error((res as { message: string }).message);
        }
      })
      .finally(() => setDebugLoading(false));
  };

  /**
   * 返回
   */
  const goBack = (): void => {
    const newParams = new URLSearchParams();

    Array.from(searchParams.entries()).forEach(([key, value]) => {
      if (key !== "isMcp") {
        newParams.append(key, value);
      }
    });

    navigate(`/store/plugin?${newParams.toString()}`);
  };

  useEffect(() => {
    if (!isMcp) {
      getToolDetail({
        id: id || "",
      }).then((data: ToolDetail) => {
        setToolInfo(data);
        setDebuggerParamsData(
          JSON.parse(data?.webSchema)?.toolRequestInput || [],
        );
      });
    }
  }, []);

  return isMcp ? (
    <div
      className="h-full flex flex-col overflow-hidden mx-auto pb-6 gap-6 max-w-[1425px]"
      style={{
        width: "85%",
      }}
    >
      <div
        className="flex items-center gap-3 py-6 text-base font-medium cursor-pointer"
        onClick={goBack}
      >
        <img src={arrowLeft} width={18} className="" alt="" />
        <span>{t("common.storePlugin.pluginDetails")}</span>
      </div>
      <div className="p-6 pr-0 w-full rounded-2xl bg-[#fff] flex-1 overflow-hidden">
        <div className="w-full h-full pr-6 overflow-scroll">
          {/* TODO：等吴启提交custom-node */}
          <MCPDetail currentToolId={id || ""} />
        </div>
      </div>
    </div>
  ) : (
    <div
      className="h-full flex flex-col mx-auto pb-6 gap-2.5 max-w-[1425px] overflow-hidden"
      style={{
        width: "85%",
      }}
    >
      {modal && <PrivacyModal setModal={setModal} />}
      <div className="flex justify-between w-full gap-2 py-5 overflow-hidden">
        <div
          className="flex items-center flex-1 gap-3 text-base font-medium cursor-pointer"
          onClick={goBack}
        >
          <img src={arrowLeft} width={18} className="" alt="" />
          <span>{t("common.storePlugin.pluginDetails")}</span>
        </div>
        <div className="flex-shrink-0 text-desc">
          {t("common.publishedAt")} {toolInfo?.updateTime}
        </div>
      </div>
      <div className="p-6 pr-0 w-full rounded-2xl bg-[#fff] flex-1 overflow-hidden">
        <div className="h-full pr-6 overflow-scroll">
          <div className="flex items-center justify-between">
            <div className="flex items-center gap-5">
              <img
                src={toolInfo.address + toolInfo.icon}
                className="w-[72px] h-[72px]"
                alt=""
              />
              <div className="flex flex-col gap-6">
                <span className="text-2xl font-semibold">{toolInfo?.name}</span>
                <div className="flex items-center gap-8">
                  <div className="flex items-center gap-1 text-[#757575] text-sm">
                    <img src={offical} className="w-6 h-6" alt="" />
                    <div className="flex items-center">
                      <span>{t("common.storePlugin.xingchenOfficial")}</span>
                    </div>
                  </div>
                  <div className="flex items-center gap-2">
                    <img
                      src={references}
                      className="w-[15px] h-[15px]"
                      alt=""
                    />
                    <div className="text-sm text-[#757575]">
                      <span className="text-[#275EFF]">
                        {toolInfo?.botUsedCount}
                      </span>{" "}
                      {t("common.storePlugin.references")}
                    </div>
                  </div>
                  {/* <div
                    className="flex items-center gap-2"
                  >
                    <img
                      src={toolInfo.isFavorite ? selectFavorite : favorite}
                      className="w-[15px] h-[15px]"
                      alt=""
                    />
                    <div className="text-sm text-[#757575]">
                      <span className="text-[#275EFF]">
                        {toolInfo?.favoriteCount}
                      </span>{" "}
                      {t("common.storePlugin.favorites")}
                    </div>
                  </div> */}
                </div>
              </div>
            </div>
          </div>
          <div className="flex items-start justify-between py-6 border-b border-[#E2E8FF]">
            <p>{toolInfo?.description}</p>
          </div>
          <div className="mt-8">
            <div className="flex items-center justify-between">
              <span className="text-lg font-medium">
                {t("common.pluginParameters")}
              </span>
              <div className="flex items-center gap-2">
                <span
                  className="text-sm text-[#275EFF] cursor-pointer"
                  onClick={() =>
                    setCurrentTab(currentTab === "debug" ? "details" : "debug")
                  }
                >
                  {currentTab === "debug"
                    ? t("plugin.details")
                    : t("plugin.debug")}
                </span>
                <span
                  className="text-sm text-[#275EFF] cursor-pointer"
                  onClick={() => setModal(true)}
                >
                  {t("common.storePlugin.privacyStatement")}
                </span>
              </div>
            </div>
            {currentTab === "details" && (
              <>
                <div className="mt-5 mb-3 text-xs font-medium">
                  {t("common.inputParameters")}
                </div>
                <ToolInputParametersDetail inputParamsData={inputParamsData} />
                <div className="mt-5 mb-3 text-xs font-medium">
                  {t("common.outputParameters")}
                </div>
                <ToolOutputParametersDetail
                  outputParamsData={outputParamsData}
                />
              </>
            )}
            {currentTab === "debug" && (
              <div>
                <DebuggerTable
                  showTitle={false}
                  debuggerParamsData={debuggerParamsData}
                  setDebuggerParamsData={setDebuggerParamsData}
                />
                <div className="w-full flex items-center justify-between mt-6">
                  <span className="text-base font-medium">
                    {t("plugin.debugResult")}
                  </span>
                  <Button
                    loading={debugLoading}
                    type="primary"
                    className="flex items-center w-[80px] gap-1.5 text-[#275eff] cursor-pointer"
                    onClick={handleDebuggerTool}
                    style={{
                      height: "36px",
                    }}
                  >
                    <span>{t("plugin.debug")}</span>
                  </Button>
                </div>
                <div className="mt-6">
                  {/* TODO：等W.oic提交json-monaco-editor */}
                  <JsonMonacoEditor
                    className="tool-debugger-json"
                    value={debuggerJsonData}
                    options={{
                      readOnly: true,
                    }}
                  />
                </div>
              </div>
            )}
          </div>
        </div>
      </div>
    </div>
  );
};

export default PluginStoreDetail;<|MERGE_RESOLUTION|>--- conflicted
+++ resolved
@@ -1,18 +1,3 @@
-<<<<<<< HEAD
-import React, { ReactElement, useEffect, useState, useMemo } from "react";
-import { useTranslation } from "react-i18next";
-import { Button, message } from "antd";
-import { useParams, useNavigate, useSearchParams } from "react-router-dom";
-import { getToolDetail } from "@/services/tool";
-import { debugTool } from "@/services/plugin";
-import ToolInputParametersDetail from "@/components/plugin-store/tool-input-parameters-detail";
-import ToolOutputParametersDetail from "@/components/plugin-store/tool-output-parameters-detail";
-import JsonMonacoEditor from "@/components/monaco-editor/json-monaco-editor"; // TODO：等W.oic提交json-monaco-editor
-import { MCPDetail } from "@/components/workflow/nodes/agent/components/add-tool/components/mcp-detail"; // TODO：等吴启提交custom-node
-import DebuggerTable from "@/components/plugin-store/debugger-table";
-import { cloneDeep } from "lodash";
-import { DebugInput, ToolDetail, DebugToolParams } from "@/types/plugin-store";
-=======
 /*
  * @Author: snoopyYang
  * @Date: 2025-09-23 10:08:50
@@ -33,13 +18,12 @@
 import DebuggerTable from '@/components/plugin-store/debugger-table';
 import { cloneDeep } from 'lodash';
 import { DebugInput, ToolDetail, DebugToolParams } from '@/types/plugin-store';
->>>>>>> 70e63f58
-
-import arrowLeft from "@/assets/svgs/icon-zhishi-arrow-left.svg";
-import offical from "@/assets/svgs/offical.svg";
-import references from "@/assets/svgs/references.svg";
-import favorite from "@/assets/svgs/favorite.svg";
-import selectFavorite from "@/assets/svgs/select-favorite.png";
+
+import arrowLeft from '@/assets/svgs/icon-zhishi-arrow-left.svg';
+import offical from '@/assets/svgs/offical.svg';
+import references from '@/assets/svgs/references.svg';
+import favorite from '@/assets/svgs/favorite.svg';
+import selectFavorite from '@/assets/svgs/select-favorite.png';
 
 //弹框
 const PrivacyModal = (props: {
@@ -51,10 +35,10 @@
     <div className="mask">
       <div className="p-6 absolute bg-[#fff] rounded-2xl top-1/2 left-1/2 transform -translate-x-1/2 -translate-y-1/2 z-50 text-second font-medium text-md w-[400px]">
         <div className="text-lg font-medium text-second">
-          {t("common.storePlugin.privacyStatement")}
+          {t('common.storePlugin.privacyStatement')}
         </div>
         <p className="mt-3 text-sm">
-          {t("common.storePlugin.developerStatement")}
+          {t('common.storePlugin.developerStatement')}
         </p>
         <div className="flex flex-row-reverse gap-3 mt-7">
           <Button
@@ -62,7 +46,7 @@
             className="px-[48px]"
             onClick={() => setModal(false)}
           >
-            {t("common.confirm")}
+            {t('common.confirm')}
           </Button>
         </div>
       </div>
@@ -75,15 +59,15 @@
   const { t } = useTranslation();
   const { id } = useParams<{ id: string }>();
   const [searchParams] = useSearchParams();
-  const isMcp = searchParams?.get("isMcp") === "true" ? true : false;
+  const isMcp = searchParams?.get('isMcp') === 'true' ? true : false;
   const navigate = useNavigate();
   const [toolInfo, setToolInfo] = useState<ToolDetail>({} as ToolDetail);
   const [modal, setModal] = useState<boolean>(false);
-  const [currentTab, setCurrentTab] = useState<string>("details");
+  const [currentTab, setCurrentTab] = useState<string>('details');
   const [debuggerParamsData, setDebuggerParamsData] = useState<DebugInput[]>(
-    [],
+    []
   );
-  const [debuggerJsonData, setDebuggerJsonData] = useState<string>("");
+  const [debuggerJsonData, setDebuggerJsonData] = useState<string>('');
   const [debugLoading, setDebugLoading] = useState<boolean>(false);
 
   const inputParamsData = useMemo(() => {
@@ -104,28 +88,28 @@
    * @returns 验证结果
    */
   const validateDebuggerTransformedData = (
-    data: DebugInput[],
+    data: DebugInput[]
   ): { validatedData: DebugInput[]; flag: boolean } => {
     let flag = true;
     const validate = (items: DebugInput[]): DebugInput[] => {
       const newItems = items.map((item: DebugInput) => {
         // 校验当前项的 name 字段是否为空
-        if (item?.type !== "object" && item?.type !== "array") {
+        if (item?.type !== 'object' && item?.type !== 'array') {
           if (
             item?.required &&
-            item?.type === "string" &&
+            item?.type === 'string' &&
             !item?.default?.toString().trim()
           ) {
-            item.defaultErrMsg = t("common.valueCannotBeEmpty");
+            item.defaultErrMsg = t('common.valueCannotBeEmpty');
             flag = false;
           } else {
-            item.defaultErrMsg = "";
+            item.defaultErrMsg = '';
           }
         }
         return item;
       });
 
-      return newItems?.map((item) => {
+      return newItems?.map(item => {
         if (Array.isArray(item?.children)) {
           item.children = validate(item.children);
         }
@@ -153,7 +137,7 @@
   const handleDebuggerTool = (): void => {
     const flag = checkDebuggerParmasTable();
     if (!flag) {
-      message.warning(t("plugin.requiredParameterNotFilled"));
+      message.warning(t('plugin.requiredParameterNotFilled'));
       return;
     }
     setDebugLoading(true);
@@ -183,7 +167,7 @@
         if ((res as { code: number }).code === 0) {
           //TODO: 等W.oic提交json-monaco-editor
           setDebuggerJsonData(
-            JSON.stringify(res as { data: unknown }, null, 2),
+            JSON.stringify(res as { data: unknown }, null, 2)
           );
           message.success((res as { message: string }).message);
         } else {
@@ -195,8 +179,8 @@
                 message: (res as { message: string }).message,
               },
               null,
-              2,
-            ),
+              2
+            )
           );
           message.error((res as { message: string }).message);
         }
@@ -211,7 +195,7 @@
     const newParams = new URLSearchParams();
 
     Array.from(searchParams.entries()).forEach(([key, value]) => {
-      if (key !== "isMcp") {
+      if (key !== 'isMcp') {
         newParams.append(key, value);
       }
     });
@@ -222,11 +206,11 @@
   useEffect(() => {
     if (!isMcp) {
       getToolDetail({
-        id: id || "",
+        id: id || '',
       }).then((data: ToolDetail) => {
         setToolInfo(data);
         setDebuggerParamsData(
-          JSON.parse(data?.webSchema)?.toolRequestInput || [],
+          JSON.parse(data?.webSchema)?.toolRequestInput || []
         );
       });
     }
@@ -236,7 +220,7 @@
     <div
       className="h-full flex flex-col overflow-hidden mx-auto pb-6 gap-6 max-w-[1425px]"
       style={{
-        width: "85%",
+        width: '85%',
       }}
     >
       <div
@@ -244,12 +228,12 @@
         onClick={goBack}
       >
         <img src={arrowLeft} width={18} className="" alt="" />
-        <span>{t("common.storePlugin.pluginDetails")}</span>
+        <span>{t('common.storePlugin.pluginDetails')}</span>
       </div>
       <div className="p-6 pr-0 w-full rounded-2xl bg-[#fff] flex-1 overflow-hidden">
         <div className="w-full h-full pr-6 overflow-scroll">
           {/* TODO：等吴启提交custom-node */}
-          <MCPDetail currentToolId={id || ""} />
+          <MCPDetail currentToolId={id || ''} />
         </div>
       </div>
     </div>
@@ -257,7 +241,7 @@
     <div
       className="h-full flex flex-col mx-auto pb-6 gap-2.5 max-w-[1425px] overflow-hidden"
       style={{
-        width: "85%",
+        width: '85%',
       }}
     >
       {modal && <PrivacyModal setModal={setModal} />}
@@ -267,10 +251,10 @@
           onClick={goBack}
         >
           <img src={arrowLeft} width={18} className="" alt="" />
-          <span>{t("common.storePlugin.pluginDetails")}</span>
+          <span>{t('common.storePlugin.pluginDetails')}</span>
         </div>
         <div className="flex-shrink-0 text-desc">
-          {t("common.publishedAt")} {toolInfo?.updateTime}
+          {t('common.publishedAt')} {toolInfo?.updateTime}
         </div>
       </div>
       <div className="p-6 pr-0 w-full rounded-2xl bg-[#fff] flex-1 overflow-hidden">
@@ -288,7 +272,7 @@
                   <div className="flex items-center gap-1 text-[#757575] text-sm">
                     <img src={offical} className="w-6 h-6" alt="" />
                     <div className="flex items-center">
-                      <span>{t("common.storePlugin.xingchenOfficial")}</span>
+                      <span>{t('common.storePlugin.xingchenOfficial')}</span>
                     </div>
                   </div>
                   <div className="flex items-center gap-2">
@@ -300,8 +284,8 @@
                     <div className="text-sm text-[#757575]">
                       <span className="text-[#275EFF]">
                         {toolInfo?.botUsedCount}
-                      </span>{" "}
-                      {t("common.storePlugin.references")}
+                      </span>{' '}
+                      {t('common.storePlugin.references')}
                     </div>
                   </div>
                   {/* <div
@@ -315,8 +299,8 @@
                     <div className="text-sm text-[#757575]">
                       <span className="text-[#275EFF]">
                         {toolInfo?.favoriteCount}
-                      </span>{" "}
-                      {t("common.storePlugin.favorites")}
+                      </span>{' '}
+                      {t('common.storePlugin.favorites')}
                     </div>
                   </div> */}
                 </div>
@@ -329,42 +313,42 @@
           <div className="mt-8">
             <div className="flex items-center justify-between">
               <span className="text-lg font-medium">
-                {t("common.pluginParameters")}
+                {t('common.pluginParameters')}
               </span>
               <div className="flex items-center gap-2">
                 <span
                   className="text-sm text-[#275EFF] cursor-pointer"
                   onClick={() =>
-                    setCurrentTab(currentTab === "debug" ? "details" : "debug")
+                    setCurrentTab(currentTab === 'debug' ? 'details' : 'debug')
                   }
                 >
-                  {currentTab === "debug"
-                    ? t("plugin.details")
-                    : t("plugin.debug")}
+                  {currentTab === 'debug'
+                    ? t('plugin.details')
+                    : t('plugin.debug')}
                 </span>
                 <span
                   className="text-sm text-[#275EFF] cursor-pointer"
                   onClick={() => setModal(true)}
                 >
-                  {t("common.storePlugin.privacyStatement")}
+                  {t('common.storePlugin.privacyStatement')}
                 </span>
               </div>
             </div>
-            {currentTab === "details" && (
+            {currentTab === 'details' && (
               <>
                 <div className="mt-5 mb-3 text-xs font-medium">
-                  {t("common.inputParameters")}
+                  {t('common.inputParameters')}
                 </div>
                 <ToolInputParametersDetail inputParamsData={inputParamsData} />
                 <div className="mt-5 mb-3 text-xs font-medium">
-                  {t("common.outputParameters")}
+                  {t('common.outputParameters')}
                 </div>
                 <ToolOutputParametersDetail
                   outputParamsData={outputParamsData}
                 />
               </>
             )}
-            {currentTab === "debug" && (
+            {currentTab === 'debug' && (
               <div>
                 <DebuggerTable
                   showTitle={false}
@@ -373,7 +357,7 @@
                 />
                 <div className="w-full flex items-center justify-between mt-6">
                   <span className="text-base font-medium">
-                    {t("plugin.debugResult")}
+                    {t('plugin.debugResult')}
                   </span>
                   <Button
                     loading={debugLoading}
@@ -381,10 +365,10 @@
                     className="flex items-center w-[80px] gap-1.5 text-[#275eff] cursor-pointer"
                     onClick={handleDebuggerTool}
                     style={{
-                      height: "36px",
+                      height: '36px',
                     }}
                   >
-                    <span>{t("plugin.debug")}</span>
+                    <span>{t('plugin.debug')}</span>
                   </Button>
                 </div>
                 <div className="mt-6">
