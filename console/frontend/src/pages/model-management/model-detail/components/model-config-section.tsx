import { useTranslation } from "react-i18next";
import ModelParamsTable from "../../components/model-params-table";
import {
  ModelInfo,
  ModelConfigParam,
  LLMSource,
  ModelCreateType,
} from "@/types/model";
import React from "react";

interface ModelConfigSectionProps {
  modelDetail: ModelInfo | null;
  llmSource: string | null;
  modelParams: ModelConfigParam[];
  setModelParams: (params: ModelConfigParam[]) => void;
  checkNameConventions: (string: string) => boolean;
  maskKey: (key?: string) => string;
}

const ModelConfigSection: React.FC<ModelConfigSectionProps> = ({
  modelDetail,
  llmSource,
  modelParams,
  setModelParams,
  checkNameConventions,
  maskKey,
}) => {
  const { t } = useTranslation();

  return (
    <>
      {modelDetail?.llmSource === LLMSource.CUSTOM && (
        <div className="mt-10 p-4 rounded-[10px] border border-[#F2F5FE] box-border">
          <div className="flex flex-col gap-2">
            <div className="flex items-center justify-between">
              <div>
                <p>
                  <span className="font-['PingFang_SC'] text-sm font-normal text-[#7F7F7F]">
                    Model：
                  </span>
                  <span className="font-['PingFang_SC'] text-sm font-normal text-[#333333]">
                    {modelDetail?.domain}
                  </span>
                </p>
<<<<<<< HEAD
                <p>
                  <span className="font-['PingFang_SC'] text-sm font-normal text-[#7F7F7F]">
                    {t("model.interfaceAddress")}：
                  </span>
                  <span className="font-['PingFang_SC'] text-sm font-normal text-[#333333]">
                    {modelDetail?.url}
                  </span>
                </p>
                <p>
                  <span className="font-['PingFang_SC'] text-sm font-normal text-[#7F7F7F]">
                    {t("model.apiKey")}：
                  </span>
                  <span className="font-['PingFang_SC'] text-sm font-normal text-[#333333]">
                    {maskKey(modelDetail?.apiKey || "")}
                  </span>
                </p>
=======
                {modelDetail.type === ModelCreateType.THIRD_PARTY && (
                  <>
                    <p>
                      <span className="font-['PingFang_SC'] text-sm font-normal text-[#7F7F7F]">
                        {t('model.interfaceAddress')}：
                      </span>
                      <span className="font-['PingFang_SC'] text-sm font-normal text-[#333333]">
                        {modelDetail?.url}
                      </span>
                    </p>
                    <p>
                      <span className="font-['PingFang_SC'] text-sm font-normal text-[#7F7F7F]">
                        {t('model.apiKey')}：
                      </span>
                      <span className="font-['PingFang_SC'] text-sm font-normal text-[#333333]">
                        {maskKey(modelDetail?.apiKey || '')}
                      </span>
                    </p>
                  </>
                )}
>>>>>>> 70e63f58
                {modelDetail.type === ModelCreateType.LOCAL && (
                  <p>
                    <span className="font-['PingFang_SC'] text-sm font-normal text-[#7F7F7F]">
                      {t("model.acceleratorCount")}：
                    </span>
                    <span className="font-['PingFang_SC'] text-sm font-normal text-[#333333]">
                      {modelDetail?.acceleratorCount}
                    </span>
                  </p>
                )}
              </div>
            </div>
          </div>
        </div>
      )}

      {modelDetail?.llmSource === LLMSource.CUSTOM && (
        <div className="flex flex-col gap-2 mt-5">
          <div className="w-full flex items-center justify-between">
            <div className="font-bold">{t("model.modelParameters")}：</div>
          </div>
          <div>
            <ModelParamsTable
              modelParams={modelParams}
              setModelParams={setModelParams}
              checkNameConventions={checkNameConventions}
              detail={true}
            />
          </div>
        </div>
      )}
    </>
  );
};

export default ModelConfigSection;<|MERGE_RESOLUTION|>--- conflicted
+++ resolved
@@ -1,12 +1,12 @@
-import { useTranslation } from "react-i18next";
-import ModelParamsTable from "../../components/model-params-table";
+import { useTranslation } from 'react-i18next';
+import ModelParamsTable from '../../components/model-params-table';
 import {
   ModelInfo,
   ModelConfigParam,
   LLMSource,
   ModelCreateType,
-} from "@/types/model";
-import React from "react";
+} from '@/types/model';
+import React from 'react';
 
 interface ModelConfigSectionProps {
   modelDetail: ModelInfo | null;
@@ -42,24 +42,6 @@
                     {modelDetail?.domain}
                   </span>
                 </p>
-<<<<<<< HEAD
-                <p>
-                  <span className="font-['PingFang_SC'] text-sm font-normal text-[#7F7F7F]">
-                    {t("model.interfaceAddress")}：
-                  </span>
-                  <span className="font-['PingFang_SC'] text-sm font-normal text-[#333333]">
-                    {modelDetail?.url}
-                  </span>
-                </p>
-                <p>
-                  <span className="font-['PingFang_SC'] text-sm font-normal text-[#7F7F7F]">
-                    {t("model.apiKey")}：
-                  </span>
-                  <span className="font-['PingFang_SC'] text-sm font-normal text-[#333333]">
-                    {maskKey(modelDetail?.apiKey || "")}
-                  </span>
-                </p>
-=======
                 {modelDetail.type === ModelCreateType.THIRD_PARTY && (
                   <>
                     <p>
@@ -80,11 +62,10 @@
                     </p>
                   </>
                 )}
->>>>>>> 70e63f58
                 {modelDetail.type === ModelCreateType.LOCAL && (
                   <p>
                     <span className="font-['PingFang_SC'] text-sm font-normal text-[#7F7F7F]">
-                      {t("model.acceleratorCount")}：
+                      {t('model.acceleratorCount')}：
                     </span>
                     <span className="font-['PingFang_SC'] text-sm font-normal text-[#333333]">
                       {modelDetail?.acceleratorCount}
@@ -100,7 +81,7 @@
       {modelDetail?.llmSource === LLMSource.CUSTOM && (
         <div className="flex flex-col gap-2 mt-5">
           <div className="w-full flex items-center justify-between">
-            <div className="font-bold">{t("model.modelParameters")}：</div>
+            <div className="font-bold">{t('model.modelParameters')}：</div>
           </div>
           <div>
             <ModelParamsTable
