--- conflicted
+++ resolved
@@ -507,17 +507,9 @@
           {t('model.selectModel')}：
           <span className="text-[#7f7f7f]">{t('model.selectModelTips')}</span>
           <a
-<<<<<<< HEAD
             className="text-[#6356EA]"
-            href="#"
-            onClick={() => {
-              message.info(t('model.noDocument'));
-            }}
-=======
-            className="text-[#275EFF]"
             href="https://github.com/iflytek/astron-xmod-shim"
             target="_blank"
->>>>>>> 1a376759
           >
             {t('model.referenceDocument')}
           </a>
