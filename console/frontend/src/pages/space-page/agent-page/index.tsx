import React, { memo, useState, useEffect, useRef, useCallback } from 'react';
import { useNavigate } from 'react-router-dom';
import { Input, message, Popover, Select, Tooltip } from 'antd';
import { throttle } from 'lodash';
import { enableBotFavorite } from '@/services/agent'; // NOTE: 需更换接口
import { useTranslation } from 'react-i18next';
import {
  getAgentList,
  copyBot,
  GetAgentListParams,
  GetAgentListResponse,
} from '@/services/agent';
import DeleteBot from './components/delete-bot';
import CreateApplicationModal from '@/components/create-application-modal';
import { debounce } from 'lodash';
import RetractableInput from '@/components/ui/global/retract-table-input';
import useChat from '@/hooks/use-chat';
import useUserStore from '@/store/user-store';
import { jumpToLogin, downloadFileWithHeaders } from '@/utils/http';
import { getFixedUrl } from '@/components/workflow/utils';

import iconNew from '@/assets/imgs/main/icon_bot_new.png';
import search from '@/assets/imgs/knowledge/icon_zhishi_search.png';
import favorite from '@/assets/imgs/main/favorite.png';
import unfavorite from '@/assets/imgs/main/icon_bot_tag@2x.png';
import formSelect from '@/assets/imgs/main/icon_nav_dropdown.svg';
import agentOperationMore from '@/assets/imgs/main/agent-operation-more.svg';
import chatIcon from '@/assets/imgs/main/chat-bot.svg';
import botNoIcon from '@/assets/imgs/main/bot-no.png';
import shareIcon from '@/assets/imgs/main/share-bot.svg';

import styles from './index.module.scss';
import useSpaceStore from '@/store/space-store';
import { getInputsType } from '@/services/flow';
import { handleShare } from '@/utils';
<<<<<<< HEAD
import { PlusOutlined } from '@ant-design/icons';
=======
import VirtualConfig from '@/components/virtual-config-modal';
import { upgradeWorkflow } from '@/services/spark-common';
>>>>>>> 1a376759

function index() {
  const [showbotNo, setShowbotNo] = useState(false);
  const typePublished = [1, 2, 4]; // 已发布状态
  const typeUnblished = [];
  const typeAudit = [];
  const typeFail = [];
  const user = useUserStore((state: any) => state.user);
  const navigate = useNavigate();
  const { t } = useTranslation();
  const robotRef = useRef<HTMLDivElement | null>(null);
  const loading = useRef<boolean>(false);
  const [deleteModal, setDeleteModal] = useState(false);
  const [botDetail, setBotDetail] = useState<any>({});
  const [isHovered, setIsHovered] = useState<any>(null);
  const [appInfoModal, setAppInfoModal] = useState(false);
  const [searchValue, setSearchValue] = useState('');
  const [robots, setRobots] = useState<any>([]);
  const [pageIndex, setPageIndex] = useState(1);
  const [hasMore, setHasMore] = useState(false);
  const [status, setStatus] = useState(0);
  const [sort, setSort] = useState('createTime');
  const [version, setVersion] = useState(0);
  const [ApplicationModalVisible, setCreateModalVisible] =
    useState<boolean>(false); //创建应用
  const [operationId, setOperationId] = useState<string | null>(null);
  const { spaceId } = useSpaceStore();
  const { handleToChat } = useChat();

  // 复制成虚拟人需要的参数
  const [copyParams, setCopyParams] = useState<any>({});
  const [virtualModal, setVirtualModal] = useState<boolean>(false); //复制成虚拟人

  /* statusMap为createList接口查询时参数
  NOTE: 原本为：1 审核中，2 已发布，3 审核不通过，4修改审核中， -9 || 0 未发布 => 后来改为已发布、未发布、发布中、审核不通过；
  最新版本改为(09.01): 不传 全部状态, [1,2,4] 已发布(含发布中), [0] 未发布, [3] 已下架(原审核不通过)
  回显的status为：已发布(1,2,4, 含发布中、修改审核中状态), 未发布(-9 || 0), 已下架(3)
   */
  const statusMap = [
    {
      label: t('agentPage.agentPage.allStatus'),
      value: null,
    },
    {
      label: t('agentPage.agentPage.published'),
      value: [1, 2, 4],
    },
    {
      label: t('agentPage.agentPage.unpublished'),
      value: [0],
    },
    // {
    //   label: t('agentPage.agentPage.publishing'),
    //   value: [1],
    // },
    {
      label: t('agentPage.agentPage.rejected'),
      value: [3],
    },
  ];

  useEffect(() => {
    const handleOutsideClick = (e: MouseEvent) => {
      setOperationId(null);
    };
    window.addEventListener('click', handleOutsideClick);
    return () => window.removeEventListener('click', handleOutsideClick);
  }, []);

  useEffect(() => {
    getRobots();
  }, [status, sort, version, spaceId]);

  function getRobots(value?: string): void {
    loading.current = true;
    if (robotRef.current) {
      robotRef.current.scrollTop = 0;
    }

    const params: GetAgentListParams = {
      pageIndex: 1,
      pageSize: 200,
      botStatus: statusMap[status]?.value ?? null,
      sort,
      searchValue: value !== undefined ? value?.trim() : searchValue,
    };

    if (version !== 0) {
      params.version = version;
    }

    getAgentList(params)
      .then((data: GetAgentListResponse) => {
        if (data.pageData.length === 0) {
          setShowbotNo(true);
        } else {
          setShowbotNo(false);
        }
        setRobots(() => data.pageData);
        setPageIndex(() => 2);
        if (20 < data.totalCount) {
          setHasMore(true);
        } else {
          setHasMore(false);
        }
      })
      .finally(() => (loading.current = false));
  }

  // NOTE: 现未使用
  function handleScroll() {
    const element = robotRef.current;
    if (!element) return;

    const { scrollTop, scrollHeight, clientHeight } = element;

    if (
      scrollTop + clientHeight >= scrollHeight - 100 &&
      !loading.current &&
      hasMore
    ) {
      loading.current = true;
      moreRobots();
    }
  }

  function moreRobots() {
    const params: GetAgentListParams = {
      pageIndex: pageIndex,
      pageSize: 20,
      botStatus: statusMap[status]?.value ?? null,
      sort,
      searchValue: searchValue,
    };

    if (version !== 0) {
      params.version = version;
    }

    getAgentList(params)
      .then((data: GetAgentListResponse) => {
        setRobots([...robots, ...(data?.pageData ?? [])]);
        setPageIndex(pageIndex => pageIndex + 1);
        if (robots.length + 20 < data.totalCount) {
          setHasMore(true);
        } else {
          setHasMore(false);
        }
      })
      .finally(() => (loading.current = false));
  }

  const getRobotsDebounce = useCallback(
    debounce(e => {
      const value = e.target.value;
      setSearchValue(value);
      getRobots(value);
    }, 500),
    [searchValue]
  );

  function jumpChat(e: React.MouseEvent<HTMLDivElement>, id: string): void {
    e.stopPropagation();
    navigate(`/space/bot/${id}/chat`);
  }

  function jumpConfig(e: React.MouseEvent<HTMLDivElement>, id: string): void {
    e.stopPropagation();
    navigate('/space/config/' + id + '/base');
  }

  const handleBotFavorite = useCallback(
    throttle(robot => {
      const params = {
        botId: robot.id,
        favoriteFlag: robot?.isFavorite ? 1 : 0,
      };

      enableBotFavorite(params).then(data => {
        setRobots((robots: any[]) => {
          const currentBot = robots.find((item: any) => item.id === robot.id);
          currentBot.isFavorite = !currentBot.isFavorite;
          currentBot.favoriteCount = data;

          return [...robots];
        });
      });
    }, 1000),
    []
  );

  /** 复制操作 */
  const copyBotNow = useCallback(
    debounce((botId?: number) => {
      copyBot({ botId })
        .then(() => {
          message.success(t('agentPage.agentPage.copySuccess'));
          // if (searchValue) {
          //   setSearchValue('');
          // } else {
          //   getRobots();
          // }
          getRobots();
        })
        .catch(err => {
          console.error(err);
          err?.msg && message.error(err.msg);
        });
    }, 500),
    [status, searchValue]
  );

  //  分享智能体
  const handleShareAgent = async (
    botName: string,
    botId: number
  ): Promise<void> => {
    await handleShare(botName, botId, t);
  };

  return (
    <div className="w-full h-full overflow-hidden pb-6">
      <CreateApplicationModal
        visible={ApplicationModalVisible}
        onCancel={() => {
          setCreateModalVisible(false);
        }}
      />

      {deleteModal && (
        <DeleteBot
          botDetail={botDetail}
          setDeleteModal={setDeleteModal}
          type={true}
          initData={() => {
            getRobots();
          }}
        />
      )}

      <div className="pt-[20px] h-full flex flex-col overflow-hidden gap-6">
        <div
          className="flex justify-between mx-auto max-w-[1425px]"
          style={{
            width: 'calc(0.85 * (100% - 8px))',
          }}
        >
          <div className={styles.modelTitle}>
            {t('agentPage.agentPage.myAgents')}
          </div>
        </div>
        <div
          className="flex justify-between mx-auto max-w-[1425px]"
          style={{
            width: 'calc(0.85 * (100% - 8px))',
          }}
        >
          <div className="flex items-center" style={{ marginRight: '4px' }}>
            <Select
              suffixIcon={<img src={formSelect} className="w-4 h-4 " />}
              className="search-select"
              style={{
                height: 32,
                width: 160,
                marginRight: '8px',
                border: '1px solid #E7E7F0',
                borderRadius: 10,
              }}
              value={version}
              onChange={value => {
                setVersion(value);
              }}
              options={[
                { label: t('agentPage.agentPage.allTypes'), value: 0 },
                { label: t('agentPage.agentPage.instructionType'), value: 1 },
                { label: t('agentPage.agentPage.workflowType'), value: 3 },
                { label: '语音*虚拟人', value: 4 },
              ]}
            />
            <Select
              suffixIcon={<img src={formSelect} className="w-4 h-4 " />}
              className="search-select"
              style={{
                height: 32,
                width: 160,
                marginRight: '8px',
                border: '1px solid #E7E7F0',
                borderRadius: 10,
              }}
              value={sort}
              onChange={value => {
                setSort(value);
              }}
              options={[
                {
                  label: t('agentPage.agentPage.sortByCreateTime'),
                  value: 'createTime',
                },
                {
                  label: t('agentPage.agentPage.sortByUpdateTime'),
                  value: 'updateTime',
                },
              ]}
            />
            <Select
              suffixIcon={<img src={formSelect} className="w-4 h-4 " />}
              className="search-select"
              style={{
                height: 32,
                width: 160,
                marginRight: '8px',
                border: '1px solid #E7E7F0',
                borderRadius: 10,
              }}
              value={status}
              onChange={value => {
                setStatus(value);
              }}
              options={[
                { label: t('agentPage.agentPage.allStatus'), value: 0 },
                { label: t('agentPage.agentPage.published'), value: 1 },
                { label: t('agentPage.agentPage.unpublished'), value: 2 },
<<<<<<< HEAD
                { label: t('agentPage.agentPage.rejected'), value: 3 },
=======
>>>>>>> 1a376759
              ]}
            />
          </div>
          <div className="flex items-center gap-[8px]">
            <RetractableInput
              restrictFirstChar={true}
              onChange={getRobotsDebounce}
            />
            <div
              className={styles.addBot}
              onClick={() => {
                if (!user?.login && !user?.uid) {
                  return jumpTologin();
                }
                setCreateModalVisible(true);
              }}
            >
              <PlusOutlined />
              <span className={styles.addText}>新建智能体</span>
            </div>
          </div>
        </div>
        {robots?.length > 0 && (
          <div className="w-full flex-1 overflow-scroll relative">
            <div
              className="w-full h-full mx-auto max-w-[1425px]"
              style={{
                width: '85%',
              }}
              ref={robotRef}
              onScroll={handleScroll}
            >
              <div className="grid lg:grid-cols-3 xl:grid-cols-3 2xl:grid-cols-3 3xl:grid-cols-3 gap-6 items-end">
                {robots.map((k: any, index) => (
                  <div
                    className={`common-card-item group h-[162px] ${styles.angentItemBox}`}
                    key={k.botId}
                    onClick={() => {
                      k.version === 1
                        ? navigate(`/space/config/base?botId=${k?.botId}`)
                        : navigate(
                            `/work_flow/${k?.maasId}/arrange?botId=${k?.botId}`
                          );
                    }}
                  >
                    <div className="px-6">
                      <div className="flex items-start gap-6 overflow-hidden">
                        <span className="flex items-center justify-center rounded-lg flex-shrink-0">
                          <img
                            src={k.avatar}
                            className={styles.agentAvatar}
                            alt=""
                          />
                        </span>
                        <div className="flex flex-col gap-2 overflow-hidden">
                          <div
                            className="flex-1 text-overflow font-medium text-xl title-color title-size"
                            title={k.botName}
                          >
                            {k.botName}
                          </div>
                          <div
                            className="text-[#7F7F7F] text-[14px] overflow-hidden text-ellipsis h-[43px] w-full line-clamp-2"
                            title={k.botDesc}
                          >
                            {k.botDesc}
                          </div>
                        </div>
                        <Tooltip
                          title={
                            k.botStatus === 2
                              ? t('agentPage.agentPage.searchableInMarketplace')
                              : k.botStatus === -9 || k.botStatus === 0
                                ? t('agentPage.agentPage.personalUseOnly')
                                : k.botStatus === 1 || k.botStatus === 4
                                  ? t('agentPage.agentPage.underReview')
                                  : t('agentPage.agentPage.needsModification') +
                                    k.blockReason
                          }
                        >
                          <div
                            className="px-1.5 py-0.5 rounded-md font-medium text-sm absolute right-[0px] top-[0px]"
                            style={{
                              background:
                                k.botStatus === 2 ||
                                k.botStatus === 1 ||
                                k.botStatus === 4
                                  ? '#CFF4E1'
                                  : k.botStatus === -9 || k.botStatus === 0
                                    ? '#E6E6E8'
                                    : '#FEEDEC',
                              color:
                                k.botStatus === 2 ||
                                k.botStatus === 1 ||
                                k.botStatus === 4
                                  ? '#477D62'
                                  : k.botStatus === -9 || k.botStatus === 0
                                    ? '#666666'
                                    : '#F74E43',
                              borderRadius: '0px 18px 0px 8px',
                            }}
                          >
                            {k.botStatus === 2 ||
                            k.botStatus === 1 ||
                            k.botStatus === 4
                              ? t('agentPage.agentPage.published')
                              : k.botStatus === -9 || k.botStatus === 0
                                ? t('agentPage.agentPage.unpublished')
                                : t('agentPage.agentPage.rejected')}
                          </div>
                        </Tooltip>
                      </div>
<<<<<<< HEAD
=======
                      <Tooltip
                        title={
                          k.botStatus === -9 || k.botStatus === 0
                            ? t('agentPage.agentPage.personalUseOnly')
                            : t('agentPage.agentPage.searchableInMarketplace')
                        }
                      >
                        <div
                          className="px-1.5 py-0.5 rounded-md font-medium text-sm absolute right-[-1px] top-[-1px]"
                          style={{
                            background:
                              k.botStatus === -9 || k.botStatus === 0
                                ? '#E6E6E8'
                                : '#CFF4E1',
                            color:
                              k.botStatus === -9 || k.botStatus === 0
                                ? '#666666'
                                : '#477D62',
                            borderRadius: '0px 18px 0px 8px',
                          }}
                        >
                          {k.botStatus === -9 || k.botStatus === 0
                            ? t('agentPage.agentPage.unpublished')
                            : t('agentPage.agentPage.published')}
                        </div>
                      </Tooltip>
                    </div>
                  </div>

                  <div className="flex ml-24 gap-4">
                    <div className={styles.angentType}>
                      {k.version === 1 && t('home.instructionType')}
                      {k.version === 3 && t('home.workflowType')}
                      {k.version === 4 && '语音*虚拟人'}
>>>>>>> 1a376759
                    </div>

                    <div
                      className="flex justify-between items-center "
                      style={{
                        padding: '0px 24px 0 24px',
                        scrollbarWidth: 'none', 
                        msOverflowStyle: 'none', 
                      }}
                    >
                      <span className="text-[#7F7F7F] text-xs flex items-center">
                        <div className="flex gap-4">
                          <div className={styles.angentType}>
                            {k.version === 1 &&
                              t('agentPage.agentPage.instructionType')}
                            {k.version === 3 && '工作流'}
                          </div>
                        </div>
                      </span>
                      <div className="flex items-center text-desc flex-1 max-w-[200px] justify-between">
                        <div
                          className="card-chat cursor-pointer flex justify-center items-center"
                          style={{
                            width: '76px',
                            height: '32px',
                            background: '#F1F0FF',
                            borderRadius: '6px',
                            textAlign: 'center',
                          }}
                        onClick={e => {
                          e.stopPropagation();
                          if (k.version === 3) {
                            getInputsType({ botId: k.botId }).then(
                              (res: any) => {
                                // 合并不支持对话的条件
                                if (
                                  res.length > 1 &&
                                  res
                                    .slice(1)
                                    .some(
                                      (item: { fileType?: string }) =>
                                        item.fileType !== 'file'
                                    )
                                ) {
                                  return message.info(
                                    t('agentPage.agentPage.notSupported')
                                  );
                                }
                                handleToChat(k.botId);
                              }
                            );
                          } else {
                            handleToChat(k.botId);
                          }
                        }}
                        >
<<<<<<< HEAD
                          <img src={chatIcon} alt="" />
                          <span
                            className="ml-1 whitespace-nowrap"
                            style={{
                              color: '#222529',
                              fontSize: '14px',
                            }}
                          >
                            {t('agentPage.agentPage.chat')}
                          </span>
                        </div>
                        <Popover
                          placement="bottom"
                          overlayClassName="my-botlist-share-pop"
                        >
                          <div
                            className="card-chat cursor-pointer flex justify-center items-center"
                            style={{
                              width: '76px',
                              height: '32px',
                              background: '#F1F0FF',
                              borderRadius: '6px',
                              textAlign: 'center',
                            }}
                            onClick={e => {
                              e.stopPropagation();
                              handleShareAgent(k.botName, k.botId);
                            }}
                          >
                            <img src={shareIcon} alt="" />
             
                            <span
                              className="ml-1 whitespace-nowrap"
=======
                          <img
                            src={agentOperationMore}
                            className="w-[14px] h-[14px]"
                            alt=""
                          />
                          {operationId === k.botId && (
                            <div
                              className={`absolute top-[28px] right-0 bg-white rounded p-1 shadow-md flex flex-col gap-1 ${k.version === 3 ? 'w-[155px]' : 'w-[48px]'}`}
>>>>>>> 1a376759
                              style={{
                                color: '#222529',
                                fontSize: '14px',
                              }}
                            >
<<<<<<< HEAD
                              {t('agentPage.agentPage.share')}
                            </span>
                          </div>
                        </Popover>
                        {
                          <div
                            className="bg-[#F1F0FF] rounded flex items-center justify-center relative"
                            style={{
                              width: '32px',
                              height: '32px',
                            }}
                            onClick={e => {
                              e.stopPropagation();
                              if (operationId === k.botId) {
                                setOperationId(null);
                              } else {
                                setOperationId(k.botId);
                              }
                            }}
                            onMouseEnter={e => {
                              e.stopPropagation();
                              setOperationId(k.botId);
                            }}
                            onMouseLeave={e => {
                              e.stopPropagation();
                              setOperationId(null);
                            }}
                          >
                            <img
                              src={agentOperationMore}
                              className="w-[14px] h-[14px]"
                              alt=""
                            />
                            {operationId === k.botId && (
                              <div
                                className={`absolute top-[28px] right-0 bg-white rounded p-1 shadow-md flex flex-col gap-1  w-[48px]`}
                                style={{
                                  zIndex: 1,
                                }}
                              >
=======
                              {k?.version === 3 && (
                                <span
                                  className="p-1 rounded hover:bg-[#F2F5FE] block"
                                  onClick={e => {
                                    e?.stopPropagation();
                                    e.preventDefault();
                                    setOperationId(null);
                                    downloadFileWithHeaders(
                                      getFixedUrl(
                                        `/workflow/export/${k?.maasId}`
                                      ),
                                      `${k?.botName}.yml`
                                    );
                                  }}
                                >
                                  {t('agentPage.agentPage.export')}
                                </span>
                              )}
                              {k?.version === 3 && (
                                <div
                                  className="p-1 rounded hover:bg-[#F2F5FE] text-[#666666]"
                                  onClick={e => {
                                    e.stopPropagation();
                                    setCopyParams({ ...k, name: k.botName });
                                    setVirtualModal(true);
                                  }}
                                >
                                  复制为语音·虚拟人智能体
                                </div>
                              )}
                              {![1, 4].includes(k?.botStatus) && (
>>>>>>> 1a376759
                                <div
                                  className="p-1 rounded hover:bg-[#F2F5FE] block"
                                  onClick={e => {
                                    e.stopPropagation();
                                    copyBotNow(k.botId);
                                  }}
                                >
                                  {t('agentPage.agentPage.copy')}
                                </div>
                                {k?.version === 3 && (
                                  <a
                                    className="p-1 rounded hover:bg-[#F2F5FE] block"
                                    href={`${window.location.origin}/xingchen-api/workflow/export/${k?.maasId}`}
                                    download={`${k?.botName}.yml`}
                                    onClick={e => {
                                      e?.stopPropagation();
                                      e.preventDefault();
                                      setOperationId(null);
                                      downloadFileWithHeaders(
                                        `${window.location.origin}/xingchen-api/workflow/export/${k?.maasId}`,
                                        `${k?.botName}.yml`
                                      );
                                    }}
                                  >
                                    {t('agentPage.agentPage.export')}
                                  </a>
                                )}
                                {![1, 4].includes(k?.botStatus) && (
                                  <div
                                    className="p-1 rounded hover:bg-[#F2F5FE] text-[#F74E43]"
                                    onClick={e => {
                                      e.stopPropagation();
                                      setBotDetail(k);
                                      setDeleteModal(true);
                                      setOperationId(null);
                                    }}
                                  >
                                    {t('agentPage.agentPage.delete')}
                                  </div>
                                )}
                              </div>
                            )}
                          </div>
                        }
                      </div>
                    </div>
                  </div>
                ))}
              </div>
            </div>
          </div>
<<<<<<< HEAD
        )}
        {showbotNo && (
          <>
            <div style={{ textAlign: 'center', paddingTop: '128px' }}>
              <div
                style={{
                  display: 'flex',
                  justifyContent: 'center',
                  marginBottom: '4px',
                }}
              >
                <img src={botNoIcon} alt="" />
              </div>
              <div
                style={{
                  marginBottom: '20px',
                  fontSize: '16px',
                  color: '#666',
                }}
              >
                暂无智能体，快去创建吧~
              </div>
              <div
                className={styles.addBot}
                onClick={() => {
                  if (!user?.login && !user?.uid) {
                    return jumpTologin();
                  }
                  setCreateModalVisible(true);
                }}
                style={{ margin: '0 auto' }}
              >
                <PlusOutlined />
                <span className={styles.addText}>新建智能体</span>
              </div>
            </div>
          </>
        )}
=======
        </div>

        <VirtualConfig
          visible={virtualModal}
          formValues={copyParams}
          onSubmit={values => {
            upgradeWorkflow({ sourceId: copyParams?.botId, ...values })
              .then((res: any) => {
                message.success('复制成功');
                navigate(
                  `/work_flow/${res?.flowId}/arrange?botId=${res?.botId}`
                );
                setVirtualModal(false);
              })
              .catch((err: any) => {
                message.error(err?.msg || err);
              });
          }}
          onCancel={() => {
            setVirtualModal(false);
          }}
        />
>>>>>>> 1a376759
      </div>
    </div>
  );
}

export default memo(index);<|MERGE_RESOLUTION|>--- conflicted
+++ resolved
@@ -33,12 +33,7 @@
 import useSpaceStore from '@/store/space-store';
 import { getInputsType } from '@/services/flow';
 import { handleShare } from '@/utils';
-<<<<<<< HEAD
 import { PlusOutlined } from '@ant-design/icons';
-=======
-import VirtualConfig from '@/components/virtual-config-modal';
-import { upgradeWorkflow } from '@/services/spark-common';
->>>>>>> 1a376759
 
 function index() {
   const [showbotNo, setShowbotNo] = useState(false);
@@ -361,10 +356,7 @@
                 { label: t('agentPage.agentPage.allStatus'), value: 0 },
                 { label: t('agentPage.agentPage.published'), value: 1 },
                 { label: t('agentPage.agentPage.unpublished'), value: 2 },
-<<<<<<< HEAD
                 { label: t('agentPage.agentPage.rejected'), value: 3 },
-=======
->>>>>>> 1a376759
               ]}
             />
           </div>
@@ -477,51 +469,14 @@
                           </div>
                         </Tooltip>
                       </div>
-<<<<<<< HEAD
-=======
-                      <Tooltip
-                        title={
-                          k.botStatus === -9 || k.botStatus === 0
-                            ? t('agentPage.agentPage.personalUseOnly')
-                            : t('agentPage.agentPage.searchableInMarketplace')
-                        }
-                      >
-                        <div
-                          className="px-1.5 py-0.5 rounded-md font-medium text-sm absolute right-[-1px] top-[-1px]"
-                          style={{
-                            background:
-                              k.botStatus === -9 || k.botStatus === 0
-                                ? '#E6E6E8'
-                                : '#CFF4E1',
-                            color:
-                              k.botStatus === -9 || k.botStatus === 0
-                                ? '#666666'
-                                : '#477D62',
-                            borderRadius: '0px 18px 0px 8px',
-                          }}
-                        >
-                          {k.botStatus === -9 || k.botStatus === 0
-                            ? t('agentPage.agentPage.unpublished')
-                            : t('agentPage.agentPage.published')}
-                        </div>
-                      </Tooltip>
-                    </div>
-                  </div>
-
-                  <div className="flex ml-24 gap-4">
-                    <div className={styles.angentType}>
-                      {k.version === 1 && t('home.instructionType')}
-                      {k.version === 3 && t('home.workflowType')}
-                      {k.version === 4 && '语音*虚拟人'}
->>>>>>> 1a376759
                     </div>
 
                     <div
                       className="flex justify-between items-center "
                       style={{
                         padding: '0px 24px 0 24px',
-                        scrollbarWidth: 'none', 
-                        msOverflowStyle: 'none', 
+                        scrollbarWidth: 'none',
+                        msOverflowStyle: 'none',
                       }}
                     >
                       <span className="text-[#7F7F7F] text-xs flex items-center">
@@ -543,34 +498,33 @@
                             borderRadius: '6px',
                             textAlign: 'center',
                           }}
-                        onClick={e => {
-                          e.stopPropagation();
-                          if (k.version === 3) {
-                            getInputsType({ botId: k.botId }).then(
-                              (res: any) => {
-                                // 合并不支持对话的条件
-                                if (
-                                  res.length > 1 &&
-                                  res
-                                    .slice(1)
-                                    .some(
-                                      (item: { fileType?: string }) =>
-                                        item.fileType !== 'file'
-                                    )
-                                ) {
-                                  return message.info(
-                                    t('agentPage.agentPage.notSupported')
-                                  );
+                          onClick={e => {
+                            e.stopPropagation();
+                            if (k.version === 3) {
+                              getInputsType({ botId: k.botId }).then(
+                                (res: any) => {
+                                  // 合并不支持对话的条件
+                                  if (
+                                    res.length > 1 &&
+                                    res
+                                      .slice(1)
+                                      .some(
+                                        (item: { fileType?: string }) =>
+                                          item.fileType !== 'file'
+                                      )
+                                  ) {
+                                    return message.info(
+                                      t('agentPage.agentPage.notSupported')
+                                    );
+                                  }
+                                  handleToChat(k.botId);
                                 }
-                                handleToChat(k.botId);
-                              }
-                            );
-                          } else {
-                            handleToChat(k.botId);
-                          }
-                        }}
+                              );
+                            } else {
+                              handleToChat(k.botId);
+                            }
+                          }}
                         >
-<<<<<<< HEAD
                           <img src={chatIcon} alt="" />
                           <span
                             className="ml-1 whitespace-nowrap"
@@ -601,25 +555,14 @@
                             }}
                           >
                             <img src={shareIcon} alt="" />
-             
+
                             <span
                               className="ml-1 whitespace-nowrap"
-=======
-                          <img
-                            src={agentOperationMore}
-                            className="w-[14px] h-[14px]"
-                            alt=""
-                          />
-                          {operationId === k.botId && (
-                            <div
-                              className={`absolute top-[28px] right-0 bg-white rounded p-1 shadow-md flex flex-col gap-1 ${k.version === 3 ? 'w-[155px]' : 'w-[48px]'}`}
->>>>>>> 1a376759
                               style={{
                                 color: '#222529',
                                 fontSize: '14px',
                               }}
                             >
-<<<<<<< HEAD
                               {t('agentPage.agentPage.share')}
                             </span>
                           </div>
@@ -660,39 +603,6 @@
                                   zIndex: 1,
                                 }}
                               >
-=======
-                              {k?.version === 3 && (
-                                <span
-                                  className="p-1 rounded hover:bg-[#F2F5FE] block"
-                                  onClick={e => {
-                                    e?.stopPropagation();
-                                    e.preventDefault();
-                                    setOperationId(null);
-                                    downloadFileWithHeaders(
-                                      getFixedUrl(
-                                        `/workflow/export/${k?.maasId}`
-                                      ),
-                                      `${k?.botName}.yml`
-                                    );
-                                  }}
-                                >
-                                  {t('agentPage.agentPage.export')}
-                                </span>
-                              )}
-                              {k?.version === 3 && (
-                                <div
-                                  className="p-1 rounded hover:bg-[#F2F5FE] text-[#666666]"
-                                  onClick={e => {
-                                    e.stopPropagation();
-                                    setCopyParams({ ...k, name: k.botName });
-                                    setVirtualModal(true);
-                                  }}
-                                >
-                                  复制为语音·虚拟人智能体
-                                </div>
-                              )}
-                              {![1, 4].includes(k?.botStatus) && (
->>>>>>> 1a376759
                                 <div
                                   className="p-1 rounded hover:bg-[#F2F5FE] block"
                                   onClick={e => {
@@ -744,7 +654,6 @@
               </div>
             </div>
           </div>
-<<<<<<< HEAD
         )}
         {showbotNo && (
           <>
@@ -783,30 +692,6 @@
             </div>
           </>
         )}
-=======
-        </div>
-
-        <VirtualConfig
-          visible={virtualModal}
-          formValues={copyParams}
-          onSubmit={values => {
-            upgradeWorkflow({ sourceId: copyParams?.botId, ...values })
-              .then((res: any) => {
-                message.success('复制成功');
-                navigate(
-                  `/work_flow/${res?.flowId}/arrange?botId=${res?.botId}`
-                );
-                setVirtualModal(false);
-              })
-              .catch((err: any) => {
-                message.error(err?.msg || err);
-              });
-          }}
-          onCancel={() => {
-            setVirtualModal(false);
-          }}
-        />
->>>>>>> 1a376759
       </div>
     </div>
   );
