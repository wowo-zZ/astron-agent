--- conflicted
+++ resolved
@@ -3,46 +3,12 @@
 
 import { jumpToLogin } from '@/utils/http';
 import { useRpaPage } from './hooks/use-rpa-page';
-import useUserStore, { User } from '@/store/user-store';
+import useUserStore from '@/store/user-store';
 import { ModalForm } from './components/modal-form';
-import { RpaDetailFormInfo, RpaInfo } from '@/types/rpa';
+import { RpaDetailFormInfo } from '@/types/rpa';
 import ResourceEmpty from '../resource-empty';
 import SiderContainer from '@/components/sider-container';
 import CardItem from './components/card-item';
-
-// const mockRpaList: RpaInfo[] = [
-//   {
-//     id: 1,
-//     category: 'RPA 1',
-//     name: 'RPA 1',
-//     assistantName: 'assistantName 1',
-//     userName: '用户名1',
-//     remarks:
-//       'RPA 1 remarksRPA 1 remarksRPA 1 remarksRPA 1 remarksRPA 1 remarksRPA 1 remarksRPA 1 remarksRPA 1 remarksRPA 1 remarksRPA 1 remarksRPA 1 remarksRPA 1 remarksRPA 1 remarksRPA 1 remarksRPA 1 remarksRPA 1 remarksRPA 1 remarksRPA 1 remarksRPA 1 remarksRPA 1 remarksRPA 1 remarks',
-//     robotCount: 1,
-//     icon: 'http://172.31.205.72:17900/astron-project/icon/user/sparkBot_7505b85b8c62449bb989e24652410792.png',
-//     status: 1,
-//     createTime: new Date().toISOString(),
-//     updateTime: new Date().toISOString(),
-//     value: '1',
-//     isDeleted: 0,
-//   },
-//   {
-//     id: 2,
-//     name: 'RPA 2',
-//     category: 'RPA 2',
-//     assistantName: 'assistantName 2',
-//     userName: '用户名1',
-//     remarks: 'RPA 2 remarks',
-//     robotCount: 2,
-//     icon: 'http://172.31.205.72:17900/astron-project/icon/user/sparkBot_7505b85b8c62449bb989e24652410792.png',
-//     status: 1,
-//     createTime: new Date().toISOString(),
-//     updateTime: new Date().toISOString(),
-//     value: '2',
-//     isDeleted: 1,
-//   },
-// ];
 
 const RpaPage: FC = () => {
   const { t } = useTranslation();
@@ -86,57 +52,12 @@
     [rpas, user, searchValue, refresh, modalFormRef, t]
   );
 
-<<<<<<< HEAD
-=======
-export const RpaCard = ({
-  rpa,
-  user,
-  refresh,
-  showModal,
-}: {
-  rpa: RpaInfo;
-  user: User;
-  refresh: () => void;
-  showModal: (values?: RpaDetailFormInfo) => void;
-}) => {
-  const navigate = useNavigate();
-  const { t } = useTranslation();
-  const actions = new Map([
-    [
-      'edit',
-      async (record: RpaInfo) => {
-        const result = await getRpaDetail(record.id);
-        const formData = {
-          id: result.id,
-          platformId: result.platformId,
-          assistantName: result.assistantName,
-          icon: result.icon,
-          ...(result.fields || {}),
-        } as RpaDetailFormInfo;
-        showModal(formData);
-      },
-    ],
-    [
-      'delete',
-      (record: RpaInfo) => {
-        Modal.confirm({
-          title: t('rpa.deleteRpa'),
-          content: t('rpa.deleteRpaConfirm'),
-          onOk: () =>
-            deleteRpa(record.id).then(() => {
-              refresh?.();
-            }),
-        });
-      },
-    ],
-  ]);
->>>>>>> 1a376759
   return (
     <div className="w-full h-full flex flex-col overflow-hidden">
       <SiderContainer rightContent={rightContent} />
       <ModalForm ref={modalFormRef} refresh={refresh} />
     </div>
   );
-};
+}
 
 export default memo(RpaPage);