--- conflicted
+++ resolved
@@ -1,143 +1,135 @@
-.detailList {
-  .detailListHeader {
-    display: flex;
-    align-items: center;
-    width: 100%;
-    height: 80px;
-    border-radius: 18px;
-    background: #ffffff;
-    margin: 20px 0;
-    padding: 0 20px;
-
-    .CollapseIcon {
-      display: flex;
-      align-items: center;
-      justify-content: center;
-      width: 24px;
-      height: 24px;
-      border: 1px solid #e4eaff;
-      border-radius: 50%;
-      margin-right: 24px;
-      cursor: pointer;
-
-      > img {
-        width: 14px;
-        height: 14px;
-      }
-    }
-
-    .botInfoIcon {
-      width: fit-content;
-      margin-right: 15px;
-
-      > img {
-        width: 40px;
-        height: 40px;
-        border-radius: 6px;
-      }
-    }
-
-    .botInfoMain {
-      max-width: 70%;
-      flex: 1;
-
-      .botInfoTitle {
-        height: 22px;
-        white-space: nowrap;
-        overflow: hidden;
-        text-overflow: ellipsis;
-        margin-bottom: 5px;
-      }
-
-      .botInfoDesc {
-        height: 20px;
-        font-size: 14px;
-        line-height: 19.6px;
-        color: #7f7f7f;
-        white-space: nowrap;
-        overflow: hidden;
-        text-overflow: ellipsis;
-      }
-    }
-
-    .botInfoType {
-      display: flex;
-      align-items: center;
-      justify-content: space-evenly;
-      min-width: 80px;
-      height: 24px;
-      border-radius: 4px;
-      box-sizing: border-box;
-      border: 1px solid #1fc92d;
-      font-size: 14px;
-      line-height: 24px;
-      color: #1fc92d;
-      text-align: center;
-      margin-left: auto;
-      padding: 0 6px;
-
-      > img {
-        width: 16px;
-        height: 16px;
-        margin-right: 4px;
-        filter: invert(56%) sepia(93%) saturate(356%) hue-rotate(72deg)
-          brightness(95%) contrast(89%);
-      }
-    }
-  }
-
-  .detail_header {
-    display: flex;
-    align-items: center;
-    gap: 24px;
-    width: 100%;
-    margin-bottom: 24px;
-  }
-
-  .changeTab {
-    display: flex;
-    align-items: center;
-    justify-content: space-around;
-    gap: 10px;
-    width: fit-content;
-    border-radius: 10px;
-    background: #f6f9ff;
-    padding: 0 4px;
-    // position: absolute;
-    // top: 102px;
-    z-index: 2;
-
-    .changeBox {
-      width: fit-content;
-      height: 32px;
-      border-radius: 10px;
-      text-align: center;
-      font-size: 14px;
-      font-weight: 500;
-      line-height: 16px;
-      color: #7f7f7f;
-      padding: 8px;
-      cursor: pointer;
-
-      &:hover {
-        background: #ffffff;
-        box-shadow: 0px 2px 4px 0px rgba(46, 51, 68, 0.0373);
-<<<<<<< HEAD
-        color: #6356EA;
-=======
-        color: #6356ea;
->>>>>>> ec0e289c
-      }
-    }
-
-    .activeBox {
-      background: #ffffff;
-      box-shadow: 0px 2px 4px 0px rgba(46, 51, 68, 0.0373);
-<<<<<<< HEAD
-      color: #6356EA;
-=======
-      color: #6356ea;
->>>>>>> ec0e289c
-    }
-  }
-}
+.detailList {
+  .detailListHeader {
+    display: flex;
+    align-items: center;
+    width: 100%;
+    height: 80px;
+    border-radius: 18px;
+    background: #ffffff;
+    margin: 20px 0;
+    padding: 0 20px;
+
+    .CollapseIcon {
+      display: flex;
+      align-items: center;
+      justify-content: center;
+      width: 24px;
+      height: 24px;
+      border: 1px solid #e4eaff;
+      border-radius: 50%;
+      margin-right: 24px;
+      cursor: pointer;
+
+      > img {
+        width: 14px;
+        height: 14px;
+      }
+    }
+
+    .botInfoIcon {
+      width: fit-content;
+      margin-right: 15px;
+
+      > img {
+        width: 40px;
+        height: 40px;
+        border-radius: 6px;
+      }
+    }
+
+    .botInfoMain {
+      max-width: 70%;
+      flex: 1;
+
+      .botInfoTitle {
+        height: 22px;
+        white-space: nowrap;
+        overflow: hidden;
+        text-overflow: ellipsis;
+        margin-bottom: 5px;
+      }
+
+      .botInfoDesc {
+        height: 20px;
+        font-size: 14px;
+        line-height: 19.6px;
+        color: #7f7f7f;
+        white-space: nowrap;
+        overflow: hidden;
+        text-overflow: ellipsis;
+      }
+    }
+
+    .botInfoType {
+      display: flex;
+      align-items: center;
+      justify-content: space-evenly;
+      min-width: 80px;
+      height: 24px;
+      border-radius: 4px;
+      box-sizing: border-box;
+      border: 1px solid #1fc92d;
+      font-size: 14px;
+      line-height: 24px;
+      color: #1fc92d;
+      text-align: center;
+      margin-left: auto;
+      padding: 0 6px;
+
+      > img {
+        width: 16px;
+        height: 16px;
+        margin-right: 4px;
+        filter: invert(56%) sepia(93%) saturate(356%) hue-rotate(72deg)
+          brightness(95%) contrast(89%);
+      }
+    }
+  }
+
+  .detail_header {
+    display: flex;
+    align-items: center;
+    gap: 24px;
+    width: 100%;
+    margin-bottom: 24px;
+  }
+
+  .changeTab {
+    display: flex;
+    align-items: center;
+    justify-content: space-around;
+    gap: 10px;
+    width: fit-content;
+    border-radius: 10px;
+    background: #f6f9ff;
+    padding: 0 4px;
+    // position: absolute;
+    // top: 102px;
+    z-index: 2;
+
+    .changeBox {
+      width: fit-content;
+      height: 32px;
+      border-radius: 10px;
+      text-align: center;
+      font-size: 14px;
+      font-weight: 500;
+      line-height: 16px;
+      color: #7f7f7f;
+      padding: 8px;
+      cursor: pointer;
+
+      &:hover {
+        background: #ffffff;
+        box-shadow: 0px 2px 4px 0px rgba(46, 51, 68, 0.0373);
+        color: #6356ea;
+      }
+    }
+
+    .activeBox {
+      background: #ffffff;
+      box-shadow: 0px 2px 4px 0px rgba(46, 51, 68, 0.0373);
+      color: #6356ea;
+    }
+  }
+}