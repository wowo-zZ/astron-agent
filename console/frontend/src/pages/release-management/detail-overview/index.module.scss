.detailOverview {
  .overviewHeader {
    display: flex;
    align-items: center;
    justify-content: space-between;
    // height: 40px;

    .seach {
      display: flex;
      align-items: center;
      gap: 24px;
    }
  }

  .overviewContent {
    padding: 0 0 24px 0;
    background-color: #fff;
    border-radius: 18px;

    .actionBtnBox {
      display: flex;
      justify-content: flex-start;
      gap: 10px;

      > span {
<<<<<<< HEAD
        color: #6356EA;
=======
        color: #6356ea;
>>>>>>> ec0e289c
        cursor: pointer;

        &:hover {
          opacity: 0.7;
        }
      }
    }

    :global {
      .ant-table-row {
        &:hover {
          opacity: 1;
        }
      }

      .ant-table-cell-row-hover {
        background-color: #fff !important;
      }
    }
  }
  :global {
    .ant-table-thead .ant-table-cell {
      background-color: #f1f0ff !important;
    }
  }
}
<|MERGE_RESOLUTION|>--- conflicted
+++ resolved
@@ -1,56 +1,52 @@
-.detailOverview {
-  .overviewHeader {
-    display: flex;
-    align-items: center;
-    justify-content: space-between;
-    // height: 40px;
-
-    .seach {
-      display: flex;
-      align-items: center;
-      gap: 24px;
-    }
-  }
-
-  .overviewContent {
-    padding: 0 0 24px 0;
-    background-color: #fff;
-    border-radius: 18px;
-
-    .actionBtnBox {
-      display: flex;
-      justify-content: flex-start;
-      gap: 10px;
-
-      > span {
-<<<<<<< HEAD
-        color: #6356EA;
-=======
-        color: #6356ea;
->>>>>>> ec0e289c
-        cursor: pointer;
-
-        &:hover {
-          opacity: 0.7;
-        }
-      }
-    }
-
-    :global {
-      .ant-table-row {
-        &:hover {
-          opacity: 1;
-        }
-      }
-
-      .ant-table-cell-row-hover {
-        background-color: #fff !important;
-      }
-    }
-  }
-  :global {
-    .ant-table-thead .ant-table-cell {
-      background-color: #f1f0ff !important;
-    }
-  }
-}
+.detailOverview {
+  .overviewHeader {
+    display: flex;
+    align-items: center;
+    justify-content: space-between;
+    // height: 40px;
+
+    .seach {
+      display: flex;
+      align-items: center;
+      gap: 24px;
+    }
+  }
+
+  .overviewContent {
+    padding: 0 0 24px 0;
+    background-color: #fff;
+    border-radius: 18px;
+
+    .actionBtnBox {
+      display: flex;
+      justify-content: flex-start;
+      gap: 10px;
+
+      > span {
+        color: #6356ea;
+        cursor: pointer;
+
+        &:hover {
+          opacity: 0.7;
+        }
+      }
+    }
+
+    :global {
+      .ant-table-row {
+        &:hover {
+          opacity: 1;
+        }
+      }
+
+      .ant-table-cell-row-hover {
+        background-color: #fff !important;
+      }
+    }
+  }
+  :global {
+    .ant-table-thead .ant-table-cell {
+      background-color: #f1f0ff !important;
+    }
+  }
+}