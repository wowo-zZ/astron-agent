.releasePage {
  width: 100%;
  min-width: 1000px;
  max-width: 1425px;
  margin-left: auto;
  margin-right: auto;

  .releasePageTop {
    .content {
      position: relative;
      z-index: 1;
      width: 100%;
      height: 100%;
      margin: 0 auto 20px;
      padding-top: 20px;
      display: flex;
      flex-direction: column;
      justify-content: space-between;
      border-radius: 18px;

      .title {
        display: flex;
        align-items: flex-end;
        margin-bottom: 20px;

        .aff {
          height: 30px;
          font-weight: 500;
          text-align: justify;
          margin-right: 9px;
          font-family: PingFang-Sim;
          font-size: 20px;
          font-weight: 500;
          line-height: normal;
          letter-spacing: normal;
          color: #333333;
        }
      }

      .changeTab {
        display: flex;
        align-items: center;
        justify-content: space-around;
        height: 40px;
        border-radius: 10px;
        padding: 0 4px;
        position: absolute;
        top: 72px;
        z-index: 2;

        .changeBox {
          min-width: 70px;
          height: 32px;
          border-radius: 10px;
          text-align: center;
          font-size: 14px;
          font-weight: 500;
          line-height: 16px;
          color: #7f7f7f;
          padding: 8px 16px;
          cursor: pointer;

          &:hover {
            background: #ffffff;
            box-shadow: 0px 2px 4px 0px rgba(46, 51, 68, 0.0373);
<<<<<<< HEAD
            color: #6356EA;
=======
            color: #6356ea;
>>>>>>> ec0e289c
          }
        }

        .activeBox {
          background: #ffffff;
          box-shadow: 0px 2px 4px 0px rgba(46, 51, 68, 0.0373);
<<<<<<< HEAD
          color: #6356EA;
=======
          color: #6356ea;
>>>>>>> ec0e289c
        }
      }
    }
  }
}<|MERGE_RESOLUTION|>--- conflicted
+++ resolved
@@ -63,22 +63,14 @@
           &:hover {
             background: #ffffff;
             box-shadow: 0px 2px 4px 0px rgba(46, 51, 68, 0.0373);
-<<<<<<< HEAD
-            color: #6356EA;
-=======
             color: #6356ea;
->>>>>>> ec0e289c
           }
         }
 
         .activeBox {
           background: #ffffff;
           box-shadow: 0px 2px 4px 0px rgba(46, 51, 68, 0.0373);
-<<<<<<< HEAD
-          color: #6356EA;
-=======
           color: #6356ea;
->>>>>>> ec0e289c
         }
       }
     }
