--- conflicted
+++ resolved
@@ -59,11 +59,7 @@
   const filterNodeList = useMemo<NodeCategory[]>(() => {
     return nodeList?.filter((node) => node?.name !== "固定节点") || [];
   }, [nodeList]);
-<<<<<<< HEAD
   console.log(filterNodeList, 'nodeList');
-=======
-  console.log(filterNodeList, "nodeList");
->>>>>>> 7692b383
 
   return (
     <>
