--- conflicted
+++ resolved
@@ -105,10 +105,7 @@
   >(null);
   const observerRef = useRef<IntersectionObserver | null>(null);
   const sentinelRef = useRef<HTMLDivElement>(null);
-<<<<<<< HEAD
-=======
   const { locale: localeNow } = useLocaleStore();
->>>>>>> e41cc075
 
   // filter banner by language
   const filteredBanners: Banner[] = bannerList
@@ -489,11 +486,7 @@
                     handleBotTypeChange(item.typeKey);
                   }}
                 >
-<<<<<<< HEAD
-                  {item.typeName}
-=======
                   {localeNow === 'en' ? item.typeNameEn : item.typeName}
->>>>>>> e41cc075
                 </div>
               ))}
             </div>
