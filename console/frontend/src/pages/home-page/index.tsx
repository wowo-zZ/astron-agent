/*
 * @Author: snoopyYang
 * @Date: 2025-09-23 10:14:36
 * @LastEditors: snoopyYang
 * @LastEditTime: 2025-09-23 10:14:45
 * @Description: 首页：智能体广场
 */
import React, { useCallback, useEffect, useRef, useState } from 'react';
import { useTranslation } from 'react-i18next';
import { getCommonConfig } from '@/services/common';
import {
  getAgentType,
  getAgentList,
  collectBot,
  cancelFavorite,
} from '@/services/agent-square';
import styles from './index.module.scss';
import { Input, message, Popover, Spin, Tooltip } from 'antd';
import classnames from 'classnames';
import eventBus from '@/utils/event-bus';
import { debounce } from 'lodash';
import useChat from '@/hooks/use-chat';
import useUserStore from '@/store/user-store';
import useHomeStore from '@/store/home-store';
import { getLanguageCode } from '@/utils/http';
import { BotType, Bot, SearchBotParam, Banner } from '@/types/agent-square';
import type { ResponseResultPage } from '@/types/global';
import { handleShare } from '@/utils';

const PAGE_SIZE = 10;

const PAGE_INFO_ORIGIN: SearchBotParam = {
  search: '',
  page: 1,
  pageSize: PAGE_SIZE,
  type: 0,
};

const HomePage: React.FC = () => {
  const { t } = useTranslation();
  const currentLang = getLanguageCode();

  const [bannerList] = useState<Banner[]>([
    // NOTE: isOpen: open new page
    {
      src: 'https://openres.xfyun.cn/xfyundoc/2025-09-01/ec2409cf-17cc-4276-b8f3-acdca4abac42/1756696685915/agentRewardBanner.png',
      srcEn:
        'https://openres.xfyun.cn/xfyundoc/2025-09-01/ec2409cf-17cc-4276-b8f3-acdca4abac42/1756696685915/agentRewardBanner.png',
      url: `${window.location.origin}/activitySummer`,
      isOpen: false,
    },
    {
      src: 'https://openres.xfyun.cn/xfyundoc/2025-07-28/1b4d1b3b-5fc0-44e5-938a-f11cd399ea09/1753666916737/banner01-07.28.jpg',
      srcEn:
        'https://openres.xfyun.cn/xfyundoc/2025-07-29/e6c12f1d-9e5c-4623-b668-d05d2d826a1f/1753771451925/banner-en02.jpg',
      url: `${window.location.origin}/chat?sharekey=e1e62e4027b882aa7a43d4b25ed4974c&botId=2963659`,
      isOpen: false,
    },
    {
      src: 'https://openres.xfyun.cn/xfyundoc/2025-07-28/057e265c-d206-42a0-bcc4-e35d1a5950ad/1753666916740/banner02-07.28.jpg',
      srcEn:
        'https://openres.xfyun.cn/xfyundoc/2025-07-29/453698ff-0f08-41d7-b847-9db6640852c6/1753771451926/banner-en03.jpg',
      url: `${window.location.origin}/chat?sharekey=b17abc6f0d4a356ed09a9fe1631ffd2c&botId=2958065`,
      isOpen: false,
    },
    {
      src: 'https://openres.xfyun.cn/xfyundoc/2025-07-28/d88084c2-16c8-4210-b5cb-7ef3e298a1bb/1753666916741/banner03-07.28.jpg',
      srcEn:
        'https://openres.xfyun.cn/xfyundoc/2025-07-29/0d319c45-816c-4d5b-a94c-91bc489c374d/1753771451926/banner-en04.jpg',
      url: `${window.location.origin}/chat?sharekey=003e4873f478e5f1f9ed82930d0bb4e7&botId=2216831`,
      isOpen: false,
    },
    {
      src: 'https://openres.xfyun.cn/xfyundoc/2025-07-28/79576df5-7d4c-4cf0-b7cf-b1c343acc11a/1753666916742/banner04-07.28.jpg',
      srcEn:
        'https://openres.xfyun.cn/xfyundoc/2025-07-29/4818e1ba-8af5-4374-8238-db7250a14e84/1753771451927/banner-en05.jpg',
      url: `${window.location.origin}/chat?sharekey=9991b23791117619a3c3608a44c1c499&botId=2813049`,
      isOpen: false,
    },
  ]);
  const [botTypes, setBotTypes] = useState<BotType[]>([]);
  const {
    botType,
    botOrigin,
    scrollTop,
    loadingPage,
    searchInputValue,
    setBotType,
    setBotOrigin,
    setScrollTop,
    setLoadingPage,
    setSearchInputValue,
  } = useHomeStore();
  const homeRef = useRef<HTMLDivElement>(null);
  const [pageInfo, setPageInfo] = useState<SearchBotParam>(PAGE_INFO_ORIGIN); // page info
  const [searchLoading, setSearchLoading] = useState<boolean>(false); // is searching
  const [agentList, setAgentList] = useState<Bot[]>([]); // bot list
  const [loading, setLoading] = useState(false); // loading more
  const [hasMore, setHasMore] = useState(true); // has more data
  const onGettingPage = useRef(false);
  const user = useUserStore((state: any) => state.user);
  const { handleToChat } = useChat();
  const [pendingBotTypeChange, setPendingBotTypeChange] = useState<
    number | null
  >(null);
  const observerRef = useRef<IntersectionObserver | null>(null);
  const sentinelRef = useRef<HTMLDivElement>(null);

  // filter banner by language
  const filteredBanners: Banner[] = bannerList
    .filter((banner: Banner) => currentLang !== 'en' || banner.srcEn)
    .map((banner: Banner) => ({
      ...banner,
      src: currentLang === 'en' ? banner.srcEn : banner.src,
    }));

  // handle banner click
  const handleBannerClick = (item: Banner): void => {
    if (item.url) {
      if (item.isOpen) {
        window.open(item.url, '_blank');
      } else {
        window.location.href = item.url;
      }
    }
  };

  // get agent type list
  const loadAgentTypeList = async (): Promise<void> => {
    const res: BotType[] = await getAgentType();
    setBotTypes(res || []);
    setBotType(res[0]?.typeKey || 0);
    setPageInfo({
      ...pageInfo,
      type: res[0]?.typeKey || 0,
      search: searchInputValue || '',
    });
  };

  // search box prefix icon
  const prefixIcon = (): React.ReactNode => {
    return <img src={require('@/assets/svgs/search.svg')} alt="" />;
  };

  // start search
  const handleStartSearch = (value: string, pageInfo: SearchBotParam) => {
    setBotOrigin('search');
    setSearchLoading(true);
    setAgentList([]);
    setPageInfo({
      ...pageInfo,
      search: value,
      page: 1,
    });
  };
  // switch bot type
  const handleBotTypeChange = async (type: number): Promise<void> => {
    onGettingPage.current = false;
    setAgentList([]);
    setPageInfo({
      ...pageInfo,
      type,
      search: '',
      page: 1,
    });
    setHasMore(true);
    setSearchLoading(true);
    setSearchInputValue('');
    setBotType(type);
  };

  /**
   * load more agent list data
   * @param customPageIndex custom page index
   * @returns
   */
  const loadMore = (customPageIndex?: number): Promise<void> => {
    return new Promise(resolve => {
      setLoading(true);
      const currentPageIndex = customPageIndex || pageInfo.page + 1;
      const newPageInfo = {
        ...pageInfo,
        page: currentPageIndex,
      };
      setPageInfo(newPageInfo);
      resolve(void 0);
    });
  };
  /**
   * load all agent list
   */
  const loadAgentListAll = (): void => {
    getAgentList({ ...pageInfo })
      .then((res: ResponseResultPage<Bot>) => {
        setAgentList(prevList => {
          const newList = [...prevList, ...res.pageData];
          setHasMore(res.totalCount > newList.length);
          return newList;
        });
        setSearchLoading(false);
      })
      .catch(err => {
        setSearchLoading(false);
        message.error(err?.msg || t('networkError'));
      })
      .finally(() => {
        setLoading(false);
        onGettingPage.current = false;
      });
  };

  /**
   * collect or cancel collect bot
   * @param item
   * @param e
   */
  const handleCollect = (
    item: Bot,
    e: React.MouseEvent<HTMLDivElement>
  ): void => {
    e.stopPropagation();
    if (!item?.isFavorite) {
      collectBot({
        botId: item.botId,
      })
        .then(() => {
          message.success(t('home.collectionSuccess'));
          eventBus.emit('getFavoriteBotList');
          updateBotList(item.botId, true);
        })
        .catch(err => {
          message.error(err?.msg || t('networkError'));
        });
    } else {
      cancelFavorite({
        botId: item.botId,
      })
        .then(() => {
          message.success(t('home.cancelCollectionSuccess'));
          eventBus.emit('getFavoriteBotList');
          updateBotList(item.botId, false);
        })
        .catch(err => {
          message.error(err?.msg);
        });
    }
  };

  // update bot list
  const updateBotList = (botId: string | number, isFavorite: boolean) => {
    setAgentList((agents: Bot[]) => {
      const currentBot: Bot | undefined =
        agents.find((t: Bot) => t.botId === botId) || ({} as Bot);
      currentBot.isFavorite = isFavorite;
      return [...agents];
    });
  };

  // observer favorite change
  const handleFavoriteChange = (botId: string | number) => {
    if (botId) {
      updateBotList(botId, false);
    }
  };

  useEffect(() => {
    const params = {
      category: 'DOCUMENT_LINK',
      code: 'SparkBotHelpDoc',
    };
    if (user?.login || user?.uid) {
      getCommonConfig(params);
    }
    loadAgentTypeList();
    eventBus.on('favoriteChange', handleFavoriteChange);
    return () => {
      eventBus.off('favoriteChange', handleFavoriteChange);
    };
  }, []);

  const handleSearch = useCallback(
    debounce((value, pageInfo) => {
      handleStartSearch(value, pageInfo);
    }, 500),
    [handleBotTypeChange, handleStartSearch]
  );
  const debouncedSearchRef = useRef(handleSearch);

  // observe scrollTop change, if there is a pending botType change, execute
  useEffect(() => {
    if (pendingBotTypeChange !== null && scrollTop === 0) {
      handleBotTypeChange(pendingBotTypeChange);
      setPendingBotTypeChange(null);
    }
  }, [scrollTop, pendingBotTypeChange]);

  // IntersectionObserver observe sentinel element, implement infinite scroll loading
  useEffect(() => {
    const observer = new IntersectionObserver(
      entries => {
        entries.forEach(entry => {
          // sentinel element enter or near viewport
          if (
            entry.isIntersecting &&
            !loading &&
            hasMore &&
            !onGettingPage.current &&
            !searchLoading
          ) {
            onGettingPage.current = true;
            loadMore()
              .then(() => {
                setLoadingPage(loadingPage + 1);
              })
              .catch(err => {
                onGettingPage.current = false;
              });
          }
        });
      },
      {
        root: homeRef.current, // homeRef container as root element
        rootMargin: '100px', // before 100px
        threshold: 0, // sentinel element just enter
      }
    );

    // observe sentinel element
    if (sentinelRef.current) {
      observer.observe(sentinelRef.current);
    }

    observerRef.current = observer;

    return () => {
      if (observerRef.current) {
        observerRef.current.disconnect();
      }
    };
  }, [loading, hasMore, onGettingPage, searchLoading, loadingPage, loadMore]);

  const handleValueChange = (e: any) => {
    const value = e.target.value;
    setSearchInputValue(value);
    debouncedSearchRef.current(value, pageInfo);
  };

  // share bot
  const handleShareAgent = async (botInfo: Bot): Promise<void> => {
    await handleShare(botInfo.botName, botInfo.botId, t);
  };

  // 渲染助手列表
  const renderCardWrapper = () => {
    return (
      <div className={styles.card_wrapper}>
        {searchLoading ? (
          <div className={styles.loading_wrapper}>
            <Spin size="large" />
          </div>
        ) : (
          <>
            {agentList?.length > 0 ? (
              <div className={styles.recent_card_wrapper}>
                <div
                  className={classnames(
                    styles.recent_card_list,
                    styles.recent_recent
                  )}
                >
                  {agentList.map((item: Bot, index: number) => (
                    <div
                      className={styles.recent_card_item}
                      key={index}
<<<<<<< HEAD
                      onClick={() => handleToChat(item?.botId)}
=======
                      onClick={() => handleNavigateToChat(item?.bot)}
>>>>>>> 8b8f4b35
                    >
                      <div className={styles.info}>
                        <div className={styles.bot_info}>
                          <img
                            src={item?.botCoverUrl}
                            alt=""
                            className={styles.bot_avatar}
                          />
                          <div className={styles.bot_info_content}>
                            <div className={styles.title}>
                              <span>{item?.botName}</span>
                              <div onClick={e => e.stopPropagation()}>
                                <div onClick={() => handleShareAgent(item)} />
                                <div
                                  className={classnames({
                                    [styles.collect as string]:
                                      !!item?.isFavorite,
                                  })}
                                  onClick={e => {
                                    handleCollect(item, e);
                                  }}
                                />
                              </div>
                            </div>
                            <Tooltip
                              placement="bottomLeft"
                              title={item?.botDesc}
                              arrow={false}
                              overlayClassName="black-tooltip"
                            >
                              <div className={styles.desc}>{item?.botDesc}</div>
                            </Tooltip>
                          </div>
                        </div>

                        <div className={styles.author}>
                          <div className={styles.author_info}>
                            <img
                              src={require('@/assets/imgs/home/author.svg')}
                              alt=""
                            />
                            <span>
                              {item?.creator || t('home.officialAssistant')}
                            </span>
<<<<<<< HEAD
                          </div>
                          <div className={styles.tags}>
                            {[1, 5].includes(item?.version || 0) && (
=======
                            {/* <img
                                src={require('@/assets/imgs/home/fire.svg')}
                                alt=""
                              />
                              <span>{item?.hotNum}</span> */}
                          </div>
                          <div className={styles.tags}>
                            {[1, 5].includes(item?.version) && (
>>>>>>> 8b8f4b35
                              <div className={styles.itag}>
                                {t('home.instructionType')}
                              </div>
                            )}
<<<<<<< HEAD
                            {[2, 3, 4].includes(item?.version || 0) && (
=======
                            {[2, 3, 4].includes(item?.version) && (
>>>>>>> 8b8f4b35
                              <div className={styles.itag}>
                                {t('home.workflowType')}
                              </div>
                            )}
                          </div>
                        </div>
                      </div>
                    </div>
                  ))}
                  {/* observer sentinel element */}
                  <div ref={sentinelRef} style={{ height: '1px' }} />
                </div>
              </div>
            ) : (
              <div className={styles.good_card_list}>
                <div className={styles.empty_state}>
                  <img
                    src={
                      'https://openres.xfyun.cn/xfyundoc/2024-01-03/2e6bdf58-f307-4765-9dfa-157813ea5875/1704248820240/%E7%BB%841%402x.png'
                    }
                    alt=""
                  />
                  <span
                    onClick={() => {
                      eventBus.emit('createBot');
                    }}
                  >
                    {t('home.noRelatedSearchResults')}
                  </span>
                </div>
              </div>
            )}
          </>
        )}
      </div>
    );
  };

  useEffect(() => {
    pageInfo.type && loadAgentListAll();
  }, [pageInfo]);

  return (
    <div className={styles.homeWrapper} ref={homeRef}>
      <div className={styles.home}>
        <div className={styles.all_agent}>
          <div className={styles.all_agent_title}>
            <div className={styles.all_agent_title_left}>
              {botTypes.map((item: BotType) => (
                <div
                  key={item.typeKey}
                  className={classnames(styles.bot_type_item, 'relative', {
                    [styles.activeTab as string]: botType === item.typeKey,
                  })}
                  onClick={() => {
                    handleBotTypeChange(item.typeKey);
                  }}
                >
                  {item.typeName}
                </div>
              ))}
            </div>
            <div className={styles.all_agent_title_right}>
              <Input
                placeholder={t('home.searchPlaceholder')}
                value={searchInputValue}
                onChange={e => {
                  handleValueChange(e);
                }}
                prefix={prefixIcon()}
              />
            </div>
          </div>
          {renderCardWrapper()}
        </div>
      </div>
    </div>
  );
};

export default HomePage;<|MERGE_RESOLUTION|>--- conflicted
+++ resolved
@@ -372,11 +372,7 @@
                     <div
                       className={styles.recent_card_item}
                       key={index}
-<<<<<<< HEAD
                       onClick={() => handleToChat(item?.botId)}
-=======
-                      onClick={() => handleNavigateToChat(item?.bot)}
->>>>>>> 8b8f4b35
                     >
                       <div className={styles.info}>
                         <div className={styles.bot_info}>
@@ -421,33 +417,20 @@
                             <span>
                               {item?.creator || t('home.officialAssistant')}
                             </span>
-<<<<<<< HEAD
                           </div>
                           <div className={styles.tags}>
-                            {[1, 5].includes(item?.version || 0) && (
-=======
-                            {/* <img
-                                src={require('@/assets/imgs/home/fire.svg')}
-                                alt=""
-                              />
-                              <span>{item?.hotNum}</span> */}
-                          </div>
-                          <div className={styles.tags}>
-                            {[1, 5].includes(item?.version) && (
->>>>>>> 8b8f4b35
-                              <div className={styles.itag}>
-                                {t('home.instructionType')}
-                              </div>
-                            )}
-<<<<<<< HEAD
-                            {[2, 3, 4].includes(item?.version || 0) && (
-=======
-                            {[2, 3, 4].includes(item?.version) && (
->>>>>>> 8b8f4b35
-                              <div className={styles.itag}>
-                                {t('home.workflowType')}
-                              </div>
-                            )}
+                            {item?.version &&
+                              [1, 5].includes(item?.version) && (
+                                <div className={styles.itag}>
+                                  {t('home.instructionType')}
+                                </div>
+                              )}
+                            {item?.version &&
+                              [2, 3, 4].includes(item?.version) && (
+                                <div className={styles.itag}>
+                                  {t('home.workflowType')}
+                                </div>
+                              )}
                           </div>
                         </div>
                       </div>
