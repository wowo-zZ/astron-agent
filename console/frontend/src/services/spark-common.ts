--- conflicted
+++ resolved
@@ -559,7 +559,6 @@
 
 /**
  * @description delete my speaker
-<<<<<<< HEAD
  */
 export const deleteMySpeaker = ({ id }: { id: number }): Promise<{}> => {
   return http.post(`/speaker/train/delete-speaker?id=${id}`);
@@ -575,18 +574,6 @@
   return http.post(
     `/speaker/train/update-speaker?id=${params.id}&name=${params.name}`
   );
-=======
- */
-export const deleteMySpeaker = ({id}: {id: number}): Promise<{}> => {
-  return http.post(`/speaker/train/delete-speaker?id=${id}`);
-};
-
-/**
- * @description update my speaker name
- */
-export const updateMySpeaker = (params: {id: number, name: string}): Promise<{}> => {
-  return http.post(`/speaker/train/update-speaker?id=${params.id}&name=${params.name}`);
->>>>>>> 342a608c
 };
 
 /**
