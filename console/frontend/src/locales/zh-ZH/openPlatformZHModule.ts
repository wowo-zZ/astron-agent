import home from './openPlatform-ZH/home';
import agentPage from './openPlatform-ZH/agentPage';
import prompt from './openPlatform-ZH/prompt';
import promption from './openPlatform-ZH/promption';
import shareModal from './openPlatform-ZH/shareModal';
import chatPage from './openPlatform-ZH/chatPage';
import commonModal from './openPlatform-ZH/commonModal';
import space from './openPlatform-ZH/space';
// 导入其他模块
import releaseManagement from './openPlatform-ZH/releaseManagement';
import global from './openPlatform-ZH/global';
import botApi from './openPlatform-ZH/botApi';
import feedback1 from './openPlatform-ZH/feedback';
import orderManagement from './openPlatform-ZH/orderManagement';
import comboContrastModal from './openPlatform-ZH/comboContrastModal';
import systemMessage from './openPlatform-ZH/systemMessage';
import createAgent1 from './openPlatform-ZH/createAgent';
import configBase from './openPlatform-ZH/configBase';
import loginModal from './openPlatform-ZH/loginModal';
import space from './openPlatform-ZH/space';
import appManage from './openPlatform-ZH/appManage';

/** ## 开放平台的翻译配置 -- zh
 * @description 注意模块名称不要跟星辰的重复
 */
export default {
  home,
  agentPage,
  ...releaseManagement,
  global,
  botApi,
  feedback1,
  orderManagement,
  comboContrastModal,
  systemMessage,
  createAgent1,
  configBase,
  // 添加其他模块
  ...prompt,
  promption,
  shareModal,
  chatPage,
  commonModal,
  loginModal,
  space,
<<<<<<< HEAD
=======
  appManage,
>>>>>>> 4b17959e
};<|MERGE_RESOLUTION|>--- conflicted
+++ resolved
@@ -17,7 +17,6 @@
 import createAgent1 from './openPlatform-ZH/createAgent';
 import configBase from './openPlatform-ZH/configBase';
 import loginModal from './openPlatform-ZH/loginModal';
-import space from './openPlatform-ZH/space';
 import appManage from './openPlatform-ZH/appManage';
 
 /** ## 开放平台的翻译配置 -- zh
@@ -43,8 +42,5 @@
   commonModal,
   loginModal,
   space,
-<<<<<<< HEAD
-=======
   appManage,
->>>>>>> 4b17959e
 };