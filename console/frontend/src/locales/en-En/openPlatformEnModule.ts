import home from './openPlatform-En/home';
import agentPage from './openPlatform-En/agentPage';
import prompt from './openPlatform-En/prompt';
import promption from './openPlatform-En/promption';
import shareModal from './openPlatform-En/shareModal';
import chatPage from './openPlatform-En/chatPage';
import commonModal from './openPlatform-En/commonModal';
import space from './openPlatform-En/space';
// 导入其他模块
import releaseManagement from './openPlatform-En/releaseManagement';
import global from './openPlatform-En/global';
import botApi from './openPlatform-En/botApi';
import feedback1 from './openPlatform-En/feedback';
import orderManagement from './openPlatform-En/orderManagement';
import comboContrastModal from './openPlatform-En/comboContrastModal';
import systemMessage from './openPlatform-En/systemMessage';
import createAgent1 from './openPlatform-En/createAgent';
import configBase from './openPlatform-En/configBase';
import loginModal from './openPlatform-En/loginModal';
import space from './openPlatform-En/space';
import appManage from './openPlatform-En/appManage';

/** ## 开放平台的翻译配置 -- en
 * @description 注意模块名称不要跟星辰的重复
 */
export default {
  home,
  ...releaseManagement,
  global,
  botApi,
  feedback1,
  orderManagement,
  comboContrastModal,
  systemMessage,
  createAgent1,
  configBase,
  // 添加其他模块
  agentPage,
  ...prompt,
  promption,
  shareModal,
  chatPage,
  commonModal,
  loginModal,
  space,
<<<<<<< HEAD
=======
  appManage,
>>>>>>> 4b17959e
};<|MERGE_RESOLUTION|>--- conflicted
+++ resolved
@@ -17,7 +17,6 @@
 import createAgent1 from './openPlatform-En/createAgent';
 import configBase from './openPlatform-En/configBase';
 import loginModal from './openPlatform-En/loginModal';
-import space from './openPlatform-En/space';
 import appManage from './openPlatform-En/appManage';
 
 /** ## 开放平台的翻译配置 -- en
@@ -43,8 +42,5 @@
   commonModal,
   loginModal,
   space,
-<<<<<<< HEAD
-=======
   appManage,
->>>>>>> 4b17959e
 };