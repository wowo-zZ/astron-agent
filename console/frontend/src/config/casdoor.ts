--- conflicted
+++ resolved
@@ -1,5 +1,5 @@
 // Casdoor 配置与 SDK 初始化
-import Sdk from "casdoor-js-sdk";
+import Sdk from 'casdoor-js-sdk';
 
 const getRuntimeCasdoorUrl = (): string => {
   if (typeof window !== 'undefined' && window.__APP_CONFIG__) {
@@ -52,21 +52,12 @@
 };
 
 export const casdoorSdk = new Sdk({
-<<<<<<< HEAD
-  serverUrl: import.meta.env.VITE_CASDOOR_SERVER_URL || "http://localhost:3000",
-  clientId: import.meta.env.VITE_CASDOOR_CLIENT_ID || "",
-  appName: import.meta.env.VITE_CASDOOR_APP_NAME || "",
-  organizationName: import.meta.env.VITE_CASDOOR_ORG_NAME || "",
-  redirectPath: "/callback",
-  signinPath: "/api/signin",
-=======
   serverUrl: getRuntimeCasdoorUrl(),
   clientId: getRuntimeCasdoorClientId(),
   appName: getRuntimeCasdoorAppName(),
   organizationName: getRuntimeCasdoorOrgName(),
   redirectPath: '/callback',
   signinPath: '/api/signin',
->>>>>>> 70e63f58
 });
 
 export const saveTokenFromResponse = (res: unknown): void => {
@@ -75,11 +66,11 @@
     const data = (r?.data as Record<string, unknown>) || r;
     const token = (data as { accessToken?: string }).accessToken;
     if (token) {
-      localStorage.setItem("accessToken", token);
+      localStorage.setItem('accessToken', token);
     }
     const refreshToken = (data as { refreshToken?: string }).refreshToken;
     if (refreshToken) {
-      localStorage.setItem("refreshToken", refreshToken);
+      localStorage.setItem('refreshToken', refreshToken);
     }
   } catch {
     // ignore
@@ -98,31 +89,26 @@
 
 // ======= PKCE/前端直连辅助方法 =======
 export const getLogoutUrl = (postLogoutRedirect?: string): string => {
-<<<<<<< HEAD
-  const server = import.meta.env.VITE_CASDOOR_SERVER_URL || "";
-  const clientId = import.meta.env.VITE_CASDOOR_CLIENT_ID || "";
-=======
   const server = getRuntimeCasdoorUrl() || '';
   const clientId = getRuntimeCasdoorClientId();
->>>>>>> 70e63f58
   const redirect = postLogoutRedirect || window.location.origin;
-  const url = new URL(`${server.replace(/\/$/, "")}/logout`);
-  if (clientId) url.searchParams.set("clientId", clientId);
-  url.searchParams.set("post_logout_redirect_uri", redirect);
+  const url = new URL(`${server.replace(/\/$/, '')}/logout`);
+  if (clientId) url.searchParams.set('clientId', clientId);
+  url.searchParams.set('post_logout_redirect_uri', redirect);
   return url.toString();
 };
 
 export const performLogout = (postLogoutRedirect?: string): void => {
-  localStorage.removeItem("accessToken");
-  localStorage.removeItem("refreshToken");
+  localStorage.removeItem('accessToken');
+  localStorage.removeItem('refreshToken');
   // 可选：清理可能的临时登录状态
   try {
-    sessionStorage.removeItem("postLoginRedirect");
+    sessionStorage.removeItem('postLoginRedirect');
   } catch {
     //
   }
   // 返回首页
-  window.location.href = "/home";
+  window.location.href = '/home';
 };
 
 export interface ParsedUserInfo {
@@ -133,7 +119,7 @@
 }
 
 export const parseCurrentUserFromToken = (): ParsedUserInfo | undefined => {
-  const token = localStorage.getItem("accessToken");
+  const token = localStorage.getItem('accessToken');
   if (!token) return undefined;
   try {
     const result = casdoorSdk.parseAccessToken(token) as unknown as {
