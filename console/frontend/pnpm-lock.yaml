lockfileVersion: '9.0'

settings:
  autoInstallPeers: true
  excludeLinksFromLockfile: false

importers:

  .:
    dependencies:
      '@ant-design/icons':
        specifier: ^6.0.0
        version: 6.0.2(react-dom@18.3.1(react@18.3.1))(react@18.3.1)
      '@eslint/js':
        specifier: ^9.36.0
        version: 9.36.0
      '@microsoft/fetch-event-source':
        specifier: 2.0.1
        version: 2.0.1
      '@monaco-editor/react':
        specifier: 4.6.0
        version: 4.6.0(monaco-editor@0.52.0)(react-dom@18.3.1(react@18.3.1))(react@18.3.1)
      '@traptitech/markdown-it-katex':
        specifier: ^3.6.0
        version: 3.6.0
      '@types/react-syntax-highlighter':
        specifier: ^15.5.13
        version: 15.5.13
      '@types/uuid':
        specifier: ^10.0.0
        version: 10.0.0
      ahooks:
        specifier: ^3.8.4
        version: 3.9.5(react-dom@18.3.1(react@18.3.1))(react@18.3.1)
      ajv:
        specifier: ^8.17.1
        version: 8.17.1
      antd:
        specifier: 5.19.1
        version: 5.19.1(react-dom@18.3.1(react@18.3.1))(react@18.3.1)
      axios:
        specifier: 1.6.2
        version: 1.6.2
      casdoor-js-sdk:
        specifier: ^0.16.0
        version: 0.16.0
      classnames:
        specifier: ^2.5.1
        version: 2.5.1
      clsx:
        specifier: 2.1.1
        version: 2.1.1
      compressorjs:
        specifier: ^1.2.1
        version: 1.2.1
      copy-to-clipboard:
        specifier: ^3.3.3
        version: 3.3.3
      cross-env:
        specifier: ^7.0.3
        version: 7.0.3
      crypto-js:
        specifier: ^4.2.0
        version: 4.2.0
      dagre:
        specifier: 0.8.5
        version: 0.8.5
      dayjs:
        specifier: ^1.11.13
        version: 1.11.18
      echarts:
        specifier: 5.4.3
        version: 5.4.3
      echarts-for-react:
        specifier: 3.0.2
        version: 3.0.2(echarts@5.4.3)(react@18.3.1)
      events:
        specifier: ^3.3.0
        version: 3.3.0
      fast-average-color:
        specifier: ^9.5.0
        version: 9.5.0
      github-markdown-css:
        specifier: 5.6.1
        version: 5.6.1
      highlight.js:
        specifier: ^11.11.1
        version: 11.11.1
      html2canvas-pro:
        specifier: ^1.5.11
        version: 1.5.11
      i18next:
        specifier: ^23.10.1
        version: 23.16.8
      i18next-browser-languagedetector:
        specifier: ^7.2.0
        version: 7.2.2
      immer:
        specifier: ^10.1.1
        version: 10.1.3
      jquery:
        specifier: ^3.7.1
        version: 3.7.1
      js-base64:
        specifier: ^3.7.7
        version: 3.7.8
      jsencrypt:
        specifier: ^3.3.2
        version: 3.5.4
      katex:
        specifier: ^0.16.22
        version: 0.16.22
      localforage:
        specifier: ^1.10.0
        version: 1.10.0
      lodash:
        specifier: 4.17.21
        version: 4.17.21
      lottie-react:
        specifier: 2.4.0
        version: 2.4.0(react-dom@18.3.1(react@18.3.1))(react@18.3.1)
      markdown-it:
        specifier: ^14.1.0
        version: 14.1.0
      markdown-it-link-attributes:
        specifier: ^4.0.1
        version: 4.0.1
      md5:
        specifier: 2.3.0
        version: 2.3.0
      monaco-editor:
        specifier: 0.52.0
        version: 0.52.0
      prismjs:
        specifier: ^1.30.0
        version: 1.30.0
      qs:
        specifier: ^6.14.0
        version: 6.14.0
      react:
        specifier: ^18.2.0
        version: 18.3.1
      react-dom:
        specifier: ^18.2.0
        version: 18.3.1(react@18.3.1)
      react-easy-crop:
        specifier: ^5.4.1
        version: 5.5.2(react-dom@18.3.1(react@18.3.1))(react@18.3.1)
      react-error-boundary:
        specifier: ^5.0.0
        version: 5.0.0(react@18.3.1)
      react-i18next:
        specifier: ^14.1.0
        version: 14.1.3(i18next@23.16.8)(react-dom@18.3.1(react@18.3.1))(react@18.3.1)
      react-intl:
        specifier: ^7.1.11
        version: 7.1.11(react@18.3.1)(typescript@5.9.2)
      react-json-view:
        specifier: 1.21.3
        version: 1.21.3(@types/react@18.3.24)(react-dom@18.3.1(react@18.3.1))(react@18.3.1)
      react-markdown:
        specifier: ^9.0.1
        version: 9.1.0(@types/react@18.3.24)(react@18.3.1)
      react-qr-code:
        specifier: ^2.0.18
        version: 2.0.18(react@18.3.1)
      react-router:
        specifier: ^7.7.0
        version: 7.9.3(react-dom@18.3.1(react@18.3.1))(react@18.3.1)
      react-router-dom:
        specifier: 6.22.3
        version: 6.22.3(react-dom@18.3.1(react@18.3.1))(react@18.3.1)
      react-spinners:
        specifier: ^0.16.1
        version: 0.16.1(react-dom@18.3.1(react@18.3.1))(react@18.3.1)
      react-svg:
        specifier: ^16.3.0
        version: 16.3.0(react-dom@18.3.1(react@18.3.1))(react@18.3.1)
      react-syntax-highlighter:
        specifier: ^15.5.0
        version: 15.6.6(react@18.3.1)
      reactflow:
        specifier: ^11.11.3
        version: 11.11.4(@types/react@18.3.24)(immer@10.1.3)(react-dom@18.3.1(react@18.3.1))(react@18.3.1)
      recoil:
        specifier: ^0.7.7
        version: 0.7.7(react-dom@18.3.1(react@18.3.1))(react@18.3.1)
      recoil-persist:
        specifier: ^5.1.0
        version: 5.1.0(recoil@0.7.7(react-dom@18.3.1(react@18.3.1))(react@18.3.1))
      rehype-katex:
        specifier: ^7.0.1
        version: 7.0.1
      rehype-raw:
        specifier: ^7.0.0
        version: 7.0.0
      remark-gfm:
        specifier: ^4.0.0
        version: 4.0.1
      remark-math:
        specifier: ^6.0.0
        version: 6.0.0
      sanitize-html:
        specifier: ^2.16.0
        version: 2.17.0
      tailwindcss:
        specifier: 3.3.5
        version: 3.3.5(ts-node@10.9.2(@types/node@22.18.6)(typescript@5.9.2))
      unist-util-visit:
        specifier: ^5.0.0
        version: 5.0.0
      url-parse:
        specifier: ^1.5.10
        version: 1.5.10
      uuid:
        specifier: ^9.0.1
        version: 9.0.1
      uuidjs:
        specifier: ^5.1.0
        version: 5.1.0
      view-bigimg:
        specifier: ^1.0.7
        version: 1.0.7
      xlsx:
        specifier: ^0.18.5
        version: 0.18.5
      zustand:
        specifier: ^5.0.3
        version: 5.0.8(@types/react@18.3.24)(immer@10.1.3)(react@18.3.1)(use-sync-external-store@1.5.0(react@18.3.1))
    devDependencies:
      '@types/js-base64':
        specifier: ^3.0.0
        version: 3.3.1
      '@types/lodash':
        specifier: ^4.17.20
        version: 4.17.20
      '@types/node':
        specifier: ^22.13.14
        version: 22.18.6
      '@types/qs':
        specifier: ^6.14.0
        version: 6.14.0
      '@types/react':
        specifier: ^18.2.15
        version: 18.3.24
      '@types/react-dom':
        specifier: ^18.2.7
        version: 18.3.7(@types/react@18.3.24)
      '@typescript-eslint/eslint-plugin':
        specifier: ^8.43.0
        version: 8.44.1(@typescript-eslint/parser@8.44.1(eslint@9.36.0(jiti@1.21.7))(typescript@5.9.2))(eslint@9.36.0(jiti@1.21.7))(typescript@5.9.2)
      '@typescript-eslint/parser':
        specifier: ^8.43.0
        version: 8.44.1(eslint@9.36.0(jiti@1.21.7))(typescript@5.9.2)
      '@vitejs/plugin-react':
        specifier: ^4.5.2
        version: 4.7.0(vite@5.4.20(@types/node@22.18.6)(sass@1.93.2)(terser@5.44.0))
      autoprefixer:
        specifier: 10.4.16
        version: 10.4.16(postcss@8.4.31)
      code-inspector-plugin:
        specifier: ^1.2.10
        version: 1.2.10
      eslint:
        specifier: ^9.35.0
        version: 9.36.0(jiti@1.21.7)
      eslint-config-prettier:
        specifier: ^9.1.2
        version: 9.1.2(eslint@9.36.0(jiti@1.21.7))
      eslint-plugin-import:
        specifier: ^2.32.0
        version: 2.32.0(@typescript-eslint/parser@8.44.1(eslint@9.36.0(jiti@1.21.7))(typescript@5.9.2))(eslint@9.36.0(jiti@1.21.7))
      eslint-plugin-prettier:
        specifier: ^5.5.4
        version: 5.5.4(eslint-config-prettier@9.1.2(eslint@9.36.0(jiti@1.21.7)))(eslint@9.36.0(jiti@1.21.7))(prettier@3.6.2)
      eslint-plugin-react:
        specifier: ^7.32.2
        version: 7.37.5(eslint@9.36.0(jiti@1.21.7))
      eslint-plugin-react-hooks:
        specifier: ^5.2.0
        version: 5.2.0(eslint@9.36.0(jiti@1.21.7))
      eslint-plugin-react-refresh:
        specifier: ^0.4.3
        version: 0.4.22(eslint@9.36.0(jiti@1.21.7))
      postcss:
        specifier: 8.4.31
        version: 8.4.31
      prettier:
        specifier: ^3.6.2
        version: 3.6.2
      sass:
        specifier: ^1.86.0
        version: 1.93.2
      ts-node:
        specifier: ^10.9.0
        version: 10.9.2(@types/node@22.18.6)(typescript@5.9.2)
      typescript:
        specifier: ^5.9.2
        version: 5.9.2
      vite:
        specifier: ^5.4.0
        version: 5.4.20(@types/node@22.18.6)(sass@1.93.2)(terser@5.44.0)
      vite-plugin-commonjs:
        specifier: ^0.10.4
        version: 0.10.4
      vite-plugin-html:
        specifier: ^3.2.2
        version: 3.2.2(vite@5.4.20(@types/node@22.18.6)(sass@1.93.2)(terser@5.44.0))

packages:

  '@alloc/quick-lru@5.2.0':
    resolution: {integrity: sha512-UrcABB+4bUrFABwbluTIBErXwvbsU/V7TZWfmbgJfbkwiBuziS9gxdODUyuiecfdGQ85jglMW6juS3+z5TsKLw==}
    engines: {node: '>=10'}

  '@ant-design/colors@7.2.1':
    resolution: {integrity: sha512-lCHDcEzieu4GA3n8ELeZ5VQ8pKQAWcGGLRTQ50aQM2iqPpq2evTxER84jfdPvsPAtEcZ7m44NI45edFMo8oOYQ==}

  '@ant-design/colors@8.0.0':
    resolution: {integrity: sha512-6YzkKCw30EI/E9kHOIXsQDHmMvTllT8STzjMb4K2qzit33RW2pqCJP0sk+hidBntXxE+Vz4n1+RvCTfBw6OErw==}

  '@ant-design/cssinjs@1.24.0':
    resolution: {integrity: sha512-K4cYrJBsgvL+IoozUXYjbT6LHHNt+19a9zkvpBPxLjFHas1UpPM2A5MlhROb0BT8N8WoavM5VsP9MeSeNK/3mg==}
    peerDependencies:
      react: '>=16.0.0'
      react-dom: '>=16.0.0'

  '@ant-design/fast-color@2.0.6':
    resolution: {integrity: sha512-y2217gk4NqL35giHl72o6Zzqji9O7vHh9YmhUVkPtAOpoTCH4uWxo/pr4VE8t0+ChEPs0qo4eJRC5Q1eXWo3vA==}
    engines: {node: '>=8.x'}

  '@ant-design/fast-color@3.0.0':
    resolution: {integrity: sha512-eqvpP7xEDm2S7dUzl5srEQCBTXZMmY3ekf97zI+M2DHOYyKdJGH0qua0JACHTqbkRnD/KHFQP9J1uMJ/XWVzzA==}
    engines: {node: '>=8.x'}

  '@ant-design/icons-svg@4.4.2':
    resolution: {integrity: sha512-vHbT+zJEVzllwP+CM+ul7reTEfBR0vgxFe7+lREAsAA7YGsYpboiq2sQNeQeRvh09GfQgs/GyFEvZpJ9cLXpXA==}

  '@ant-design/icons@5.6.1':
    resolution: {integrity: sha512-0/xS39c91WjPAZOWsvi1//zjx6kAp4kxWwctR6kuU6p133w8RU0D2dSCvZC19uQyharg/sAvYxGYWl01BbZZfg==}
    engines: {node: '>=8'}
    peerDependencies:
      react: '>=16.0.0'
      react-dom: '>=16.0.0'

  '@ant-design/icons@6.0.2':
    resolution: {integrity: sha512-1U1+6afDP+w+6jDkxrmn/kwoFJvB/aD4mQ/+Rhkp+BBRAfgK46gxKb6VxnoS/hYDiRdhIjzilkCmi6pD7zjxCw==}
    engines: {node: '>=8'}
    peerDependencies:
      react: '>=16.0.0'
      react-dom: '>=16.0.0'

  '@ant-design/react-slick@1.1.2':
    resolution: {integrity: sha512-EzlvzE6xQUBrZuuhSAFTdsr4P2bBBHGZwKFemEfq8gIGyIQCxalYfZW/T2ORbtQx5rU69o+WycP3exY/7T1hGA==}
    peerDependencies:
      react: '>=16.9.0'

  '@babel/code-frame@7.27.1':
    resolution: {integrity: sha512-cjQ7ZlQ0Mv3b47hABuTevyTuYN4i+loJKGeV9flcCgIK37cCXRh+L1bd3iBHlynerhQ7BhCkn2BPbQUL+rGqFg==}
    engines: {node: '>=6.9.0'}

  '@babel/compat-data@7.28.4':
    resolution: {integrity: sha512-YsmSKC29MJwf0gF8Rjjrg5LQCmyh+j/nD8/eP7f+BeoQTKYqs9RoWbjGOdy0+1Ekr68RJZMUOPVQaQisnIo4Rw==}
    engines: {node: '>=6.9.0'}

  '@babel/core@7.28.4':
    resolution: {integrity: sha512-2BCOP7TN8M+gVDj7/ht3hsaO/B/n5oDbiAyyvnRlNOs+u1o+JWNYTQrmpuNp1/Wq2gcFrI01JAW+paEKDMx/CA==}
    engines: {node: '>=6.9.0'}

  '@babel/generator@7.28.3':
    resolution: {integrity: sha512-3lSpxGgvnmZznmBkCRnVREPUFJv2wrv9iAoFDvADJc0ypmdOxdUtcLeBgBJ6zE0PMeTKnxeQzyk0xTBq4Ep7zw==}
    engines: {node: '>=6.9.0'}

  '@babel/helper-compilation-targets@7.27.2':
    resolution: {integrity: sha512-2+1thGUUWWjLTYTHZWK1n8Yga0ijBz1XAhUXcKy81rd5g6yh7hGqMp45v7cadSbEHc9G3OTv45SyneRN3ps4DQ==}
    engines: {node: '>=6.9.0'}

  '@babel/helper-globals@7.28.0':
    resolution: {integrity: sha512-+W6cISkXFa1jXsDEdYA8HeevQT/FULhxzR99pxphltZcVaugps53THCeiWA8SguxxpSp3gKPiuYfSWopkLQ4hw==}
    engines: {node: '>=6.9.0'}

  '@babel/helper-module-imports@7.27.1':
    resolution: {integrity: sha512-0gSFWUPNXNopqtIPQvlD5WgXYI5GY2kP2cCvoT8kczjbfcfuIljTbcWrulD1CIPIX2gt1wghbDy08yE1p+/r3w==}
    engines: {node: '>=6.9.0'}

  '@babel/helper-module-transforms@7.28.3':
    resolution: {integrity: sha512-gytXUbs8k2sXS9PnQptz5o0QnpLL51SwASIORY6XaBKF88nsOT0Zw9szLqlSGQDP/4TljBAD5y98p2U1fqkdsw==}
    engines: {node: '>=6.9.0'}
    peerDependencies:
      '@babel/core': ^7.0.0

  '@babel/helper-plugin-utils@7.27.1':
    resolution: {integrity: sha512-1gn1Up5YXka3YYAHGKpbideQ5Yjf1tDa9qYcgysz+cNCXukyLl6DjPXhD3VRwSb8c0J9tA4b2+rHEZtc6R0tlw==}
    engines: {node: '>=6.9.0'}

  '@babel/helper-string-parser@7.27.1':
    resolution: {integrity: sha512-qMlSxKbpRlAridDExk92nSobyDdpPijUq2DW6oDnUqd0iOGxmQjyqhMIihI9+zv4LPyZdRje2cavWPbCbWm3eA==}
    engines: {node: '>=6.9.0'}

  '@babel/helper-validator-identifier@7.27.1':
    resolution: {integrity: sha512-D2hP9eA+Sqx1kBZgzxZh0y1trbuU+JoDkiEwqhQ36nodYqJwyEIhPSdMNd7lOm/4io72luTPWH20Yda0xOuUow==}
    engines: {node: '>=6.9.0'}

  '@babel/helper-validator-option@7.27.1':
    resolution: {integrity: sha512-YvjJow9FxbhFFKDSuFnVCe2WxXk1zWc22fFePVNEaWJEu8IrZVlda6N0uHwzZrUM1il7NC9Mlp4MaJYbYd9JSg==}
    engines: {node: '>=6.9.0'}

  '@babel/helpers@7.28.4':
    resolution: {integrity: sha512-HFN59MmQXGHVyYadKLVumYsA9dBFun/ldYxipEjzA4196jpLZd8UjEEBLkbEkvfYreDqJhZxYAWFPtrfhNpj4w==}
    engines: {node: '>=6.9.0'}

  '@babel/parser@7.28.4':
    resolution: {integrity: sha512-yZbBqeM6TkpP9du/I2pUZnJsRMGGvOuIrhjzC1AwHwW+6he4mni6Bp/m8ijn0iOuZuPI2BfkCoSRunpyjnrQKg==}
    engines: {node: '>=6.0.0'}
    hasBin: true

  '@babel/plugin-transform-react-jsx-self@7.27.1':
    resolution: {integrity: sha512-6UzkCs+ejGdZ5mFFC/OCUrv028ab2fp1znZmCZjAOBKiBK2jXD1O+BPSfX8X2qjJ75fZBMSnQn3Rq2mrBJK2mw==}
    engines: {node: '>=6.9.0'}
    peerDependencies:
      '@babel/core': ^7.0.0-0

  '@babel/plugin-transform-react-jsx-source@7.27.1':
    resolution: {integrity: sha512-zbwoTsBruTeKB9hSq73ha66iFeJHuaFkUbwvqElnygoNbj/jHRsSeokowZFN3CZ64IvEqcmmkVe89OPXc7ldAw==}
    engines: {node: '>=6.9.0'}
    peerDependencies:
      '@babel/core': ^7.0.0-0

  '@babel/runtime@7.28.4':
    resolution: {integrity: sha512-Q/N6JNWvIvPnLDvjlE1OUBLPQHH6l3CltCEsHIujp45zQUSSh8K+gHnaEX45yAT1nyngnINhvWtzN+Nb9D8RAQ==}
    engines: {node: '>=6.9.0'}

  '@babel/template@7.27.2':
    resolution: {integrity: sha512-LPDZ85aEJyYSd18/DkjNh4/y1ntkE5KwUHWTiqgRxruuZL2F1yuHligVHLvcHY2vMHXttKFpJn6LwfI7cw7ODw==}
    engines: {node: '>=6.9.0'}

  '@babel/traverse@7.28.4':
    resolution: {integrity: sha512-YEzuboP2qvQavAcjgQNVgsvHIDv6ZpwXvcvjmyySP2DIMuByS/6ioU5G9pYrWHM6T2YDfc7xga9iNzYOs12CFQ==}
    engines: {node: '>=6.9.0'}

  '@babel/types@7.28.4':
    resolution: {integrity: sha512-bkFqkLhh3pMBUQQkpVgWDWq/lqzc2678eUyDlTBhRqhCHFguYYGM0Efga7tYk4TogG/3x0EEl66/OQ+WGbWB/Q==}
    engines: {node: '>=6.9.0'}

  '@code-inspector/core@1.2.10':
    resolution: {integrity: sha512-xTkR4oBrTlRA/S2cXTuZLttCX6+wQgUpBpEK4Ad/e9KBIUIDRne5yoxuvrdy3xkTMkURS2V4SnCTzjFcu4OELQ==}

  '@code-inspector/esbuild@1.2.10':
    resolution: {integrity: sha512-+Y7tJTGrqpOgj4ENiq2pE9lE88pFGIumAFJr3K4jZxCT/JD/8bsQvOnNBEBS8BzwWZP6jK/XlaR/YFmw9p3r1A==}

  '@code-inspector/mako@1.2.10':
    resolution: {integrity: sha512-IqQt6bdAF1emG47NJntxE+v4m+GUVOmyXjveP/bCUJ0L7yab48H9qsAPyEUtwBSbXGDopvCX0PgQeaubWpS1LQ==}

  '@code-inspector/turbopack@1.2.10':
    resolution: {integrity: sha512-6oMeQjaDorIcAiy1IEPzrtozqfgzE2xq6AMc1/gVU44XqYnFZgUTyz5chkpPE1SQ+ZQ+EtgYGJyL6oYAQ0oyZQ==}

  '@code-inspector/vite@1.2.10':
    resolution: {integrity: sha512-HsmEa0kIfJUhJf4zjipDFgySKAD/O/f+K2L49xUnAelO6bkhNGmg1QLur9Mzn+5vrKcCGLwa0LGwKVnuBE4Vng==}

  '@code-inspector/webpack@1.2.10':
    resolution: {integrity: sha512-7TaYwAiz+ZlckVyKsU24HXghTuYV04mtwtJCIenkLfUSyrEIjUC/rhoYnQ/nUVwWuk0LvWJHUaLlYc65oQsggQ==}

  '@cspotcode/source-map-support@0.8.1':
    resolution: {integrity: sha512-IchNf6dN4tHoMFIn/7OE8LWZ19Y6q/67Bmf6vnGREv8RSbBVb9LPJxEcnwrcwX6ixSvaiGoomAUvu4YSxXrVgw==}
    engines: {node: '>=12'}

  '@ctrl/tinycolor@3.6.1':
    resolution: {integrity: sha512-SITSV6aIXsuVNV3f3O0f2n/cgyEDWoSqtZMYiAmcsYHydcKrOz3gUxB/iXd/Qf08+IZX4KpgNbvUdMBmWz+kcA==}
    engines: {node: '>=10'}

  '@emotion/hash@0.8.0':
    resolution: {integrity: sha512-kBJtf7PH6aWwZ6fka3zQ0p6SBYzx4fl1LoZXE2RrnYST9Xljm7WfKJrU4g/Xr3Beg72MLrp1AWNUmuYJTL7Cow==}

  '@emotion/unitless@0.7.5':
    resolution: {integrity: sha512-OWORNpfjMsSSUBVrRBVGECkhWcULOAJz9ZW8uK9qgxD+87M7jHRcvh/A96XXNhXTLmKcoYSQtBEX7lHMO7YRwg==}

  '@esbuild/aix-ppc64@0.21.5':
    resolution: {integrity: sha512-1SDgH6ZSPTlggy1yI6+Dbkiz8xzpHJEVAlF/AM1tHPLsf5STom9rwtjE4hKAF20FfXXNTFqEYXyJNWh1GiZedQ==}
    engines: {node: '>=12'}
    cpu: [ppc64]
    os: [aix]

  '@esbuild/android-arm64@0.21.5':
    resolution: {integrity: sha512-c0uX9VAUBQ7dTDCjq+wdyGLowMdtR/GoC2U5IYk/7D1H1JYC0qseD7+11iMP2mRLN9RcCMRcjC4YMclCzGwS/A==}
    engines: {node: '>=12'}
    cpu: [arm64]
    os: [android]

  '@esbuild/android-arm@0.21.5':
    resolution: {integrity: sha512-vCPvzSjpPHEi1siZdlvAlsPxXl7WbOVUBBAowWug4rJHb68Ox8KualB+1ocNvT5fjv6wpkX6o/iEpbDrf68zcg==}
    engines: {node: '>=12'}
    cpu: [arm]
    os: [android]

  '@esbuild/android-x64@0.21.5':
    resolution: {integrity: sha512-D7aPRUUNHRBwHxzxRvp856rjUHRFW1SdQATKXH2hqA0kAZb1hKmi02OpYRacl0TxIGz/ZmXWlbZgjwWYaCakTA==}
    engines: {node: '>=12'}
    cpu: [x64]
    os: [android]

  '@esbuild/darwin-arm64@0.21.5':
    resolution: {integrity: sha512-DwqXqZyuk5AiWWf3UfLiRDJ5EDd49zg6O9wclZ7kUMv2WRFr4HKjXp/5t8JZ11QbQfUS6/cRCKGwYhtNAY88kQ==}
    engines: {node: '>=12'}
    cpu: [arm64]
    os: [darwin]

  '@esbuild/darwin-x64@0.21.5':
    resolution: {integrity: sha512-se/JjF8NlmKVG4kNIuyWMV/22ZaerB+qaSi5MdrXtd6R08kvs2qCN4C09miupktDitvh8jRFflwGFBQcxZRjbw==}
    engines: {node: '>=12'}
    cpu: [x64]
    os: [darwin]

  '@esbuild/freebsd-arm64@0.21.5':
    resolution: {integrity: sha512-5JcRxxRDUJLX8JXp/wcBCy3pENnCgBR9bN6JsY4OmhfUtIHe3ZW0mawA7+RDAcMLrMIZaf03NlQiX9DGyB8h4g==}
    engines: {node: '>=12'}
    cpu: [arm64]
    os: [freebsd]

  '@esbuild/freebsd-x64@0.21.5':
    resolution: {integrity: sha512-J95kNBj1zkbMXtHVH29bBriQygMXqoVQOQYA+ISs0/2l3T9/kj42ow2mpqerRBxDJnmkUDCaQT/dfNXWX/ZZCQ==}
    engines: {node: '>=12'}
    cpu: [x64]
    os: [freebsd]

  '@esbuild/linux-arm64@0.21.5':
    resolution: {integrity: sha512-ibKvmyYzKsBeX8d8I7MH/TMfWDXBF3db4qM6sy+7re0YXya+K1cem3on9XgdT2EQGMu4hQyZhan7TeQ8XkGp4Q==}
    engines: {node: '>=12'}
    cpu: [arm64]
    os: [linux]

  '@esbuild/linux-arm@0.21.5':
    resolution: {integrity: sha512-bPb5AHZtbeNGjCKVZ9UGqGwo8EUu4cLq68E95A53KlxAPRmUyYv2D6F0uUI65XisGOL1hBP5mTronbgo+0bFcA==}
    engines: {node: '>=12'}
    cpu: [arm]
    os: [linux]

  '@esbuild/linux-ia32@0.21.5':
    resolution: {integrity: sha512-YvjXDqLRqPDl2dvRODYmmhz4rPeVKYvppfGYKSNGdyZkA01046pLWyRKKI3ax8fbJoK5QbxblURkwK/MWY18Tg==}
    engines: {node: '>=12'}
    cpu: [ia32]
    os: [linux]

  '@esbuild/linux-loong64@0.21.5':
    resolution: {integrity: sha512-uHf1BmMG8qEvzdrzAqg2SIG/02+4/DHB6a9Kbya0XDvwDEKCoC8ZRWI5JJvNdUjtciBGFQ5PuBlpEOXQj+JQSg==}
    engines: {node: '>=12'}
    cpu: [loong64]
    os: [linux]

  '@esbuild/linux-mips64el@0.21.5':
    resolution: {integrity: sha512-IajOmO+KJK23bj52dFSNCMsz1QP1DqM6cwLUv3W1QwyxkyIWecfafnI555fvSGqEKwjMXVLokcV5ygHW5b3Jbg==}
    engines: {node: '>=12'}
    cpu: [mips64el]
    os: [linux]

  '@esbuild/linux-ppc64@0.21.5':
    resolution: {integrity: sha512-1hHV/Z4OEfMwpLO8rp7CvlhBDnjsC3CttJXIhBi+5Aj5r+MBvy4egg7wCbe//hSsT+RvDAG7s81tAvpL2XAE4w==}
    engines: {node: '>=12'}
    cpu: [ppc64]
    os: [linux]

  '@esbuild/linux-riscv64@0.21.5':
    resolution: {integrity: sha512-2HdXDMd9GMgTGrPWnJzP2ALSokE/0O5HhTUvWIbD3YdjME8JwvSCnNGBnTThKGEB91OZhzrJ4qIIxk/SBmyDDA==}
    engines: {node: '>=12'}
    cpu: [riscv64]
    os: [linux]

  '@esbuild/linux-s390x@0.21.5':
    resolution: {integrity: sha512-zus5sxzqBJD3eXxwvjN1yQkRepANgxE9lgOW2qLnmr8ikMTphkjgXu1HR01K4FJg8h1kEEDAqDcZQtbrRnB41A==}
    engines: {node: '>=12'}
    cpu: [s390x]
    os: [linux]

  '@esbuild/linux-x64@0.21.5':
    resolution: {integrity: sha512-1rYdTpyv03iycF1+BhzrzQJCdOuAOtaqHTWJZCWvijKD2N5Xu0TtVC8/+1faWqcP9iBCWOmjmhoH94dH82BxPQ==}
    engines: {node: '>=12'}
    cpu: [x64]
    os: [linux]

  '@esbuild/netbsd-x64@0.21.5':
    resolution: {integrity: sha512-Woi2MXzXjMULccIwMnLciyZH4nCIMpWQAs049KEeMvOcNADVxo0UBIQPfSmxB3CWKedngg7sWZdLvLczpe0tLg==}
    engines: {node: '>=12'}
    cpu: [x64]
    os: [netbsd]

  '@esbuild/openbsd-x64@0.21.5':
    resolution: {integrity: sha512-HLNNw99xsvx12lFBUwoT8EVCsSvRNDVxNpjZ7bPn947b8gJPzeHWyNVhFsaerc0n3TsbOINvRP2byTZ5LKezow==}
    engines: {node: '>=12'}
    cpu: [x64]
    os: [openbsd]

  '@esbuild/sunos-x64@0.21.5':
    resolution: {integrity: sha512-6+gjmFpfy0BHU5Tpptkuh8+uw3mnrvgs+dSPQXQOv3ekbordwnzTVEb4qnIvQcYXq6gzkyTnoZ9dZG+D4garKg==}
    engines: {node: '>=12'}
    cpu: [x64]
    os: [sunos]

  '@esbuild/win32-arm64@0.21.5':
    resolution: {integrity: sha512-Z0gOTd75VvXqyq7nsl93zwahcTROgqvuAcYDUr+vOv8uHhNSKROyU961kgtCD1e95IqPKSQKH7tBTslnS3tA8A==}
    engines: {node: '>=12'}
    cpu: [arm64]
    os: [win32]

  '@esbuild/win32-ia32@0.21.5':
    resolution: {integrity: sha512-SWXFF1CL2RVNMaVs+BBClwtfZSvDgtL//G/smwAc5oVK/UPu2Gu9tIaRgFmYFFKrmg3SyAjSrElf0TiJ1v8fYA==}
    engines: {node: '>=12'}
    cpu: [ia32]
    os: [win32]

  '@esbuild/win32-x64@0.21.5':
    resolution: {integrity: sha512-tQd/1efJuzPC6rCFwEvLtci/xNFcTZknmXs98FYDfGE4wP9ClFV98nyKrzJKVPMhdDnjzLhdUyMX4PsQAPjwIw==}
    engines: {node: '>=12'}
    cpu: [x64]
    os: [win32]

  '@eslint-community/eslint-utils@4.9.0':
    resolution: {integrity: sha512-ayVFHdtZ+hsq1t2Dy24wCmGXGe4q9Gu3smhLYALJrr473ZH27MsnSL+LKUlimp4BWJqMDMLmPpx/Q9R3OAlL4g==}
    engines: {node: ^12.22.0 || ^14.17.0 || >=16.0.0}
    peerDependencies:
      eslint: ^6.0.0 || ^7.0.0 || >=8.0.0

  '@eslint-community/regexpp@4.12.1':
    resolution: {integrity: sha512-CCZCDJuduB9OUkFkY2IgppNZMi2lBQgD2qzwXkEia16cge2pijY/aXi96CJMquDMn3nJdlPV1A5KrJEXwfLNzQ==}
    engines: {node: ^12.0.0 || ^14.0.0 || >=16.0.0}

  '@eslint/config-array@0.21.0':
    resolution: {integrity: sha512-ENIdc4iLu0d93HeYirvKmrzshzofPw6VkZRKQGe9Nv46ZnWUzcF1xV01dcvEg/1wXUR61OmmlSfyeyO7EvjLxQ==}
    engines: {node: ^18.18.0 || ^20.9.0 || >=21.1.0}

  '@eslint/config-helpers@0.3.1':
    resolution: {integrity: sha512-xR93k9WhrDYpXHORXpxVL5oHj3Era7wo6k/Wd8/IsQNnZUTzkGS29lyn3nAT05v6ltUuTFVCCYDEGfy2Or/sPA==}
    engines: {node: ^18.18.0 || ^20.9.0 || >=21.1.0}

  '@eslint/core@0.15.2':
    resolution: {integrity: sha512-78Md3/Rrxh83gCxoUc0EiciuOHsIITzLy53m3d9UyiW8y9Dj2D29FeETqyKA+BRK76tnTp6RXWb3pCay8Oyomg==}
    engines: {node: ^18.18.0 || ^20.9.0 || >=21.1.0}

  '@eslint/eslintrc@3.3.1':
    resolution: {integrity: sha512-gtF186CXhIl1p4pJNGZw8Yc6RlshoePRvE0X91oPGb3vZ8pM3qOS9W9NGPat9LziaBV7XrJWGylNQXkGcnM3IQ==}
    engines: {node: ^18.18.0 || ^20.9.0 || >=21.1.0}

  '@eslint/js@9.36.0':
    resolution: {integrity: sha512-uhCbYtYynH30iZErszX78U+nR3pJU3RHGQ57NXy5QupD4SBVwDeU8TNBy+MjMngc1UyIW9noKqsRqfjQTBU2dw==}
    engines: {node: ^18.18.0 || ^20.9.0 || >=21.1.0}

  '@eslint/object-schema@2.1.6':
    resolution: {integrity: sha512-RBMg5FRL0I0gs51M/guSAj5/e14VQ4tpZnQNWwuDT66P14I43ItmPfIZRhO9fUVIPOAQXU47atlywZ/czoqFPA==}
    engines: {node: ^18.18.0 || ^20.9.0 || >=21.1.0}

  '@eslint/plugin-kit@0.3.5':
    resolution: {integrity: sha512-Z5kJ+wU3oA7MMIqVR9tyZRtjYPr4OC004Q4Rw7pgOKUOKkJfZ3O24nz3WYfGRpMDNmcOi3TwQOmgm7B7Tpii0w==}
    engines: {node: ^18.18.0 || ^20.9.0 || >=21.1.0}

  '@formatjs/ecma402-abstract@2.3.4':
    resolution: {integrity: sha512-qrycXDeaORzIqNhBOx0btnhpD1c+/qFIHAN9znofuMJX6QBwtbrmlpWfD4oiUUD2vJUOIYFA/gYtg2KAMGG7sA==}

  '@formatjs/fast-memoize@2.2.7':
    resolution: {integrity: sha512-Yabmi9nSvyOMrlSeGGWDiH7rf3a7sIwplbvo/dlz9WCIjzIQAfy1RMf4S0X3yG724n5Ghu2GmEl5NJIV6O9sZQ==}

  '@formatjs/icu-messageformat-parser@2.11.2':
    resolution: {integrity: sha512-AfiMi5NOSo2TQImsYAg8UYddsNJ/vUEv/HaNqiFjnI3ZFfWihUtD5QtuX6kHl8+H+d3qvnE/3HZrfzgdWpsLNA==}

  '@formatjs/icu-skeleton-parser@1.8.14':
    resolution: {integrity: sha512-i4q4V4qslThK4Ig8SxyD76cp3+QJ3sAqr7f6q9VVfeGtxG9OhiAk3y9XF6Q41OymsKzsGQ6OQQoJNY4/lI8TcQ==}

  '@formatjs/intl-localematcher@0.6.1':
    resolution: {integrity: sha512-ePEgLgVCqi2BBFnTMWPfIghu6FkbZnnBVhO2sSxvLfrdFw7wCHAHiDoM2h4NRgjbaY7+B7HgOLZGkK187pZTZg==}

  '@formatjs/intl@3.1.6':
    resolution: {integrity: sha512-tDkXnA4qpIFcDWac8CyVJq6oW8DR7W44QDUBsfXWIIJD/FYYen0QoH46W7XsVMFfPOVKkvbufjboZrrWbEfmww==}
    peerDependencies:
      typescript: ^5.6.0
    peerDependenciesMeta:
      typescript:
        optional: true

  '@humanfs/core@0.19.1':
    resolution: {integrity: sha512-5DyQ4+1JEUzejeK1JGICcideyfUbGixgS9jNgex5nqkW+cY7WZhxBigmieN5Qnw9ZosSNVC9KQKyb+GUaGyKUA==}
    engines: {node: '>=18.18.0'}

  '@humanfs/node@0.16.7':
    resolution: {integrity: sha512-/zUx+yOsIrG4Y43Eh2peDeKCxlRt/gET6aHfaKpuq267qXdYDFViVHfMaLyygZOnl0kGWxFIgsBy8QFuTLUXEQ==}
    engines: {node: '>=18.18.0'}

  '@humanwhocodes/module-importer@1.0.1':
    resolution: {integrity: sha512-bxveV4V8v5Yb4ncFTT3rPSgZBOpCkjfK0y4oVVVJwIuDVBRMDXrPyXRL988i5ap9m9bnyEEjWfm5WkBmtffLfA==}
    engines: {node: '>=12.22'}

  '@humanwhocodes/retry@0.4.3':
    resolution: {integrity: sha512-bV0Tgo9K4hfPCek+aMAn81RppFKv2ySDQeMoSZuvTASywNTnVJCArCZE2FWqpvIatKu7VMRLWlR1EazvVhDyhQ==}
    engines: {node: '>=18.18'}

  '@isaacs/cliui@8.0.2':
    resolution: {integrity: sha512-O8jcjabXaleOG9DQ0+ARXWZBTfnP4WNAqzuiJK7ll44AmxGKv/J2M4TPjxjY3znBCfvBXFzucm1twdyFybFqEA==}
    engines: {node: '>=12'}

  '@jridgewell/gen-mapping@0.3.13':
    resolution: {integrity: sha512-2kkt/7niJ6MgEPxF0bYdQ6etZaA+fQvDcLKckhy1yIQOzaoKjBBjSj63/aLVjYE3qhRt5dvM+uUyfCg6UKCBbA==}

  '@jridgewell/remapping@2.3.5':
    resolution: {integrity: sha512-LI9u/+laYG4Ds1TDKSJW2YPrIlcVYOwi2fUC6xB43lueCjgxV4lffOCZCtYFiH6TNOX+tQKXx97T4IKHbhyHEQ==}

  '@jridgewell/resolve-uri@3.1.2':
    resolution: {integrity: sha512-bRISgCIjP20/tbWSPWMEi54QVPRZExkuD9lJL+UIxUKtwVJA8wW1Trb1jMs1RFXo1CBTNZ/5hpC9QvmKWdopKw==}
    engines: {node: '>=6.0.0'}

  '@jridgewell/source-map@0.3.11':
    resolution: {integrity: sha512-ZMp1V8ZFcPG5dIWnQLr3NSI1MiCU7UETdS/A0G8V/XWHvJv3ZsFqutJn1Y5RPmAPX6F3BiE397OqveU/9NCuIA==}

  '@jridgewell/sourcemap-codec@1.5.5':
    resolution: {integrity: sha512-cYQ9310grqxueWbl+WuIUIaiUaDcj7WOq5fVhEljNVgRfOUhY9fy2zTvfoqWsnebh8Sl70VScFbICvJnLKB0Og==}

  '@jridgewell/trace-mapping@0.3.31':
    resolution: {integrity: sha512-zzNR+SdQSDJzc8joaeP8QQoCQr8NuYx2dIIytl1QeBEZHJ9uW6hebsrYgbz8hJwUQao3TWCMtmfV8Nu1twOLAw==}

  '@jridgewell/trace-mapping@0.3.9':
    resolution: {integrity: sha512-3Belt6tdc8bPgAtbcmdtNJlirVoTmEb5e2gC94PnkwEW9jI6CAHUeoG85tjWP5WquqfavoMtMwiG4P926ZKKuQ==}

  '@microsoft/fetch-event-source@2.0.1':
    resolution: {integrity: sha512-W6CLUJ2eBMw3Rec70qrsEW0jOm/3twwJv21mrmj2yORiaVmVYGS4sSS5yUwvQc1ZlDLYGPnClVWmUUMagKNsfA==}

  '@monaco-editor/loader@1.5.0':
    resolution: {integrity: sha512-hKoGSM+7aAc7eRTRjpqAZucPmoNOC4UUbknb/VNoTkEIkCPhqV8LfbsgM1webRM7S/z21eHEx9Fkwx8Z/C/+Xw==}

  '@monaco-editor/react@4.6.0':
    resolution: {integrity: sha512-RFkU9/i7cN2bsq/iTkurMWOEErmYcY6JiQI3Jn+WeR/FGISH8JbHERjpS9oRuSOPvDMJI0Z8nJeKkbOs9sBYQw==}
    peerDependencies:
      monaco-editor: '>= 0.25.0 < 1'
      react: ^16.8.0 || ^17.0.0 || ^18.0.0
      react-dom: ^16.8.0 || ^17.0.0 || ^18.0.0

  '@nodelib/fs.scandir@2.1.5':
    resolution: {integrity: sha512-vq24Bq3ym5HEQm2NKCr3yXDwjc7vTsEThRDnkp2DK9p1uqLR+DHurm/NOTo0KG7HYHU7eppKZj3MyqYuMBf62g==}
    engines: {node: '>= 8'}

  '@nodelib/fs.stat@2.0.5':
    resolution: {integrity: sha512-RkhPPp2zrqDAQA/2jNhnztcPAlv64XdhIp7a7454A5ovI7Bukxgt7MX7udwAu3zg1DcpPU0rz3VV1SeaqvY4+A==}
    engines: {node: '>= 8'}

  '@nodelib/fs.walk@1.2.8':
    resolution: {integrity: sha512-oGB+UxlgWcgQkgwo8GcEGwemoTFt3FIO9ababBmaGwXIoBKZ+GTy0pP185beGg7Llih/NSHSV2XAs1lnznocSg==}
    engines: {node: '>= 8'}

  '@parcel/watcher-android-arm64@2.5.1':
    resolution: {integrity: sha512-KF8+j9nNbUN8vzOFDpRMsaKBHZ/mcjEjMToVMJOhTozkDonQFFrRcfdLWn6yWKCmJKmdVxSgHiYvTCef4/qcBA==}
    engines: {node: '>= 10.0.0'}
    cpu: [arm64]
    os: [android]

  '@parcel/watcher-darwin-arm64@2.5.1':
    resolution: {integrity: sha512-eAzPv5osDmZyBhou8PoF4i6RQXAfeKL9tjb3QzYuccXFMQU0ruIc/POh30ePnaOyD1UXdlKguHBmsTs53tVoPw==}
    engines: {node: '>= 10.0.0'}
    cpu: [arm64]
    os: [darwin]

  '@parcel/watcher-darwin-x64@2.5.1':
    resolution: {integrity: sha512-1ZXDthrnNmwv10A0/3AJNZ9JGlzrF82i3gNQcWOzd7nJ8aj+ILyW1MTxVk35Db0u91oD5Nlk9MBiujMlwmeXZg==}
    engines: {node: '>= 10.0.0'}
    cpu: [x64]
    os: [darwin]

  '@parcel/watcher-freebsd-x64@2.5.1':
    resolution: {integrity: sha512-SI4eljM7Flp9yPuKi8W0ird8TI/JK6CSxju3NojVI6BjHsTyK7zxA9urjVjEKJ5MBYC+bLmMcbAWlZ+rFkLpJQ==}
    engines: {node: '>= 10.0.0'}
    cpu: [x64]
    os: [freebsd]

  '@parcel/watcher-linux-arm-glibc@2.5.1':
    resolution: {integrity: sha512-RCdZlEyTs8geyBkkcnPWvtXLY44BCeZKmGYRtSgtwwnHR4dxfHRG3gR99XdMEdQ7KeiDdasJwwvNSF5jKtDwdA==}
    engines: {node: '>= 10.0.0'}
    cpu: [arm]
    os: [linux]
    libc: [glibc]

  '@parcel/watcher-linux-arm-musl@2.5.1':
    resolution: {integrity: sha512-6E+m/Mm1t1yhB8X412stiKFG3XykmgdIOqhjWj+VL8oHkKABfu/gjFj8DvLrYVHSBNC+/u5PeNrujiSQ1zwd1Q==}
    engines: {node: '>= 10.0.0'}
    cpu: [arm]
    os: [linux]
    libc: [musl]

  '@parcel/watcher-linux-arm64-glibc@2.5.1':
    resolution: {integrity: sha512-LrGp+f02yU3BN9A+DGuY3v3bmnFUggAITBGriZHUREfNEzZh/GO06FF5u2kx8x+GBEUYfyTGamol4j3m9ANe8w==}
    engines: {node: '>= 10.0.0'}
    cpu: [arm64]
    os: [linux]
    libc: [glibc]

  '@parcel/watcher-linux-arm64-musl@2.5.1':
    resolution: {integrity: sha512-cFOjABi92pMYRXS7AcQv9/M1YuKRw8SZniCDw0ssQb/noPkRzA+HBDkwmyOJYp5wXcsTrhxO0zq1U11cK9jsFg==}
    engines: {node: '>= 10.0.0'}
    cpu: [arm64]
    os: [linux]
    libc: [musl]

  '@parcel/watcher-linux-x64-glibc@2.5.1':
    resolution: {integrity: sha512-GcESn8NZySmfwlTsIur+49yDqSny2IhPeZfXunQi48DMugKeZ7uy1FX83pO0X22sHntJ4Ub+9k34XQCX+oHt2A==}
    engines: {node: '>= 10.0.0'}
    cpu: [x64]
    os: [linux]
    libc: [glibc]

  '@parcel/watcher-linux-x64-musl@2.5.1':
    resolution: {integrity: sha512-n0E2EQbatQ3bXhcH2D1XIAANAcTZkQICBPVaxMeaCVBtOpBZpWJuf7LwyWPSBDITb7In8mqQgJ7gH8CILCURXg==}
    engines: {node: '>= 10.0.0'}
    cpu: [x64]
    os: [linux]
    libc: [musl]

  '@parcel/watcher-win32-arm64@2.5.1':
    resolution: {integrity: sha512-RFzklRvmc3PkjKjry3hLF9wD7ppR4AKcWNzH7kXR7GUe0Igb3Nz8fyPwtZCSquGrhU5HhUNDr/mKBqj7tqA2Vw==}
    engines: {node: '>= 10.0.0'}
    cpu: [arm64]
    os: [win32]

  '@parcel/watcher-win32-ia32@2.5.1':
    resolution: {integrity: sha512-c2KkcVN+NJmuA7CGlaGD1qJh1cLfDnQsHjE89E60vUEMlqduHGCdCLJCID5geFVM0dOtA3ZiIO8BoEQmzQVfpQ==}
    engines: {node: '>= 10.0.0'}
    cpu: [ia32]
    os: [win32]

  '@parcel/watcher-win32-x64@2.5.1':
    resolution: {integrity: sha512-9lHBdJITeNR++EvSQVUcaZoWupyHfXe1jZvGZ06O/5MflPcuPLtEphScIBL+AiCWBO46tDSHzWyD0uDmmZqsgA==}
    engines: {node: '>= 10.0.0'}
    cpu: [x64]
    os: [win32]

  '@parcel/watcher@2.5.1':
    resolution: {integrity: sha512-dfUnCxiN9H4ap84DvD2ubjw+3vUNpstxa0TneY/Paat8a3R4uQZDLSvWjmznAY/DoahqTHl9V46HF/Zs3F29pg==}
    engines: {node: '>= 10.0.0'}

  '@pkgjs/parseargs@0.11.0':
    resolution: {integrity: sha512-+1VkjdD0QBLPodGrJUeqarH8VAIvQODIbwh9XpP5Syisf7YoQgsJKPNFoqqLQlu+VQ/tVSshMR6loPMn8U+dPg==}
    engines: {node: '>=14'}

  '@pkgr/core@0.2.9':
    resolution: {integrity: sha512-QNqXyfVS2wm9hweSYD2O7F0G06uurj9kZ96TRQE5Y9hU7+tgdZwIkbAKc5Ocy1HxEY2kuDQa6cQ1WRs/O5LFKA==}
    engines: {node: ^12.20.0 || ^14.18.0 || >=16.0.0}

  '@rc-component/async-validator@5.0.4':
    resolution: {integrity: sha512-qgGdcVIF604M9EqjNF0hbUTz42bz/RDtxWdWuU5EQe3hi7M8ob54B6B35rOsvX5eSvIHIzT9iH1R3n+hk3CGfg==}
    engines: {node: '>=14.x'}

  '@rc-component/color-picker@1.5.3':
    resolution: {integrity: sha512-+tGGH3nLmYXTalVe0L8hSZNs73VTP5ueSHwUlDC77KKRaN7G4DS4wcpG5DTDzdcV/Yas+rzA6UGgIyzd8fS4cw==}
    peerDependencies:
      react: '>=16.9.0'
      react-dom: '>=16.9.0'

  '@rc-component/context@1.4.0':
    resolution: {integrity: sha512-kFcNxg9oLRMoL3qki0OMxK+7g5mypjgaaJp/pkOis/6rVxma9nJBF/8kCIuTYHUQNr0ii7MxqE33wirPZLJQ2w==}
    peerDependencies:
      react: '>=16.9.0'
      react-dom: '>=16.9.0'

  '@rc-component/mini-decimal@1.1.0':
    resolution: {integrity: sha512-jS4E7T9Li2GuYwI6PyiVXmxTiM6b07rlD9Ge8uGZSCz3WlzcG5ZK7g5bbuKNeZ9pgUuPK/5guV781ujdVpm4HQ==}
    engines: {node: '>=8.x'}

  '@rc-component/mutate-observer@1.1.0':
    resolution: {integrity: sha512-QjrOsDXQusNwGZPf4/qRQasg7UFEj06XiCJ8iuiq/Io7CrHrgVi6Uuetw60WAMG1799v+aM8kyc+1L/GBbHSlw==}
    engines: {node: '>=8.x'}
    peerDependencies:
      react: '>=16.9.0'
      react-dom: '>=16.9.0'

  '@rc-component/portal@1.1.2':
    resolution: {integrity: sha512-6f813C0IsasTZms08kfA8kPAGxbbkYToa8ALaiDIGGECU4i9hj8Plgbx0sNJDrey3EtHO30hmdaxtT0138xZcg==}
    engines: {node: '>=8.x'}
    peerDependencies:
      react: '>=16.9.0'
      react-dom: '>=16.9.0'

  '@rc-component/qrcode@1.0.1':
    resolution: {integrity: sha512-g8eeeaMyFXVlq8cZUeaxCDhfIYjpao0l9cvm5gFwKXy/Vm1yDWV7h2sjH5jHYzdFedlVKBpATFB1VKMrHzwaWQ==}
    engines: {node: '>=8.x'}
    peerDependencies:
      react: '>=16.9.0'
      react-dom: '>=16.9.0'

  '@rc-component/tour@1.15.1':
    resolution: {integrity: sha512-Tr2t7J1DKZUpfJuDZWHxyxWpfmj8EZrqSgyMZ+BCdvKZ6r1UDsfU46M/iWAAFBy961Ssfom2kv5f3UcjIL2CmQ==}
    engines: {node: '>=8.x'}
    peerDependencies:
      react: '>=16.9.0'
      react-dom: '>=16.9.0'

  '@rc-component/trigger@2.3.0':
    resolution: {integrity: sha512-iwaxZyzOuK0D7lS+0AQEtW52zUWxoGqTGkke3dRyb8pYiShmRpCjB/8TzPI4R6YySCH7Vm9BZj/31VPiiQTLBg==}
    engines: {node: '>=8.x'}
    peerDependencies:
      react: '>=16.9.0'
      react-dom: '>=16.9.0'

  '@rc-component/util@1.3.0':
    resolution: {integrity: sha512-hfXE04CVsxI/slmWKeSh6du7sSKpbvVdVEZCa8A+2QWDlL97EsCYme2c3ZWLn1uC9FR21JoewlrhUPWO4QgO8w==}
    peerDependencies:
      react: '>=18.0.0'
      react-dom: '>=18.0.0'

  '@reactflow/background@11.3.14':
    resolution: {integrity: sha512-Gewd7blEVT5Lh6jqrvOgd4G6Qk17eGKQfsDXgyRSqM+CTwDqRldG2LsWN4sNeno6sbqVIC2fZ+rAUBFA9ZEUDA==}
    peerDependencies:
      react: '>=17'
      react-dom: '>=17'

  '@reactflow/controls@11.2.14':
    resolution: {integrity: sha512-MiJp5VldFD7FrqaBNIrQ85dxChrG6ivuZ+dcFhPQUwOK3HfYgX2RHdBua+gx+40p5Vw5It3dVNp/my4Z3jF0dw==}
    peerDependencies:
      react: '>=17'
      react-dom: '>=17'

  '@reactflow/core@11.11.4':
    resolution: {integrity: sha512-H4vODklsjAq3AMq6Np4LE12i1I4Ta9PrDHuBR9GmL8uzTt2l2jh4CiQbEMpvMDcp7xi4be0hgXj+Ysodde/i7Q==}
    peerDependencies:
      react: '>=17'
      react-dom: '>=17'

  '@reactflow/minimap@11.7.14':
    resolution: {integrity: sha512-mpwLKKrEAofgFJdkhwR5UQ1JYWlcAAL/ZU/bctBkuNTT1yqV+y0buoNVImsRehVYhJwffSWeSHaBR5/GJjlCSQ==}
    peerDependencies:
      react: '>=17'
      react-dom: '>=17'

  '@reactflow/node-resizer@2.2.14':
    resolution: {integrity: sha512-fwqnks83jUlYr6OHcdFEedumWKChTHRGw/kbCxj0oqBd+ekfs+SIp4ddyNU0pdx96JIm5iNFS0oNrmEiJbbSaA==}
    peerDependencies:
      react: '>=17'
      react-dom: '>=17'

  '@reactflow/node-toolbar@1.3.14':
    resolution: {integrity: sha512-rbynXQnH/xFNu4P9H+hVqlEUafDCkEoCy0Dg9mG22Sg+rY/0ck6KkrAQrYrTgXusd+cEJOMK0uOOFCK2/5rSGQ==}
    peerDependencies:
      react: '>=17'
      react-dom: '>=17'

  '@remix-run/router@1.15.3':
    resolution: {integrity: sha512-Oy8rmScVrVxWZVOpEF57ovlnhpZ8CCPlnIIumVcV9nFdiSIrus99+Lw78ekXyGvVDlIsFJbSfmSovJUhCWYV3w==}
    engines: {node: '>=14.0.0'}

  '@rolldown/pluginutils@1.0.0-beta.27':
    resolution: {integrity: sha512-+d0F4MKMCbeVUJwG96uQ4SgAznZNSq93I3V+9NHA4OpvqG8mRCpGdKmK8l/dl02h2CCDHwW2FqilnTyDcAnqjA==}

  '@rollup/pluginutils@4.2.1':
    resolution: {integrity: sha512-iKnFXr7NkdZAIHiIWE+BX5ULi/ucVFYWD6TbAV+rZctiRTY2PL6tsIKhoIOaoskiWAkgu+VsbXgUVDNLHf+InQ==}
    engines: {node: '>= 8.0.0'}

  '@rollup/rollup-android-arm-eabi@4.52.3':
    resolution: {integrity: sha512-h6cqHGZ6VdnwliFG1NXvMPTy/9PS3h8oLh7ImwR+kl+oYnQizgjxsONmmPSb2C66RksfkfIxEVtDSEcJiO0tqw==}
    cpu: [arm]
    os: [android]

  '@rollup/rollup-android-arm64@4.52.3':
    resolution: {integrity: sha512-wd+u7SLT/u6knklV/ifG7gr5Qy4GUbH2hMWcDauPFJzmCZUAJ8L2bTkVXC2niOIxp8lk3iH/QX8kSrUxVZrOVw==}
    cpu: [arm64]
    os: [android]

  '@rollup/rollup-darwin-arm64@4.52.3':
    resolution: {integrity: sha512-lj9ViATR1SsqycwFkJCtYfQTheBdvlWJqzqxwc9f2qrcVrQaF/gCuBRTiTolkRWS6KvNxSk4KHZWG7tDktLgjg==}
    cpu: [arm64]
    os: [darwin]

  '@rollup/rollup-darwin-x64@4.52.3':
    resolution: {integrity: sha512-+Dyo7O1KUmIsbzx1l+4V4tvEVnVQqMOIYtrxK7ncLSknl1xnMHLgn7gddJVrYPNZfEB8CIi3hK8gq8bDhb3h5A==}
    cpu: [x64]
    os: [darwin]

  '@rollup/rollup-freebsd-arm64@4.52.3':
    resolution: {integrity: sha512-u9Xg2FavYbD30g3DSfNhxgNrxhi6xVG4Y6i9Ur1C7xUuGDW3banRbXj+qgnIrwRN4KeJ396jchwy9bCIzbyBEQ==}
    cpu: [arm64]
    os: [freebsd]

  '@rollup/rollup-freebsd-x64@4.52.3':
    resolution: {integrity: sha512-5M8kyi/OX96wtD5qJR89a/3x5x8x5inXBZO04JWhkQb2JWavOWfjgkdvUqibGJeNNaz1/Z1PPza5/tAPXICI6A==}
    cpu: [x64]
    os: [freebsd]

  '@rollup/rollup-linux-arm-gnueabihf@4.52.3':
    resolution: {integrity: sha512-IoerZJ4l1wRMopEHRKOO16e04iXRDyZFZnNZKrWeNquh5d6bucjezgd+OxG03mOMTnS1x7hilzb3uURPkJ0OfA==}
    cpu: [arm]
    os: [linux]
    libc: [glibc]

  '@rollup/rollup-linux-arm-musleabihf@4.52.3':
    resolution: {integrity: sha512-ZYdtqgHTDfvrJHSh3W22TvjWxwOgc3ThK/XjgcNGP2DIwFIPeAPNsQxrJO5XqleSlgDux2VAoWQ5iJrtaC1TbA==}
    cpu: [arm]
    os: [linux]
    libc: [musl]

  '@rollup/rollup-linux-arm64-gnu@4.52.3':
    resolution: {integrity: sha512-NcViG7A0YtuFDA6xWSgmFb6iPFzHlf5vcqb2p0lGEbT+gjrEEz8nC/EeDHvx6mnGXnGCC1SeVV+8u+smj0CeGQ==}
    cpu: [arm64]
    os: [linux]
    libc: [glibc]

  '@rollup/rollup-linux-arm64-musl@4.52.3':
    resolution: {integrity: sha512-d3pY7LWno6SYNXRm6Ebsq0DJGoiLXTb83AIPCXl9fmtIQs/rXoS8SJxxUNtFbJ5MiOvs+7y34np77+9l4nfFMw==}
    cpu: [arm64]
    os: [linux]
    libc: [musl]

  '@rollup/rollup-linux-loong64-gnu@4.52.3':
    resolution: {integrity: sha512-3y5GA0JkBuirLqmjwAKwB0keDlI6JfGYduMlJD/Rl7fvb4Ni8iKdQs1eiunMZJhwDWdCvrcqXRY++VEBbvk6Eg==}
    cpu: [loong64]
    os: [linux]
    libc: [glibc]

  '@rollup/rollup-linux-ppc64-gnu@4.52.3':
    resolution: {integrity: sha512-AUUH65a0p3Q0Yfm5oD2KVgzTKgwPyp9DSXc3UA7DtxhEb/WSPfbG4wqXeSN62OG5gSo18em4xv6dbfcUGXcagw==}
    cpu: [ppc64]
    os: [linux]
    libc: [glibc]

  '@rollup/rollup-linux-riscv64-gnu@4.52.3':
    resolution: {integrity: sha512-1makPhFFVBqZE+XFg3Dkq+IkQ7JvmUrwwqaYBL2CE+ZpxPaqkGaiWFEWVGyvTwZace6WLJHwjVh/+CXbKDGPmg==}
    cpu: [riscv64]
    os: [linux]
    libc: [glibc]

  '@rollup/rollup-linux-riscv64-musl@4.52.3':
    resolution: {integrity: sha512-OOFJa28dxfl8kLOPMUOQBCO6z3X2SAfzIE276fwT52uXDWUS178KWq0pL7d6p1kz7pkzA0yQwtqL0dEPoVcRWg==}
    cpu: [riscv64]
    os: [linux]
    libc: [musl]

  '@rollup/rollup-linux-s390x-gnu@4.52.3':
    resolution: {integrity: sha512-jMdsML2VI5l+V7cKfZx3ak+SLlJ8fKvLJ0Eoa4b9/vCUrzXKgoKxvHqvJ/mkWhFiyp88nCkM5S2v6nIwRtPcgg==}
    cpu: [s390x]
    os: [linux]
    libc: [glibc]

  '@rollup/rollup-linux-x64-gnu@4.52.3':
    resolution: {integrity: sha512-tPgGd6bY2M2LJTA1uGq8fkSPK8ZLYjDjY+ZLK9WHncCnfIz29LIXIqUgzCR0hIefzy6Hpbe8Th5WOSwTM8E7LA==}
    cpu: [x64]
    os: [linux]
    libc: [glibc]

  '@rollup/rollup-linux-x64-musl@4.52.3':
    resolution: {integrity: sha512-BCFkJjgk+WFzP+tcSMXq77ymAPIxsX9lFJWs+2JzuZTLtksJ2o5hvgTdIcZ5+oKzUDMwI0PfWzRBYAydAHF2Mw==}
    cpu: [x64]
    os: [linux]
    libc: [musl]

  '@rollup/rollup-openharmony-arm64@4.52.3':
    resolution: {integrity: sha512-KTD/EqjZF3yvRaWUJdD1cW+IQBk4fbQaHYJUmP8N4XoKFZilVL8cobFSTDnjTtxWJQ3JYaMgF4nObY/+nYkumA==}
    cpu: [arm64]
    os: [openharmony]

  '@rollup/rollup-win32-arm64-msvc@4.52.3':
    resolution: {integrity: sha512-+zteHZdoUYLkyYKObGHieibUFLbttX2r+58l27XZauq0tcWYYuKUwY2wjeCN9oK1Um2YgH2ibd6cnX/wFD7DuA==}
    cpu: [arm64]
    os: [win32]

  '@rollup/rollup-win32-ia32-msvc@4.52.3':
    resolution: {integrity: sha512-of1iHkTQSo3kr6dTIRX6t81uj/c/b15HXVsPcEElN5sS859qHrOepM5p9G41Hah+CTqSh2r8Bm56dL2z9UQQ7g==}
    cpu: [ia32]
    os: [win32]

  '@rollup/rollup-win32-x64-gnu@4.52.3':
    resolution: {integrity: sha512-s0hybmlHb56mWVZQj8ra9048/WZTPLILKxcvcq+8awSZmyiSUZjjem1AhU3Tf4ZKpYhK4mg36HtHDOe8QJS5PQ==}
    cpu: [x64]
    os: [win32]

  '@rollup/rollup-win32-x64-msvc@4.52.3':
    resolution: {integrity: sha512-zGIbEVVXVtauFgl3MRwGWEN36P5ZGenHRMgNw88X5wEhEBpq0XrMEZwOn07+ICrwM17XO5xfMZqh0OldCH5VTA==}
    cpu: [x64]
    os: [win32]

  '@rtsao/scc@1.1.0':
    resolution: {integrity: sha512-zt6OdqaDoOnJ1ZYsCYGt9YmWzDXl4vQdKTyJev62gFhRGKdx7mcT54V9KIjg+d2wi9EXsPvAPKe7i7WjfVWB8g==}

  '@tanem/svg-injector@10.1.68':
    resolution: {integrity: sha512-UkJajeR44u73ujtr5GVSbIlELDWD/mzjqWe54YMK61ljKxFcJoPd9RBSaO7xj02ISCWUqJW99GjrS+sVF0UnrA==}

  '@traptitech/markdown-it-katex@3.6.0':
    resolution: {integrity: sha512-CnJzTWxsgLGXFdSrWRaGz7GZ1kUUi8g3E9HzJmeveX1YwVJavrKYqysktfHZQsujdnRqV5O7g8FPKEA/aeTkOQ==}

  '@tsconfig/node10@1.0.11':
    resolution: {integrity: sha512-DcRjDCujK/kCk/cUe8Xz8ZSpm8mS3mNNpta+jGCA6USEDfktlNvm1+IuZ9eTcDbNk41BHwpHHeW+N1lKCz4zOw==}

  '@tsconfig/node12@1.0.11':
    resolution: {integrity: sha512-cqefuRsh12pWyGsIoBKJA9luFu3mRxCA+ORZvA4ktLSzIuCUtWVxGIuXigEwO5/ywWFMZ2QEGKWvkZG1zDMTag==}

  '@tsconfig/node14@1.0.3':
    resolution: {integrity: sha512-ysT8mhdixWK6Hw3i1V2AeRqZ5WfXg1G43mqoYlM2nc6388Fq5jcXyr5mRsqViLx/GJYdoL0bfXD8nmF+Zn/Iow==}

  '@tsconfig/node16@1.0.4':
    resolution: {integrity: sha512-vxhUy4J8lyeyinH7Azl1pdd43GJhZH/tP2weN8TntQblOY+A0XbT8DJk1/oCPuOOyg/Ja757rG0CgHcWC8OfMA==}

  '@types/babel__core@7.20.5':
    resolution: {integrity: sha512-qoQprZvz5wQFJwMDqeseRXWv3rqMvhgpbXFfVyWhbx9X47POIA6i/+dXefEmZKoAgOaTdaIgNSMqMIU61yRyzA==}

  '@types/babel__generator@7.27.0':
    resolution: {integrity: sha512-ufFd2Xi92OAVPYsy+P4n7/U7e68fex0+Ee8gSG9KX7eo084CWiQ4sdxktvdl0bOPupXtVJPY19zk6EwWqUQ8lg==}

  '@types/babel__template@7.4.4':
    resolution: {integrity: sha512-h/NUaSyG5EyxBIp8YRxo4RMe2/qQgvyowRwVMzhYhBCONbW8PUsg4lkFMrhgZhUe5z3L3MiLDuvyJ/CaPa2A8A==}

  '@types/babel__traverse@7.28.0':
    resolution: {integrity: sha512-8PvcXf70gTDZBgt9ptxJ8elBeBjcLOAcOtoO/mPJjtji1+CdGbHgm77om1GrsPxsiE+uXIpNSK64UYaIwQXd4Q==}

  '@types/d3-array@3.2.2':
    resolution: {integrity: sha512-hOLWVbm7uRza0BYXpIIW5pxfrKe0W+D5lrFiAEYR+pb6w3N2SwSMaJbXdUfSEv+dT4MfHBLtn5js0LAWaO6otw==}

  '@types/d3-axis@3.0.6':
    resolution: {integrity: sha512-pYeijfZuBd87T0hGn0FO1vQ/cgLk6E1ALJjfkC0oJ8cbwkZl3TpgS8bVBLZN+2jjGgg38epgxb2zmoGtSfvgMw==}

  '@types/d3-brush@3.0.6':
    resolution: {integrity: sha512-nH60IZNNxEcrh6L1ZSMNA28rj27ut/2ZmI3r96Zd+1jrZD++zD3LsMIjWlvg4AYrHn/Pqz4CF3veCxGjtbqt7A==}

  '@types/d3-chord@3.0.6':
    resolution: {integrity: sha512-LFYWWd8nwfwEmTZG9PfQxd17HbNPksHBiJHaKuY1XeqscXacsS2tyoo6OdRsjf+NQYeB6XrNL3a25E3gH69lcg==}

  '@types/d3-color@3.1.3':
    resolution: {integrity: sha512-iO90scth9WAbmgv7ogoq57O9YpKmFBbmoEoCHDB2xMBY0+/KVrqAaCDyCE16dUspeOvIxFFRI+0sEtqDqy2b4A==}

  '@types/d3-contour@3.0.6':
    resolution: {integrity: sha512-BjzLgXGnCWjUSYGfH1cpdo41/hgdWETu4YxpezoztawmqsvCeep+8QGfiY6YbDvfgHz/DkjeIkkZVJavB4a3rg==}

  '@types/d3-delaunay@6.0.4':
    resolution: {integrity: sha512-ZMaSKu4THYCU6sV64Lhg6qjf1orxBthaC161plr5KuPHo3CNm8DTHiLw/5Eq2b6TsNP0W0iJrUOFscY6Q450Hw==}

  '@types/d3-dispatch@3.0.7':
    resolution: {integrity: sha512-5o9OIAdKkhN1QItV2oqaE5KMIiXAvDWBDPrD85e58Qlz1c1kI/J0NcqbEG88CoTwJrYe7ntUCVfeUl2UJKbWgA==}

  '@types/d3-drag@3.0.7':
    resolution: {integrity: sha512-HE3jVKlzU9AaMazNufooRJ5ZpWmLIoc90A37WU2JMmeq28w1FQqCZswHZ3xR+SuxYftzHq6WU6KJHvqxKzTxxQ==}

  '@types/d3-dsv@3.0.7':
    resolution: {integrity: sha512-n6QBF9/+XASqcKK6waudgL0pf/S5XHPPI8APyMLLUHd8NqouBGLsU8MgtO7NINGtPBtk9Kko/W4ea0oAspwh9g==}

  '@types/d3-ease@3.0.2':
    resolution: {integrity: sha512-NcV1JjO5oDzoK26oMzbILE6HW7uVXOHLQvHshBUW4UMdZGfiY6v5BeQwh9a9tCzv+CeefZQHJt5SRgK154RtiA==}

  '@types/d3-fetch@3.0.7':
    resolution: {integrity: sha512-fTAfNmxSb9SOWNB9IoG5c8Hg6R+AzUHDRlsXsDZsNp6sxAEOP0tkP3gKkNSO/qmHPoBFTxNrjDprVHDQDvo5aA==}

  '@types/d3-force@3.0.10':
    resolution: {integrity: sha512-ZYeSaCF3p73RdOKcjj+swRlZfnYpK1EbaDiYICEEp5Q6sUiqFaFQ9qgoshp5CzIyyb/yD09kD9o2zEltCexlgw==}

  '@types/d3-format@3.0.4':
    resolution: {integrity: sha512-fALi2aI6shfg7vM5KiR1wNJnZ7r6UuggVqtDA+xiEdPZQwy/trcQaHnwShLuLdta2rTymCNpxYTiMZX/e09F4g==}

  '@types/d3-geo@3.1.0':
    resolution: {integrity: sha512-856sckF0oP/diXtS4jNsiQw/UuK5fQG8l/a9VVLeSouf1/PPbBE1i1W852zVwKwYCBkFJJB7nCFTbk6UMEXBOQ==}

  '@types/d3-hierarchy@3.1.7':
    resolution: {integrity: sha512-tJFtNoYBtRtkNysX1Xq4sxtjK8YgoWUNpIiUee0/jHGRwqvzYxkq0hGVbbOGSz+JgFxxRu4K8nb3YpG3CMARtg==}

  '@types/d3-interpolate@3.0.4':
    resolution: {integrity: sha512-mgLPETlrpVV1YRJIglr4Ez47g7Yxjl1lj7YKsiMCb27VJH9W8NVM6Bb9d8kkpG/uAQS5AmbA48q2IAolKKo1MA==}

  '@types/d3-path@3.1.1':
    resolution: {integrity: sha512-VMZBYyQvbGmWyWVea0EHs/BwLgxc+MKi1zLDCONksozI4YJMcTt8ZEuIR4Sb1MMTE8MMW49v0IwI5+b7RmfWlg==}

  '@types/d3-polygon@3.0.2':
    resolution: {integrity: sha512-ZuWOtMaHCkN9xoeEMr1ubW2nGWsp4nIql+OPQRstu4ypeZ+zk3YKqQT0CXVe/PYqrKpZAi+J9mTs05TKwjXSRA==}

  '@types/d3-quadtree@3.0.6':
    resolution: {integrity: sha512-oUzyO1/Zm6rsxKRHA1vH0NEDG58HrT5icx/azi9MF1TWdtttWl0UIUsjEQBBh+SIkrpd21ZjEv7ptxWys1ncsg==}

  '@types/d3-random@3.0.3':
    resolution: {integrity: sha512-Imagg1vJ3y76Y2ea0871wpabqp613+8/r0mCLEBfdtqC7xMSfj9idOnmBYyMoULfHePJyxMAw3nWhJxzc+LFwQ==}

  '@types/d3-scale-chromatic@3.1.0':
    resolution: {integrity: sha512-iWMJgwkK7yTRmWqRB5plb1kadXyQ5Sj8V/zYlFGMUBbIPKQScw+Dku9cAAMgJG+z5GYDoMjWGLVOvjghDEFnKQ==}

  '@types/d3-scale@4.0.9':
    resolution: {integrity: sha512-dLmtwB8zkAeO/juAMfnV+sItKjlsw2lKdZVVy6LRr0cBmegxSABiLEpGVmSJJ8O08i4+sGR6qQtb6WtuwJdvVw==}

  '@types/d3-selection@3.0.11':
    resolution: {integrity: sha512-bhAXu23DJWsrI45xafYpkQ4NtcKMwWnAC/vKrd2l+nxMFuvOT3XMYTIj2opv8vq8AO5Yh7Qac/nSeP/3zjTK0w==}

  '@types/d3-shape@3.1.7':
    resolution: {integrity: sha512-VLvUQ33C+3J+8p+Daf+nYSOsjB4GXp19/S/aGo60m9h1v6XaxjiT82lKVWJCfzhtuZ3yD7i/TPeC/fuKLLOSmg==}

  '@types/d3-time-format@4.0.3':
    resolution: {integrity: sha512-5xg9rC+wWL8kdDj153qZcsJ0FWiFt0J5RB6LYUNZjwSnesfblqrI/bJ1wBdJ8OQfncgbJG5+2F+qfqnqyzYxyg==}

  '@types/d3-time@3.0.4':
    resolution: {integrity: sha512-yuzZug1nkAAaBlBBikKZTgzCeA+k1uy4ZFwWANOfKw5z5LRhV0gNA7gNkKm7HoK+HRN0wX3EkxGk0fpbWhmB7g==}

  '@types/d3-timer@3.0.2':
    resolution: {integrity: sha512-Ps3T8E8dZDam6fUyNiMkekK3XUsaUEik+idO9/YjPtfj2qruF8tFBXS7XhtE4iIXBLxhmLjP3SXpLhVf21I9Lw==}

  '@types/d3-transition@3.0.9':
    resolution: {integrity: sha512-uZS5shfxzO3rGlu0cC3bjmMFKsXv+SmZZcgp0KD22ts4uGXp5EVYGzu/0YdwZeKmddhcAccYtREJKkPfXkZuCg==}

  '@types/d3-zoom@3.0.8':
    resolution: {integrity: sha512-iqMC4/YlFCSlO8+2Ii1GGGliCAY4XdeG748w5vQUbevlbDu0zSjH/+jojorQVBK/se0j6DUFNPBGSqD3YWYnDw==}

  '@types/d3@7.4.3':
    resolution: {integrity: sha512-lZXZ9ckh5R8uiFVt8ogUNf+pIrK4EsWrx2Np75WvF/eTpJ0FMHNhjXk8CKEx/+gpHbNQyJWehbFaTvqmHWB3ww==}

  '@types/debug@4.1.12':
    resolution: {integrity: sha512-vIChWdVG3LG1SMxEvI/AK+FWJthlrqlTu7fbrlywTkkaONwk/UAGaULXRlf8vkzFBLVm0zkMdCquhL5aOjhXPQ==}

  '@types/estree-jsx@1.0.5':
    resolution: {integrity: sha512-52CcUVNFyfb1A2ALocQw/Dd1BQFNmSdkuC3BkZ6iqhdMfQz7JWOFRuJFloOzjk+6WijU56m9oKXFAXc7o3Towg==}

  '@types/estree@1.0.8':
    resolution: {integrity: sha512-dWHzHa2WqEXI/O1E9OjrocMTKJl2mSrEolh1Iomrv6U+JuNwaHXsXx9bLu5gG7BUWFIN0skIQJQ/L1rIex4X6w==}

  '@types/geojson@7946.0.16':
    resolution: {integrity: sha512-6C8nqWur3j98U6+lXDfTUWIfgvZU+EumvpHKcYjujKH7woYyLj2sUmff0tRhrqM7BohUw7Pz3ZB1jj2gW9Fvmg==}

  '@types/hast@2.3.10':
    resolution: {integrity: sha512-McWspRw8xx8J9HurkVBfYj0xKoE25tOFlHGdx4MJ5xORQrMGZNqJhVQWaIbm6Oyla5kYOXtDiopzKRJzEOkwJw==}

  '@types/hast@3.0.4':
    resolution: {integrity: sha512-WPs+bbQw5aCj+x6laNGWLH3wviHtoCv/P3+otBhbOhJgG8qtpdAMlTCxLtsTWA7LH1Oh/bFCHsBn0TPS5m30EQ==}

  '@types/hoist-non-react-statics@3.3.7':
    resolution: {integrity: sha512-PQTyIulDkIDro8P+IHbKCsw7U2xxBYflVzW/FgWdCAePD9xGSidgA76/GeJ6lBKoblyhf9pBY763gbrN+1dI8g==}
    peerDependencies:
      '@types/react': '*'

  '@types/js-base64@3.3.1':
    resolution: {integrity: sha512-Zw33oQNAvDdAN9b0IE5stH0y2MylYvtU7VVTKEJPxhyM2q57CVaNJhtJW258ah24NRtaiA23tptUmVn3dmTKpw==}
    deprecated: This is a stub types definition. js-base64 provides its own type definitions, so you do not need this installed.

  '@types/js-cookie@3.0.6':
    resolution: {integrity: sha512-wkw9yd1kEXOPnvEeEV1Go1MmxtBJL0RR79aOTAApecWFVu7w0NNXNqhcWgvw2YgZDYadliXkl14pa3WXw5jlCQ==}

  '@types/json-schema@7.0.15':
    resolution: {integrity: sha512-5+fP8P8MFNC+AyZCDxrB2pkZFPGzqQWUzpSeuuVLvm8VMcorNYavBqoFcxK8bQz4Qsbn4oUEEem4wDLfcysGHA==}

  '@types/json5@0.0.29':
    resolution: {integrity: sha512-dRLjCWHYg4oaA77cxO64oO+7JwCwnIzkZPdrrC71jQmQtlhM556pwKo5bUzqvZndkVbeFLIIi+9TC40JNF5hNQ==}

  '@types/katex@0.16.7':
    resolution: {integrity: sha512-HMwFiRujE5PjrgwHQ25+bsLJgowjGjm5Z8FVSf0N6PwgJrwxH0QxzHYDcKsTfV3wva0vzrpqMTJS2jXPr5BMEQ==}

  '@types/lodash@4.17.20':
    resolution: {integrity: sha512-H3MHACvFUEiujabxhaI/ImO6gUrd8oOurg7LQtS7mbwIXA/cUqWrvBsaeJ23aZEPk1TAYkurjfMbSELfoCXlGA==}

  '@types/mdast@4.0.4':
    resolution: {integrity: sha512-kGaNbPh1k7AFzgpud/gMdvIm5xuECykRR+JnWKQno9TAXVa6WIVCGTPvYGekIDL4uwCZQSYbUxNBSb1aUo79oA==}

  '@types/ms@2.1.0':
    resolution: {integrity: sha512-GsCCIZDE/p3i96vtEqx+7dBUGXrc7zeSK3wwPHIaRThS+9OhWIXRqzs4d6k1SVU8g91DrNRWxWUGhp5KXQb2VA==}

  '@types/node@22.18.6':
    resolution: {integrity: sha512-r8uszLPpeIWbNKtvWRt/DbVi5zbqZyj1PTmhRMqBMvDnaz1QpmSKujUtJLrqGZeoM8v72MfYggDceY4K1itzWQ==}

  '@types/prop-types@15.7.15':
    resolution: {integrity: sha512-F6bEyamV9jKGAFBEmlQnesRPGOQqS2+Uwi0Em15xenOxHaf2hv6L8YCVn3rPdPJOiJfPiCnLIRyvwVaqMY3MIw==}

  '@types/qs@6.14.0':
    resolution: {integrity: sha512-eOunJqu0K1923aExK6y8p6fsihYEn/BYuQ4g0CxAAgFc4b/ZLN4CrsRZ55srTdqoiLzU2B2evC+apEIxprEzkQ==}

  '@types/react-dom@18.3.7':
    resolution: {integrity: sha512-MEe3UeoENYVFXzoXEWsvcpg6ZvlrFNlOQ7EOsvhI3CfAXwzPfO8Qwuxd40nepsYKqyyVQnTdEfv68q91yLcKrQ==}
    peerDependencies:
      '@types/react': ^18.0.0

  '@types/react-syntax-highlighter@15.5.13':
    resolution: {integrity: sha512-uLGJ87j6Sz8UaBAooU0T6lWJ0dBmjZgN1PZTrj05TNql2/XpC6+4HhMT5syIdFUUt+FASfCeLLv4kBygNU+8qA==}

  '@types/react@18.3.24':
    resolution: {integrity: sha512-0dLEBsA1kI3OezMBF8nSsb7Nk19ZnsyE1LLhB8r27KbgU5H4pvuqZLdtE+aUkJVoXgTVuA+iLIwmZ0TuK4tx6A==}

  '@types/unist@2.0.11':
    resolution: {integrity: sha512-CmBKiL6NNo/OqgmMn95Fk9Whlp2mtvIv+KNpQKN2F4SjvrEesubTRWGYSg+BnWZOnlCaSTU1sMpsBOzgbYhnsA==}

  '@types/unist@3.0.3':
    resolution: {integrity: sha512-ko/gIFJRv177XgZsZcBwnqJN5x/Gien8qNOn0D5bQU/zAzVf9Zt3BlcUiLqhV9y4ARk0GbT3tnUiPNgnTXzc/Q==}

  '@types/uuid@10.0.0':
    resolution: {integrity: sha512-7gqG38EyHgyP1S+7+xomFtL+ZNHcKv6DwNaCZmJmo1vgMugyF3TCnXVg4t1uk89mLNwnLtnY3TpOpCOyp1/xHQ==}

  '@typescript-eslint/eslint-plugin@8.44.1':
    resolution: {integrity: sha512-molgphGqOBT7t4YKCSkbasmu1tb1MgrZ2szGzHbclF7PNmOkSTQVHy+2jXOSnxvR3+Xe1yySHFZoqMpz3TfQsw==}
    engines: {node: ^18.18.0 || ^20.9.0 || >=21.1.0}
    peerDependencies:
      '@typescript-eslint/parser': ^8.44.1
      eslint: ^8.57.0 || ^9.0.0
      typescript: '>=4.8.4 <6.0.0'

  '@typescript-eslint/parser@8.44.1':
    resolution: {integrity: sha512-EHrrEsyhOhxYt8MTg4zTF+DJMuNBzWwgvvOYNj/zm1vnaD/IC5zCXFehZv94Piqa2cRFfXrTFxIvO95L7Qc/cw==}
    engines: {node: ^18.18.0 || ^20.9.0 || >=21.1.0}
    peerDependencies:
      eslint: ^8.57.0 || ^9.0.0
      typescript: '>=4.8.4 <6.0.0'

  '@typescript-eslint/project-service@8.44.1':
    resolution: {integrity: sha512-ycSa60eGg8GWAkVsKV4E6Nz33h+HjTXbsDT4FILyL8Obk5/mx4tbvCNsLf9zret3ipSumAOG89UcCs/KRaKYrA==}
    engines: {node: ^18.18.0 || ^20.9.0 || >=21.1.0}
    peerDependencies:
      typescript: '>=4.8.4 <6.0.0'

  '@typescript-eslint/scope-manager@8.44.1':
    resolution: {integrity: sha512-NdhWHgmynpSvyhchGLXh+w12OMT308Gm25JoRIyTZqEbApiBiQHD/8xgb6LqCWCFcxFtWwaVdFsLPQI3jvhywg==}
    engines: {node: ^18.18.0 || ^20.9.0 || >=21.1.0}

  '@typescript-eslint/tsconfig-utils@8.44.1':
    resolution: {integrity: sha512-B5OyACouEjuIvof3o86lRMvyDsFwZm+4fBOqFHccIctYgBjqR3qT39FBYGN87khcgf0ExpdCBeGKpKRhSFTjKQ==}
    engines: {node: ^18.18.0 || ^20.9.0 || >=21.1.0}
    peerDependencies:
      typescript: '>=4.8.4 <6.0.0'

  '@typescript-eslint/type-utils@8.44.1':
    resolution: {integrity: sha512-KdEerZqHWXsRNKjF9NYswNISnFzXfXNDfPxoTh7tqohU/PRIbwTmsjGK6V9/RTYWau7NZvfo52lgVk+sJh0K3g==}
    engines: {node: ^18.18.0 || ^20.9.0 || >=21.1.0}
    peerDependencies:
      eslint: ^8.57.0 || ^9.0.0
      typescript: '>=4.8.4 <6.0.0'

  '@typescript-eslint/types@8.44.1':
    resolution: {integrity: sha512-Lk7uj7y9uQUOEguiDIDLYLJOrYHQa7oBiURYVFqIpGxclAFQ78f6VUOM8lI2XEuNOKNB7XuvM2+2cMXAoq4ALQ==}
    engines: {node: ^18.18.0 || ^20.9.0 || >=21.1.0}

  '@typescript-eslint/typescript-estree@8.44.1':
    resolution: {integrity: sha512-qnQJ+mVa7szevdEyvfItbO5Vo+GfZ4/GZWWDRRLjrxYPkhM+6zYB2vRYwCsoJLzqFCdZT4mEqyJoyzkunsZ96A==}
    engines: {node: ^18.18.0 || ^20.9.0 || >=21.1.0}
    peerDependencies:
      typescript: '>=4.8.4 <6.0.0'

  '@typescript-eslint/utils@8.44.1':
    resolution: {integrity: sha512-DpX5Fp6edTlocMCwA+mHY8Mra+pPjRZ0TfHkXI8QFelIKcbADQz1LUPNtzOFUriBB2UYqw4Pi9+xV4w9ZczHFg==}
    engines: {node: ^18.18.0 || ^20.9.0 || >=21.1.0}
    peerDependencies:
      eslint: ^8.57.0 || ^9.0.0
      typescript: '>=4.8.4 <6.0.0'

  '@typescript-eslint/visitor-keys@8.44.1':
    resolution: {integrity: sha512-576+u0QD+Jp3tZzvfRfxon0EA2lzcDt3lhUbsC6Lgzy9x2VR4E+JUiNyGHi5T8vk0TV+fpJ5GLG1JsJuWCaKhw==}
    engines: {node: ^18.18.0 || ^20.9.0 || >=21.1.0}

  '@ungap/structured-clone@1.3.0':
    resolution: {integrity: sha512-WmoN8qaIAo7WTYWbAZuG8PYEhn5fkz7dZrqTBZ7dtt//lL2Gwms1IcnQ5yHqjDfX8Ft5j4YzDM23f87zBfDe9g==}

  '@vitejs/plugin-react@4.7.0':
    resolution: {integrity: sha512-gUu9hwfWvvEDBBmgtAowQCojwZmJ5mcLn3aufeCsitijs3+f2NsrPtlAWIR6OPiqljl96GVCUbLe0HyqIpVaoA==}
    engines: {node: ^14.18.0 || >=16.0.0}
    peerDependencies:
      vite: ^4.2.0 || ^5.0.0 || ^6.0.0 || ^7.0.0

  '@vue/compiler-core@3.5.22':
    resolution: {integrity: sha512-jQ0pFPmZwTEiRNSb+i9Ow/I/cHv2tXYqsnHKKyCQ08irI2kdF5qmYedmF8si8mA7zepUFmJ2hqzS8CQmNOWOkQ==}

  '@vue/compiler-dom@3.5.22':
    resolution: {integrity: sha512-W8RknzUM1BLkypvdz10OVsGxnMAuSIZs9Wdx1vzA3mL5fNMN15rhrSCLiTm6blWeACwUwizzPVqGJgOGBEN/hA==}

  '@vue/shared@3.5.22':
    resolution: {integrity: sha512-F4yc6palwq3TT0u+FYf0Ns4Tfl9GRFURDN2gWG7L1ecIaS/4fCIuFOjMTnCyjsu/OK6vaDKLCrGAa+KvvH+h4w==}

  acorn-jsx@5.3.2:
    resolution: {integrity: sha512-rq9s+JNhf0IChjtDXxllJ7g41oZk5SlXtp0LHwyA5cejwn7vKmKp4pPri6YEePv2PU65sAsegbXtIinmDFDXgQ==}
    peerDependencies:
      acorn: ^6.0.0 || ^7.0.0 || ^8.0.0

  acorn-walk@8.3.4:
    resolution: {integrity: sha512-ueEepnujpqee2o5aIYnvHU6C0A42MNdsIDeqy5BydrkuC5R1ZuUFnm27EeFJGoEHJQgn3uleRvmTXaJgfXbt4g==}
    engines: {node: '>=0.4.0'}

  acorn@8.15.0:
    resolution: {integrity: sha512-NZyJarBfL7nWwIq+FDL6Zp/yHEhePMNnnJ0y3qfieCrmNvYct8uvtiV41UvlSe6apAfk0fY1FbWx+NwfmpvtTg==}
    engines: {node: '>=0.4.0'}
    hasBin: true

  adler-32@1.3.1:
    resolution: {integrity: sha512-ynZ4w/nUUv5rrsR8UUGoe1VC9hZj6V5hU9Qw1HlMDJGEJw5S7TfTErWTjMys6M7vr0YWcPqs3qAr4ss0nDfP+A==}
    engines: {node: '>=0.8'}

  ahooks@3.9.5:
    resolution: {integrity: sha512-TrjXie49Q8HuHKTa84Fm9A+famMDAG1+7a9S9Gq6RQ0h90Jgqmiq3CkObuRjWT/C4d6nRZCw35Y2k2fmybb5eA==}
    engines: {node: '>=18'}
    peerDependencies:
      react: ^16.8.0 || ^17.0.0 || ^18.0.0 || ^19.0.0
      react-dom: ^16.8.0 || ^17.0.0 || ^18.0.0 || ^19.0.0

  ajv@6.12.6:
    resolution: {integrity: sha512-j3fVLgvTo527anyYyJOGTYJbG+vnnQYvE0m5mmkc1TK+nxAppkCLMIL0aZ4dblVCNoGShhm+kzE4ZUykBoMg4g==}

  ajv@8.17.1:
    resolution: {integrity: sha512-B/gBuNg5SiMTrPkC+A2+cW0RszwxYmn6VYxB/inlBStS5nx6xHIt/ehKRhIMhqusl7a8LjQoZnjCs5vhwxOQ1g==}

  ansi-regex@5.0.1:
    resolution: {integrity: sha512-quJQXlTSUGL2LH9SUXo8VwsY4soanhgo6LNSm84E1LBcE8s3O0wpdiRzyR9z/ZZJMlMWv37qOOb9pdJlMUEKFQ==}
    engines: {node: '>=8'}

  ansi-regex@6.2.2:
    resolution: {integrity: sha512-Bq3SmSpyFHaWjPk8If9yc6svM8c56dB5BAtW4Qbw5jHTwwXXcTLoRMkpDJp6VL0XzlWaCHTXrkFURMYmD0sLqg==}
    engines: {node: '>=12'}

  ansi-styles@4.3.0:
    resolution: {integrity: sha512-zbB9rCJAT1rbjiVDb2hqKFHNYLxgtk8NURxZ3IZwD3F6NtxbXZQCnnSi1Lkx+IDohdPlFp222wVALIheZJQSEg==}
    engines: {node: '>=8'}

  ansi-styles@6.2.3:
    resolution: {integrity: sha512-4Dj6M28JB+oAH8kFkTLUo+a2jwOFkuqb3yucU0CANcRRUbxS0cP0nZYCGjcc3BNXwRIsUVmDGgzawme7zvJHvg==}
    engines: {node: '>=12'}

  antd@5.19.1:
    resolution: {integrity: sha512-ogGEUPaamSZ2HFGvlyLBNfxZ0c4uX5aqEIwMtmqRTPNjcLY/k+qdMmdWrMMiY1CDJ3j1in5wjzQTvREG+do65g==}
    peerDependencies:
      react: '>=16.9.0'
      react-dom: '>=16.9.0'

  any-promise@1.3.0:
    resolution: {integrity: sha512-7UvmKalWRt1wgjL1RrGxoSJW/0QZFIegpeGvZG9kjp8vrRu55XTHbwnqq2GpXm9uLbcuhxm3IqX9OB4MZR1b2A==}

  anymatch@3.1.3:
    resolution: {integrity: sha512-KMReFUr0B4t+D+OBkjR3KYqvocp2XaSzO55UcB6mgQMd3KbcE+mWTyvVV7D/zsdEbNnV6acZUutkiHQXvTr1Rw==}
    engines: {node: '>= 8'}

  arg@4.1.3:
    resolution: {integrity: sha512-58S9QDqG0Xx27YwPSt9fJxivjYl432YCwfDMfZ+71RAqUrZef7LrKQZ3LHLOwCS4FLNBplP533Zx895SeOCHvA==}

  arg@5.0.2:
    resolution: {integrity: sha512-PYjyFOLKQ9y57JvQ6QLo8dAgNqswh8M1RMJYdQduT6xbWSgK36P/Z/v+p888pM69jMMfS8Xd8F6I1kQ/I9HUGg==}

  argparse@2.0.1:
    resolution: {integrity: sha512-8+9WqebbFzpX9OR+Wa6O29asIogeRMzcGtAINdpMHHyAg10f05aSFVBbcEqGf/PXw1EjAZ+q2/bEBg3DvurK3Q==}

  array-buffer-byte-length@1.0.2:
    resolution: {integrity: sha512-LHE+8BuR7RYGDKvnrmcuSq3tDcKv9OFEXQt/HpbZhY7V6h0zlUXutnAD82GiFx9rdieCMjkvtcsPqBwgUl1Iiw==}
    engines: {node: '>= 0.4'}

  array-includes@3.1.9:
    resolution: {integrity: sha512-FmeCCAenzH0KH381SPT5FZmiA/TmpndpcaShhfgEN9eCVjnFBqq3l1xrI42y8+PPLI6hypzou4GXw00WHmPBLQ==}
    engines: {node: '>= 0.4'}

  array-tree-filter@2.1.0:
    resolution: {integrity: sha512-4ROwICNlNw/Hqa9v+rk5h22KjmzB1JGTMVKP2AKJBOCgb0yL0ASf0+YvCcLNNwquOHNX48jkeZIJ3a+oOQqKcw==}

  array.prototype.findlast@1.2.5:
    resolution: {integrity: sha512-CVvd6FHg1Z3POpBLxO6E6zr+rSKEQ9L6rZHAaY7lLfhKsWYUBBOuMs0e9o24oopj6H+geRCX0YJ+TJLBK2eHyQ==}
    engines: {node: '>= 0.4'}

  array.prototype.findlastindex@1.2.6:
    resolution: {integrity: sha512-F/TKATkzseUExPlfvmwQKGITM3DGTK+vkAsCZoDc5daVygbJBnjEUCbgkAvVFsgfXfX4YIqZ/27G3k3tdXrTxQ==}
    engines: {node: '>= 0.4'}

  array.prototype.flat@1.3.3:
    resolution: {integrity: sha512-rwG/ja1neyLqCuGZ5YYrznA62D4mZXg0i1cIskIUKSiqF3Cje9/wXAls9B9s1Wa2fomMsIv8czB8jZcPmxCXFg==}
    engines: {node: '>= 0.4'}

  array.prototype.flatmap@1.3.3:
    resolution: {integrity: sha512-Y7Wt51eKJSyi80hFrJCePGGNo5ktJCslFuboqJsbf57CCPcm5zztluPlc4/aD8sWsKvlwatezpV4U1efk8kpjg==}
    engines: {node: '>= 0.4'}

  array.prototype.tosorted@1.1.4:
    resolution: {integrity: sha512-p6Fx8B7b7ZhL/gmUsAy0D15WhvDccw3mnGNbZpi3pmeJdxtWsj2jEaI4Y6oo3XiHfzuSgPwKc04MYt6KgvC/wA==}
    engines: {node: '>= 0.4'}

  arraybuffer.prototype.slice@1.0.4:
    resolution: {integrity: sha512-BNoCY6SXXPQ7gF2opIP4GBE+Xw7U+pHMYKuzjgCN3GwiaIR09UUeKfheyIry77QtrCBlC0KK0q5/TER/tYh3PQ==}
    engines: {node: '>= 0.4'}

  asap@2.0.6:
    resolution: {integrity: sha512-BSHWgDSAiKs50o2Re8ppvp3seVHXSRM44cdSsT9FfNEUUZLOGWVCsiWaRPWM1Znn+mqZ1OfVZ3z3DWEzSp7hRA==}

  async-function@1.0.0:
    resolution: {integrity: sha512-hsU18Ae8CDTR6Kgu9DYf0EbCr/a5iGL0rytQDobUcdpYOKokk8LEjVphnXkDkgpi0wYVsqrXuP0bZxJaTqdgoA==}
    engines: {node: '>= 0.4'}

  async@3.2.6:
    resolution: {integrity: sha512-htCUDlxyyCLMgaM3xXg0C0LW2xqfuQ6p05pCEIsXuyQ+a1koYKTuBMzRNwmybfLgvJDMd0r1LTn4+E0Ti6C2AA==}

  asynckit@0.4.0:
    resolution: {integrity: sha512-Oei9OH4tRh0YqU3GxhX79dM/mwVgvbZJaSNaRk+bshkj0S5cfHcgYakreBjrHwatXKbz+IoIdYLxrKim2MjW0Q==}

  autoprefixer@10.4.16:
    resolution: {integrity: sha512-7vd3UC6xKp0HLfua5IjZlcXvGAGy7cBAXTg2lyQ/8WpNhd6SiZ8Be+xm3FyBSYJx5GKcpRCzBh7RH4/0dnY+uQ==}
    engines: {node: ^10 || ^12 || >=14}
    hasBin: true
    peerDependencies:
      postcss: ^8.1.0

  available-typed-arrays@1.0.7:
    resolution: {integrity: sha512-wvUjBtSGN7+7SjNpq/9M2Tg350UZD3q62IFZLbRAR1bSMlCo1ZaeW+BJ+D090e4hIIZLBcTDWe4Mh4jvUDajzQ==}
    engines: {node: '>= 0.4'}

  axios@1.6.2:
    resolution: {integrity: sha512-7i24Ri4pmDRfJTR7LDBhsOTtcm+9kjX5WiY1X3wIisx6G9So3pfMkEiU7emUBe46oceVImccTEM3k6C5dbVW8A==}

  bail@2.0.2:
    resolution: {integrity: sha512-0xO6mYd7JB2YesxDKplafRpsiOzPt9V02ddPCLbY1xYGPOX24NTyN50qnUxgCPcSoYMhKpAuBTjQoRZCAkUDRw==}

  balanced-match@1.0.2:
    resolution: {integrity: sha512-3oSeUO0TMV67hN1AmbXsK4yaqU7tjiHlbxRDZOpH0KW9+CeX4bRAaX0Anxt0tx2MrpRpWwQaPwIlISEJhYU5Pw==}

  base16@1.0.0:
    resolution: {integrity: sha512-pNdYkNPiJUnEhnfXV56+sQy8+AaPcG3POZAUnwr4EeqCUZFz4u2PePbo3e5Gj4ziYPCWGUZT9RHisvJKnwFuBQ==}

  base64-arraybuffer@1.0.2:
    resolution: {integrity: sha512-I3yl4r9QB5ZRY3XuJVEPfc2XhZO6YweFPI+UovAzn+8/hb3oJ6lnysaFcjVpkCPfVWFUDvoZ8kmVDP7WyRtYtQ==}
    engines: {node: '>= 0.6.0'}

  baseline-browser-mapping@2.8.9:
    resolution: {integrity: sha512-hY/u2lxLrbecMEWSB0IpGzGyDyeoMFQhCvZd2jGFSE5I17Fh01sYUBPCJtkWERw7zrac9+cIghxm/ytJa2X8iA==}
    hasBin: true

  binary-extensions@2.3.0:
    resolution: {integrity: sha512-Ceh+7ox5qe7LJuLHoY0feh3pHuUDHAcRUeyL2VYghZwfpkNIy/+8Ocg0a3UuSoYzavmylwuLWQOf3hl0jjMMIw==}
    engines: {node: '>=8'}

  blueimp-canvas-to-blob@3.29.0:
    resolution: {integrity: sha512-0pcSSGxC0QxT+yVkivxIqW0Y4VlO2XSDPofBAqoJ1qJxgH9eiUDLv50Rixij2cDuEfx4M6DpD9UGZpRhT5Q8qg==}

  boolbase@1.0.0:
    resolution: {integrity: sha512-JZOSA7Mo9sNGB8+UjSgzdLtokWAky1zbztM3WRLCbZ70/3cTANmQmOdR7y2g+J0e2WXywy1yS468tY+IruqEww==}

  brace-expansion@1.1.12:
    resolution: {integrity: sha512-9T9UjW3r0UW5c1Q7GTwllptXwhvYmEzFhzMfZ9H7FQWt+uZePjZPjBP/W1ZEyZ1twGWom5/56TF4lPcqjnDHcg==}

  brace-expansion@2.0.2:
    resolution: {integrity: sha512-Jt0vHyM+jmUBqojB7E1NIYadt0vI0Qxjxd2TErW94wDz+E2LAm5vKMXXwg6ZZBTHPuUlDgQHKXvjGBdfcF1ZDQ==}

  braces@3.0.3:
    resolution: {integrity: sha512-yQbXgO/OSZVD2IsiLlro+7Hf6Q18EJrKSEsdoMzKePKXct3gvD8oLcOQdIzGupr5Fj+EDe8gO/lxc1BzfMpxvA==}
    engines: {node: '>=8'}

  browserslist@4.26.2:
    resolution: {integrity: sha512-ECFzp6uFOSB+dcZ5BK/IBaGWssbSYBHvuMeMt3MMFyhI0Z8SqGgEkBLARgpRH3hutIgPVsALcMwbDrJqPxQ65A==}
    engines: {node: ^6 || ^7 || ^8 || ^9 || ^10 || ^11 || ^12 || >=13.7}
    hasBin: true

  buffer-from@1.1.2:
    resolution: {integrity: sha512-E+XQCRwSbaaiChtv6k6Dwgc+bx+Bs6vuKJHHl5kox/BaKbhiXzqQOwK4cO22yElGp2OCmjwVhT3HmxgyPGnJfQ==}

  call-bind-apply-helpers@1.0.2:
    resolution: {integrity: sha512-Sp1ablJ0ivDkSzjcaJdxEunN5/XvksFJ2sMBFfq6x0ryhQV/2b/KwFe21cMpmHtPOSij8K99/wSfoEuTObmuMQ==}
    engines: {node: '>= 0.4'}

  call-bind@1.0.8:
    resolution: {integrity: sha512-oKlSFMcMwpUg2ednkhQ454wfWiU/ul3CkJe/PEHcTKuiX6RpbehUiFMXu13HalGZxfUwCQzZG747YXBn1im9ww==}
    engines: {node: '>= 0.4'}

  call-bound@1.0.4:
    resolution: {integrity: sha512-+ys997U96po4Kx/ABpBCqhA9EuxJaQWDQg7295H4hBphv3IZg0boBKuwYpt4YXp6MZ5AmZQnU/tyMTlRpaSejg==}
    engines: {node: '>= 0.4'}

  callsites@3.1.0:
    resolution: {integrity: sha512-P8BjAsXvZS+VIDUI11hHCQEv74YT67YUi5JJFNWIqL235sBmjX4+qx9Muvls5ivyNENctx46xQLQ3aTuE7ssaQ==}
    engines: {node: '>=6'}

  camel-case@4.1.2:
    resolution: {integrity: sha512-gxGWBrTT1JuMx6R+o5PTXMmUnhnVzLQ9SNutD4YqKtI6ap897t3tKECYla6gCWEkplXnlNybEkZg9GEGxKFCgw==}

  camelcase-css@2.0.1:
    resolution: {integrity: sha512-QOSvevhslijgYwRx6Rv7zKdMF8lbRmx+uQGx2+vDc+KI/eBnsy9kit5aj23AgGu3pa4t9AgwbnXWqS+iOY+2aA==}
    engines: {node: '>= 6'}

  caniuse-lite@1.0.30001745:
    resolution: {integrity: sha512-ywt6i8FzvdgrrrGbr1jZVObnVv6adj+0if2/omv9cmR2oiZs30zL4DIyaptKcbOrBdOIc74QTMoJvSE2QHh5UQ==}

  casdoor-js-sdk@0.16.0:
    resolution: {integrity: sha512-K5ZKaSGxzAgLzYGlp444OnhZ0nAZqnvlq5/wPhpQ0HCU0uwk0NIt+KC4LC+qUdnRxaQN6f1LP8wR/xsTZQBWVQ==}

  ccount@2.0.1:
    resolution: {integrity: sha512-eyrF0jiFpY+3drT6383f1qhkbGsLSifNAjA61IUjZjmLCWjItY6LB9ft9YhoDgwfmclB2zhu51Lc7+95b8NRAg==}

  cfb@1.2.2:
    resolution: {integrity: sha512-KfdUZsSOw19/ObEWasvBP/Ac4reZvAGauZhs6S/gqNhXhI7cKwvlH7ulj+dOEYnca4bm4SGo8C1bTAQvnTjgQA==}
    engines: {node: '>=0.8'}

  chalk@4.1.1:
    resolution: {integrity: sha512-diHzdDKxcU+bAsUboHLPEDQiw0qEe0qd7SYUn3HgcFlWgbDcfLGswOHYeGrHKzG9z6UYf01d9VFMfZxPM1xZSg==}
    engines: {node: '>=10'}

  chalk@4.1.2:
    resolution: {integrity: sha512-oKnbhFyRIXpUuez8iBMmyEa4nbj4IOQyuhc/wy9kY7/WVPcwIO9VA668Pu8RkO7+0G76SLROeyw9CpQ061i4mA==}
    engines: {node: '>=10'}

  character-entities-html4@2.1.0:
    resolution: {integrity: sha512-1v7fgQRj6hnSwFpq1Eu0ynr/CDEw0rXo2B61qXrLNdHZmPKgb7fqS1a2JwF0rISo9q77jDI8VMEHoApn8qDoZA==}

  character-entities-legacy@1.1.4:
    resolution: {integrity: sha512-3Xnr+7ZFS1uxeiUDvV02wQ+QDbc55o97tIV5zHScSPJpcLm/r0DFPcoY3tYRp+VZukxuMeKgXYmsXQHO05zQeA==}

  character-entities-legacy@3.0.0:
    resolution: {integrity: sha512-RpPp0asT/6ufRm//AJVwpViZbGM/MkjQFxJccQRHmISF/22NBtsHqAWmL+/pmkPWoIUJdWyeVleTl1wydHATVQ==}

  character-entities@1.2.4:
    resolution: {integrity: sha512-iBMyeEHxfVnIakwOuDXpVkc54HijNgCyQB2w0VfGQThle6NXn50zU6V/u+LDhxHcDUPojn6Kpga3PTAD8W1bQw==}

  character-entities@2.0.2:
    resolution: {integrity: sha512-shx7oQ0Awen/BRIdkjkvz54PnEEI/EjwXDSIZp86/KKdbafHh1Df/RYGBhn4hbe2+uKC9FnT5UCEdyPz3ai9hQ==}

  character-reference-invalid@1.1.4:
    resolution: {integrity: sha512-mKKUkUbhPpQlCOfIuZkvSEgktjPFIsZKRRbC6KWVEMvlzblj3i3asQv5ODsrwt0N3pHAEvjP8KTQPHkp0+6jOg==}

  character-reference-invalid@2.0.1:
    resolution: {integrity: sha512-iBZ4F4wRbyORVsu0jPV7gXkOsGYjGHPmAyv+HiHG8gi5PtC9KI2j1+v8/tlibRvjoWX027ypmG/n0HtO5t7unw==}

  charenc@0.0.2:
    resolution: {integrity: sha512-yrLQ/yVUFXkzg7EDQsPieE/53+0RlaWTs+wBrvW36cyilJ2SaDWfl4Yj7MtLTXleV9uEKefbAGUPv2/iWSooRA==}

  chokidar@3.6.0:
    resolution: {integrity: sha512-7VT13fmjotKpGipCW9JEQAusEPE+Ei8nl6/g4FBAmIm0GOOLMua9NDDo/DWp0ZAxCr3cPq5ZpBqmPAQgDda2Pw==}
    engines: {node: '>= 8.10.0'}

  chokidar@4.0.3:
    resolution: {integrity: sha512-Qgzu8kfBvo+cA4962jnP1KkS6Dop5NS6g7R5LFYJr4b8Ub94PPQXUksCw9PvXoeXPRRddRNC5C1JQUR2SMGtnA==}
    engines: {node: '>= 14.16.0'}

  classcat@5.0.5:
    resolution: {integrity: sha512-JhZUT7JFcQy/EzW605k/ktHtncoo9vnyW/2GspNYwFlN1C/WmjuV/xtS04e9SOkL2sTdw0VAZ2UGCcQ9lR6p6w==}

  classnames@2.5.1:
    resolution: {integrity: sha512-saHYOzhIQs6wy2sVxTM6bUDsQO4F50V9RQ22qBpEdCW+I+/Wmke2HOl6lS6dTpdxVhb88/I6+Hs+438c3lfUow==}

  clean-css@5.3.3:
    resolution: {integrity: sha512-D5J+kHaVb/wKSFcyyV75uCn8fiY4sV38XJoe4CUyGQ+mOU/fMVYUdH1hJC+CJQ5uY3EnW27SbJYS4X8BiLrAFg==}
    engines: {node: '>= 10.0'}

  clsx@2.1.1:
    resolution: {integrity: sha512-eYm0QWBtUrBWZWG0d386OGAw16Z995PiOVo2B7bjWSbHedGl5e0ZWaq65kOGgUSNesEIDkB9ISbTg/JK9dhCZA==}
    engines: {node: '>=6'}

  code-inspector-plugin@1.2.10:
    resolution: {integrity: sha512-XF8U0egv6g19lU4QZcrPu40HmooyHjcIqaKb6fvIPSv8WUeg+qSlyrl7Bm05OBzMmJt/Y/mOdFx8MMuBqbC8Sg==}

  codepage@1.15.0:
    resolution: {integrity: sha512-3g6NUTPd/YtuuGrhMnOMRjFc+LJw/bnMp3+0r/Wcz3IXUuCosKRJvMphm5+Q+bvTVGcJJuRvVLuYba+WojaFaA==}
    engines: {node: '>=0.8'}

  color-convert@2.0.1:
    resolution: {integrity: sha512-RRECPsj7iu/xb5oKYcsFHSppFNnsj/52OVTRKb4zP5onXwVF3zVmmToNcOfGC+CRDpfK/U584fMg38ZHCaElKQ==}
    engines: {node: '>=7.0.0'}

  color-name@1.1.4:
    resolution: {integrity: sha512-dOy+3AuW3a2wNbZHIuMZpTcgjGuLU/uBL/ubcZF9OXbDo8ff4O8yVp5Bf0efS8uEoYo5q4Fx7dY9OgQGXgAsQA==}

  colorette@2.0.20:
    resolution: {integrity: sha512-IfEDxwoWIjkeXL1eXcDiow4UbKjhLdq6/EuSVR9GMN7KVH3r9gQ83e73hsz1Nd1T3ijd5xv1wcWRYO+D6kCI2w==}

  combined-stream@1.0.8:
    resolution: {integrity: sha512-FQN4MRfuJeHf7cBbBMJFXhKSDq+2kAArBlmRBvcvFE5BB1HZKXtSFASDhdlz9zOYwxh8lDdnvmMOe/+5cdoEdg==}
    engines: {node: '>= 0.8'}

  comma-separated-tokens@1.0.8:
    resolution: {integrity: sha512-GHuDRO12Sypu2cV70d1dkA2EUmXHgntrzbpvOB+Qy+49ypNfGgFQIC2fhhXbnyrJRynDCAARsT7Ou0M6hirpfw==}

  comma-separated-tokens@2.0.3:
    resolution: {integrity: sha512-Fu4hJdvzeylCfQPp9SGWidpzrMs7tTrlu6Vb8XGaRGck8QSNZJJp538Wrb60Lax4fPwR64ViY468OIUTbRlGZg==}

  commander@2.20.3:
    resolution: {integrity: sha512-GpVkmM8vF2vQUkj2LvZmD35JxeJOLCwJ9cUkugyk2nuhbv3+mJvpLYYt+0+USMxE+oj+ey/lJEnhZw75x/OMcQ==}

  commander@4.1.1:
    resolution: {integrity: sha512-NOKm8xhkzAjzFx8B2v5OAHT+u5pRQc2UCa2Vq9jYL/31o2wi9mxBA7LIFs3sV5VSC49z6pEhfbMULvShKj26WA==}
    engines: {node: '>= 6'}

  commander@8.3.0:
    resolution: {integrity: sha512-OkTL9umf+He2DZkUq8f8J9of7yL6RJKI24dVITBmNfZBmri9zYZQrKkuXiKhyfPSu8tUhnVBB1iKXevvnlR4Ww==}
    engines: {node: '>= 12'}

  compressorjs@1.2.1:
    resolution: {integrity: sha512-+geIjeRnPhQ+LLvvA7wxBQE5ddeLU7pJ3FsKFWirDw6veY3s9iLxAQEw7lXGHnhCJvBujEQWuNnGzZcvCvdkLQ==}

  compute-scroll-into-view@3.1.1:
    resolution: {integrity: sha512-VRhuHOLoKYOy4UbilLbUzbYg93XLjv2PncJC50EuTWPA3gaja1UjBsUP/D/9/juV3vQFr6XBEzn9KCAHdUvOHw==}

  concat-map@0.0.1:
    resolution: {integrity: sha512-/Srv4dswyQNBfohGpz9o6Yb3Gz3SrUDqBH5rTuhGR7ahtlbYKnVxw2bCFMRljaA7EXHaXZ8wsHdodFvbkhKmqg==}

  connect-history-api-fallback@1.6.0:
    resolution: {integrity: sha512-e54B99q/OUoH64zYYRf3HBP5z24G38h5D3qXu23JGRoigpX5Ss4r9ZnDk3g0Z8uQC2x2lPaJ+UlWBc1ZWBWdLg==}
    engines: {node: '>=0.8'}

  consola@2.15.3:
    resolution: {integrity: sha512-9vAdYbHj6x2fLKC4+oPH0kFzY/orMZyG2Aj+kNylHxKGJ/Ed4dpNyAQYwJOdqO4zdM7XpVHmyejQDcQHrnuXbw==}

  content-type@1.0.5:
    resolution: {integrity: sha512-nTjqfcBFEipKdXCv4YDQWCfmcLZKm81ldF0pAopTvyrFGVbcR6P/VAAd5G7N+0tTr8QqiU0tFadD6FK4NtJwOA==}
    engines: {node: '>= 0.6'}

  convert-source-map@2.0.0:
    resolution: {integrity: sha512-Kvp459HrV2FEJ1CAsi1Ku+MY3kasH19TFykTz2xWmMeq6bk2NU3XXvfJ+Q61m0xktWwt+1HSYf3JZsTms3aRJg==}

  cookie@1.0.2:
    resolution: {integrity: sha512-9Kr/j4O16ISv8zBBhJoi4bXOYNTkFLOqSL3UDB0njXxCXNezjeyVrJyGOWtgfs/q2km1gwBcfH8q1yEGoMYunA==}
    engines: {node: '>=18'}

  copy-to-clipboard@3.3.3:
    resolution: {integrity: sha512-2KV8NhB5JqC3ky0r9PMCAZKbUHSwtEo4CwCs0KXgruG43gX5PMqDEBbVU4OUzw2MuAWUfsuFmWvEKG5QRfSnJA==}

  crc-32@1.2.2:
    resolution: {integrity: sha512-ROmzCKrTnOwybPcJApAA6WBWij23HVfGVNKqqrZpuyZOHqK2CwHSvpGuyt/UNNvaIjEd8X5IFGp4Mh+Ie1IHJQ==}
    engines: {node: '>=0.8'}
    hasBin: true

  create-require@1.1.1:
    resolution: {integrity: sha512-dcKFX3jn0MpIaXjisoRvexIJVEKzaq7z2rZKxf+MSr9TkdmHmsU4m2lcLojrj/FHl8mk5VxMmYA+ftRkP/3oKQ==}

  cross-env@7.0.3:
    resolution: {integrity: sha512-+/HKd6EgcQCJGh2PSjZuUitQBQynKor4wrFbRg4DtAgS1aWO+gU52xpH7M9ScGgXSYmAVS9bIJ8EzuaGw0oNAw==}
    engines: {node: '>=10.14', npm: '>=6', yarn: '>=1'}
    hasBin: true

  cross-fetch@3.2.0:
    resolution: {integrity: sha512-Q+xVJLoGOeIMXZmbUK4HYk+69cQH6LudR0Vu/pRm2YlU/hDV9CiS0gKUMaWY5f2NeUH9C1nV3bsTlCo0FsTV1Q==}

  cross-spawn@7.0.6:
    resolution: {integrity: sha512-uV2QOWP2nWzsy2aMp8aRibhi9dlzF5Hgh5SHaB9OiTGEyDTiJJyx0uy51QXdyWbtAHNua4XJzUKca3OzKUd3vA==}
    engines: {node: '>= 8'}

  crypt@0.0.2:
    resolution: {integrity: sha512-mCxBlsHFYh9C+HVpiEacem8FEBnMXgU9gy4zmNC+SXAZNB/1idgp/aulFJ4FgCi7GPEVbfyng092GqL2k2rmow==}

  crypto-js@4.2.0:
    resolution: {integrity: sha512-KALDyEYgpY+Rlob/iriUtjV6d5Eq+Y191A5g4UqLAi8CyGP9N1+FdVbkc1SxKc2r4YAYqG8JzO2KGL+AizD70Q==}

  css-line-break@2.1.0:
    resolution: {integrity: sha512-FHcKFCZcAha3LwfVBhCQbW2nCNbkZXn7KVUJcsT5/P8YmfsVja0FMPJr0B903j/E69HUphKiV9iQArX8SDYA4w==}

  css-select@4.3.0:
    resolution: {integrity: sha512-wPpOYtnsVontu2mODhA19JrqWxNsfdatRKd64kmpRbQgh1KtItko5sTnEpPdpSaJszTOhEMlF/RPz28qj4HqhQ==}

  css-what@6.2.2:
    resolution: {integrity: sha512-u/O3vwbptzhMs3L1fQE82ZSLHQQfto5gyZzwteVIEyeaY5Fc7R4dapF/BvRoSYFeqfBk4m0V1Vafq5Pjv25wvA==}
    engines: {node: '>= 6'}

  cssesc@3.0.0:
    resolution: {integrity: sha512-/Tb/JcjK111nNScGob5MNtsntNM1aCNUDipB/TkwZFhyDrrE47SOx/18wF2bbjgc3ZzCSKW1T5nt5EbFoAz/Vg==}
    engines: {node: '>=4'}
    hasBin: true

  csstype@3.1.3:
    resolution: {integrity: sha512-M1uQkMl8rQK/szD0LNhtqxIPLpimGm8sOBwU7lLnCpSbTyY3yeU1Vc7l4KT5zT4s/yOxHH5O7tIuuLOCnLADRw==}

  d3-color@3.1.0:
    resolution: {integrity: sha512-zg/chbXyeBtMQ1LbD/WSoW2DpC3I0mpmPdW+ynRTj/x2DAWYrIY7qeZIHidozwV24m4iavr15lNwIwLxRmOxhA==}
    engines: {node: '>=12'}

  d3-dispatch@3.0.1:
    resolution: {integrity: sha512-rzUyPU/S7rwUflMyLc1ETDeBj0NRuHKKAcvukozwhshr6g6c5d8zh4c2gQjY2bZ0dXeGLWc1PF174P2tVvKhfg==}
    engines: {node: '>=12'}

  d3-drag@3.0.0:
    resolution: {integrity: sha512-pWbUJLdETVA8lQNJecMxoXfH6x+mO2UQo8rSmZ+QqxcbyA3hfeprFgIT//HW2nlHChWeIIMwS2Fq+gEARkhTkg==}
    engines: {node: '>=12'}

  d3-ease@3.0.1:
    resolution: {integrity: sha512-wR/XK3D3XcLIZwpbvQwQ5fK+8Ykds1ip7A2Txe0yxncXSdq1L9skcG7blcedkOX+ZcgxGAmLX1FrRGbADwzi0w==}
    engines: {node: '>=12'}

  d3-interpolate@3.0.1:
    resolution: {integrity: sha512-3bYs1rOD33uo8aqJfKP3JWPAibgw8Zm2+L9vBKEHJ2Rg+viTR7o5Mmv5mZcieN+FRYaAOWX5SJATX6k1PWz72g==}
    engines: {node: '>=12'}

  d3-selection@3.0.0:
    resolution: {integrity: sha512-fmTRWbNMmsmWq6xJV8D19U/gw/bwrHfNXxrIN+HfZgnzqTHp9jOmKMhsTUjXOJnZOdZY9Q28y4yebKzqDKlxlQ==}
    engines: {node: '>=12'}

  d3-timer@3.0.1:
    resolution: {integrity: sha512-ndfJ/JxxMd3nw31uyKoY2naivF+r29V+Lc0svZxe1JvvIRmi8hUsrMvdOwgS1o6uBHmiz91geQ0ylPP0aj1VUA==}
    engines: {node: '>=12'}

  d3-transition@3.0.1:
    resolution: {integrity: sha512-ApKvfjsSR6tg06xrL434C0WydLr7JewBB3V+/39RMHsaXTOG0zmt/OAXeng5M5LBm0ojmxJrpomQVZ1aPvBL4w==}
    engines: {node: '>=12'}
    peerDependencies:
      d3-selection: 2 - 3

  d3-zoom@3.0.0:
    resolution: {integrity: sha512-b8AmV3kfQaqWAuacbPuNbL6vahnOJflOhexLzMMNLga62+/nh0JzvJ0aO/5a5MVgUFGS7Hu1P9P03o3fJkDCyw==}
    engines: {node: '>=12'}

  dagre@0.8.5:
    resolution: {integrity: sha512-/aTqmnRta7x7MCCpExk7HQL2O4owCT2h8NT//9I1OQ9vt29Pa0BzSAkR5lwFUcQ7491yVi/3CXU9jQ5o0Mn2Sw==}

  data-view-buffer@1.0.2:
    resolution: {integrity: sha512-EmKO5V3OLXh1rtK2wgXRansaK1/mtVdTUEiEI0W8RkvgT05kfxaH29PliLnpLP73yYO6142Q72QNa8Wx/A5CqQ==}
    engines: {node: '>= 0.4'}

  data-view-byte-length@1.0.2:
    resolution: {integrity: sha512-tuhGbE6CfTM9+5ANGf+oQb72Ky/0+s3xKUpHvShfiz2RxMFgFPjsXuRLBVMtvMs15awe45SRb83D6wH4ew6wlQ==}
    engines: {node: '>= 0.4'}

  data-view-byte-offset@1.0.1:
    resolution: {integrity: sha512-BS8PfmtDGnrgYdOonGZQdLZslWIeCGFP9tpan0hi1Co2Zr2NKADsvGYA8XxuG/4UWgJ6Cjtv+YJnB6MM69QGlQ==}
    engines: {node: '>= 0.4'}

  dayjs@1.11.18:
    resolution: {integrity: sha512-zFBQ7WFRvVRhKcWoUh+ZA1g2HVgUbsZm9sbddh8EC5iv93sui8DVVz1Npvz+r6meo9VKfa8NyLWBsQK1VvIKPA==}

  debug@3.2.7:
    resolution: {integrity: sha512-CFjzYYAi4ThfiQvizrFQevTTXHtnCqWfe7x1AhgEscTz6ZbLbfoLRLPugTQyBth6f8ZERVUSyWHFD/7Wu4t1XQ==}
    peerDependencies:
      supports-color: '*'
    peerDependenciesMeta:
      supports-color:
        optional: true

  debug@4.4.3:
    resolution: {integrity: sha512-RGwwWnwQvkVfavKVt22FGLw+xYSdzARwm0ru6DhTVA3umU5hZc28V3kO4stgYryrTlLpuvgI9GiijltAjNbcqA==}
    engines: {node: '>=6.0'}
    peerDependencies:
      supports-color: '*'
    peerDependenciesMeta:
      supports-color:
        optional: true

  decimal.js@10.6.0:
    resolution: {integrity: sha512-YpgQiITW3JXGntzdUmyUR1V812Hn8T1YVXhCu+wO3OpS4eU9l4YdD3qjyiKdV6mvV29zapkMeD390UVEf2lkUg==}

  decode-named-character-reference@1.2.0:
    resolution: {integrity: sha512-c6fcElNV6ShtZXmsgNgFFV5tVX2PaV4g+MOAkb8eXHvn6sryJBrZa9r0zV6+dtTyoCKxtDy5tyQ5ZwQuidtd+Q==}

  deep-is@0.1.4:
    resolution: {integrity: sha512-oIPzksmTg4/MriiaYGO+okXDT7ztn/w3Eptv/+gSIdMdKsJo0u4CfYNFJPy+4SKMuCqGw2wxnA+URMg3t8a/bQ==}

  deepmerge@4.3.1:
    resolution: {integrity: sha512-3sUqbMEc77XqpdNO7FRyRog+eW3ph+GYCbj+rK+uYyRMuwsVy0rMiVtPn+QJlKFvWP/1PYpapqYn0Me2knFn+A==}
    engines: {node: '>=0.10.0'}

  define-data-property@1.1.4:
    resolution: {integrity: sha512-rBMvIzlpA8v6E+SJZoo++HAYqsLrkg7MSfIinMPFhmkorw7X+dOXVJQs+QT69zGkzMyfDnIMN2Wid1+NbL3T+A==}
    engines: {node: '>= 0.4'}

  define-properties@1.2.1:
    resolution: {integrity: sha512-8QmQKqEASLd5nx0U1B1okLElbUuuttJ/AnYmRXbbbGDWh6uS208EjD4Xqq/I9wK7u0v6O08XhTWnt5XtEbR6Dg==}
    engines: {node: '>= 0.4'}

  delayed-stream@1.0.0:
    resolution: {integrity: sha512-ZySD7Nf91aLB0RxL4KGrKHBXl7Eds1DAmEdcoVawXnLD7SDhpNgtuII2aAkg7a7QS41jxPSZ17p4VdGnMHk3MQ==}
    engines: {node: '>=0.4.0'}

  dequal@2.0.3:
    resolution: {integrity: sha512-0je+qPKHEMohvfRTCEo3CrPG6cAzAYgmzKyxRiYSSDkS6eGJdyVJm7WaYA5ECaAD9wLB2T4EEeymA5aFVcYXCA==}
    engines: {node: '>=6'}

  detect-libc@1.0.3:
    resolution: {integrity: sha512-pGjwhsmsp4kL2RTz08wcOlGN83otlqHeD/Z5T8GXZB+/YcpQ/dgo+lbU8ZsGxV0HIvqqxo9l7mqYwyYMD9bKDg==}
    engines: {node: '>=0.10'}
    hasBin: true

  devlop@1.1.0:
    resolution: {integrity: sha512-RWmIqhcFf1lRYBvNmr7qTNuyCt/7/ns2jbpp1+PalgE/rDQcBT0fioSMUpJ93irlUhC5hrg4cYqe6U+0ImW0rA==}

  didyoumean@1.2.2:
    resolution: {integrity: sha512-gxtyfqMg7GKyhQmb056K7M3xszy/myH8w+B4RT+QXBQsvAOdc3XymqDDPHx1BgPgsdAA5SIifona89YtRATDzw==}

  diff@4.0.2:
    resolution: {integrity: sha512-58lmxKSA4BNyLz+HHMUzlOEpg09FV+ev6ZMe3vJihgdxzgcwZ8VoEEPmALCZG9LmqfVoNMMKpttIYTVG6uDY7A==}
    engines: {node: '>=0.3.1'}

  dlv@1.1.3:
    resolution: {integrity: sha512-+HlytyjlPKnIG8XuRG8WvmBP8xs8P71y+SKKS6ZXWoEgLuePxtDoUEiH7WkdePWrQ5JBpE6aoVqfZfJUQkjXwA==}

  doctrine@2.1.0:
    resolution: {integrity: sha512-35mSku4ZXK0vfCuHEDAwt55dg2jNajHZ1odvF+8SSr82EsZY4QmXfuWso8oEd8zRhVObSN18aM0CjSdoBX7zIw==}
    engines: {node: '>=0.10.0'}

  dom-serializer@1.4.1:
    resolution: {integrity: sha512-VHwB3KfrcOOkelEG2ZOfxqLZdfkil8PtJi4P8N2MMXucZq2yLp75ClViUlOVwyoHEDjYU433Aq+5zWP61+RGag==}

  dom-serializer@2.0.0:
    resolution: {integrity: sha512-wIkAryiqt/nV5EQKqQpo3SToSOV9J0DnbJqwK7Wv/Trc92zIAYZ4FlMu+JPFW1DfGFt81ZTCGgDEabffXeLyJg==}

  domelementtype@2.3.0:
    resolution: {integrity: sha512-OLETBj6w0OsagBwdXnPdN0cnMfF9opN69co+7ZrbfPGrdpPVNBUj02spi6B1N7wChLQiPn4CSH/zJvXw56gmHw==}

  domhandler@4.3.1:
    resolution: {integrity: sha512-GrwoxYN+uWlzO8uhUXRl0P+kHE4GtVPfYzVLcUxPL7KNdHKj66vvlhiweIHqYYXWlw+T8iLMp42Lm67ghw4WMQ==}
    engines: {node: '>= 4'}

  domhandler@5.0.3:
    resolution: {integrity: sha512-cgwlv/1iFQiFnU96XXgROh8xTeetsnJiDsTc7TYCLFd9+/WNkIqPTxiM/8pSd8VIrhXGTf1Ny1q1hquVqDJB5w==}
    engines: {node: '>= 4'}

  domutils@2.8.0:
    resolution: {integrity: sha512-w96Cjofp72M5IIhpjgobBimYEfoPjx1Vx0BSX9P30WBdZW2WIKU0T1Bd0kz2eNZ9ikjKgHbEyKx8BB6H1L3h3A==}

  domutils@3.2.2:
    resolution: {integrity: sha512-6kZKyUajlDuqlHKVX1w7gyslj9MPIXzIFiz/rGu35uC1wMi+kMhQwGhl4lt9unC9Vb9INnY9Z3/ZA3+FhASLaw==}

  dot-case@3.0.4:
    resolution: {integrity: sha512-Kv5nKlh6yRrdrGvxeJ2e5y2eRUpkUosIW4A2AS38zwSz27zu7ufDwQPi5Jhs3XAlGNetl3bmnGhQsMtkKJnj3w==}

  dotenv-expand@8.0.3:
    resolution: {integrity: sha512-SErOMvge0ZUyWd5B0NXMQlDkN+8r+HhVUsxgOO7IoPDOdDRD2JjExpN6y3KnFR66jsJMwSn1pqIivhU5rcJiNg==}
    engines: {node: '>=12'}

  dotenv@16.6.1:
    resolution: {integrity: sha512-uBq4egWHTcTt33a72vpSG0z3HnPuIl6NqYcTrKEg2azoEyl2hpW0zqlxysq2pK9HlDIHyHyakeYaYnSAwd8bow==}
    engines: {node: '>=12'}

  dunder-proto@1.0.1:
    resolution: {integrity: sha512-KIN/nDJBQRcXw0MLVhZE9iQHmG68qAVIBg9CqmUYjmQIhgij9U5MFvrqkUL5FbtyyzZuOeOt0zdeRe4UY7ct+A==}
    engines: {node: '>= 0.4'}

  eastasianwidth@0.2.0:
    resolution: {integrity: sha512-I88TYZWc9XiYHRQ4/3c5rjjfgkjhLyW2luGIheGERbNQ6OY7yTybanSpDXZa8y7VUP9YmDcYa+eyq4ca7iLqWA==}

  echarts-for-react@3.0.2:
    resolution: {integrity: sha512-DRwIiTzx8JfwPOVgGttDytBqdp5VzCSyMRIxubgU/g2n9y3VLUmF2FK7Icmg/sNVkv4+rktmrLN9w22U2yy3fA==}
    peerDependencies:
      echarts: ^3.0.0 || ^4.0.0 || ^5.0.0
      react: ^15.0.0 || >=16.0.0

  echarts@5.4.3:
    resolution: {integrity: sha512-mYKxLxhzy6zyTi/FaEbJMOZU1ULGEQHaeIeuMR5L+JnJTpz+YR03mnnpBhbR4+UYJAgiXgpyTVLffPAjOTLkZA==}

  ejs@3.1.10:
    resolution: {integrity: sha512-UeJmFfOrAQS8OJWPZ4qtgHyWExa088/MtK5UEyoJGFH67cDEXkZSviOiKRCZ4Xij0zxI3JECgYs3oKx+AizQBA==}
    engines: {node: '>=0.10.0'}
    hasBin: true

  electron-to-chromium@1.5.227:
    resolution: {integrity: sha512-ITxuoPfJu3lsNWUi2lBM2PaBPYgH3uqmxut5vmBxgYvyI4AlJ6P3Cai1O76mOrkJCBzq0IxWg/NtqOrpu/0gKA==}

  emoji-regex@8.0.0:
    resolution: {integrity: sha512-MSjYzcWNOA0ewAHpz0MxpYFvwg6yjy1NG3xteoqz644VCo/RPgnr1/GGt+ic3iJTzQ8Eu3TdM14SawnVUmGE6A==}

  emoji-regex@9.2.2:
    resolution: {integrity: sha512-L18DaJsXSUk2+42pv8mLs5jJT2hqFkFE4j21wOmgbUqsZ2hL72NsUU785g9RXgo3s0ZNgVl42TiHp3ZtOv/Vyg==}

  entities@2.2.0:
    resolution: {integrity: sha512-p92if5Nz619I0w+akJrLZH0MX0Pb5DX39XOwQTtXSdQQOaYH03S1uIQp4mhOZtAXrxq4ViO67YTiLBo2638o9A==}

  entities@4.5.0:
    resolution: {integrity: sha512-V0hjH4dGPh9Ao5p0MoRY6BVqtwCjhz6vI5LT8AJ55H+4g9/4vbHx1I54fS0XuclLhDHArPQCiMjDxjaL8fPxhw==}
    engines: {node: '>=0.12'}

  entities@6.0.1:
    resolution: {integrity: sha512-aN97NXWF6AWBTahfVOIrB/NShkzi5H7F9r1s9mD3cDj4Ko5f2qhhVoYMibXF7GlLveb/D2ioWay8lxI97Ven3g==}
    engines: {node: '>=0.12'}

  es-abstract@1.24.0:
    resolution: {integrity: sha512-WSzPgsdLtTcQwm4CROfS5ju2Wa1QQcVeT37jFjYzdFz1r9ahadC8B8/a4qxJxM+09F18iumCdRmlr96ZYkQvEg==}
    engines: {node: '>= 0.4'}

  es-define-property@1.0.1:
    resolution: {integrity: sha512-e3nRfgfUZ4rNGL232gUgX06QNyyez04KdjFrF+LTRoOXmrOgFKDg4BCdsjW8EnT69eqdYGmRpJwiPVYNrCaW3g==}
    engines: {node: '>= 0.4'}

  es-errors@1.3.0:
    resolution: {integrity: sha512-Zf5H2Kxt2xjTvbJvP2ZWLEICxA6j+hAmMzIlypy4xcBg1vKVnx89Wy0GbS+kf5cwCVFFzdCFh2XSCFNULS6csw==}
    engines: {node: '>= 0.4'}

  es-iterator-helpers@1.2.1:
    resolution: {integrity: sha512-uDn+FE1yrDzyC0pCo961B2IHbdM8y/ACZsKD4dG6WqrjV53BADjwa7D+1aom2rsNVfLyDgU/eigvlJGJ08OQ4w==}
    engines: {node: '>= 0.4'}

  es-module-lexer@1.7.0:
    resolution: {integrity: sha512-jEQoCwk8hyb2AZziIOLhDqpm5+2ww5uIE6lkO/6jcOCusfk6LhMHpXXfBLXTZ7Ydyt0j4VoUQv6uGNYbdW+kBA==}

  es-object-atoms@1.1.1:
    resolution: {integrity: sha512-FGgH2h8zKNim9ljj7dankFPcICIK9Cp5bm+c2gQSYePhpaG5+esrLODihIorn+Pe6FGJzWhXQotPv73jTaldXA==}
    engines: {node: '>= 0.4'}

  es-set-tostringtag@2.1.0:
    resolution: {integrity: sha512-j6vWzfrGVfyXxge+O0x5sh6cvxAog0a/4Rdd2K36zCMV5eJ+/+tOAngRO8cODMNWbVRdVlmGZQL2YS3yR8bIUA==}
    engines: {node: '>= 0.4'}

  es-shim-unscopables@1.1.0:
    resolution: {integrity: sha512-d9T8ucsEhh8Bi1woXCf+TIKDIROLG5WCkxg8geBCbvk22kzwC5G2OnXVMO6FUsvQlgUUXQ2itephWDLqDzbeCw==}
    engines: {node: '>= 0.4'}

  es-to-primitive@1.3.0:
    resolution: {integrity: sha512-w+5mJ3GuFL+NjVtJlvydShqE1eN3h3PbI7/5LAsYJP/2qtuMXjfL2LpHSRqo4b4eSF5K/DH1JXKUAHSB2UW50g==}
    engines: {node: '>= 0.4'}

  esbuild@0.21.5:
    resolution: {integrity: sha512-mg3OPMV4hXywwpoDxu3Qda5xCKQi+vCTZq8S9J/EpkhB2HzKXq4SNFZE3+NK93JYxc8VMSep+lOUSC/RVKaBqw==}
    engines: {node: '>=12'}
    hasBin: true

  escalade@3.2.0:
    resolution: {integrity: sha512-WUj2qlxaQtO4g6Pq5c29GTcWGDyd8itL8zTlipgECz3JesAiiOKotd8JU6otB3PACgG6xkJUyVhboMS+bje/jA==}
    engines: {node: '>=6'}

  escape-string-regexp@4.0.0:
    resolution: {integrity: sha512-TtpcNJ3XAzx3Gq8sWRzJaVajRs0uVxA2YAkdb1jm2YkPz4G6egUFAyA3n5vtEIZefPk5Wa4UXbKuS5fKkJWdgA==}
    engines: {node: '>=10'}

  escape-string-regexp@5.0.0:
    resolution: {integrity: sha512-/veY75JbMK4j1yjvuUxuVsiS/hr/4iHs9FTT6cgTexxdE0Ly/glccBAkloH/DofkjRbZU3bnoj38mOmhkZ0lHw==}
    engines: {node: '>=12'}

  eslint-config-prettier@9.1.2:
    resolution: {integrity: sha512-iI1f+D2ViGn+uvv5HuHVUamg8ll4tN+JRHGc6IJi4TP9Kl976C57fzPXgseXNs8v0iA8aSJpHsTWjDb9QJamGQ==}
    hasBin: true
    peerDependencies:
      eslint: '>=7.0.0'

  eslint-import-resolver-node@0.3.9:
    resolution: {integrity: sha512-WFj2isz22JahUv+B788TlO3N6zL3nNJGU8CcZbPZvVEkBPaJdCV4vy5wyghty5ROFbCRnm132v8BScu5/1BQ8g==}

  eslint-module-utils@2.12.1:
    resolution: {integrity: sha512-L8jSWTze7K2mTg0vos/RuLRS5soomksDPoJLXIslC7c8Wmut3bx7CPpJijDcBZtxQ5lrbUdM+s0OlNbz0DCDNw==}
    engines: {node: '>=4'}
    peerDependencies:
      '@typescript-eslint/parser': '*'
      eslint: '*'
      eslint-import-resolver-node: '*'
      eslint-import-resolver-typescript: '*'
      eslint-import-resolver-webpack: '*'
    peerDependenciesMeta:
      '@typescript-eslint/parser':
        optional: true
      eslint:
        optional: true
      eslint-import-resolver-node:
        optional: true
      eslint-import-resolver-typescript:
        optional: true
      eslint-import-resolver-webpack:
        optional: true

  eslint-plugin-import@2.32.0:
    resolution: {integrity: sha512-whOE1HFo/qJDyX4SnXzP4N6zOWn79WhnCUY/iDR0mPfQZO8wcYE4JClzI2oZrhBnnMUCBCHZhO6VQyoBU95mZA==}
    engines: {node: '>=4'}
    peerDependencies:
      '@typescript-eslint/parser': '*'
      eslint: ^2 || ^3 || ^4 || ^5 || ^6 || ^7.2.0 || ^8 || ^9
    peerDependenciesMeta:
      '@typescript-eslint/parser':
        optional: true

  eslint-plugin-prettier@5.5.4:
    resolution: {integrity: sha512-swNtI95SToIz05YINMA6Ox5R057IMAmWZ26GqPxusAp1TZzj+IdY9tXNWWD3vkF/wEqydCONcwjTFpxybBqZsg==}
    engines: {node: ^14.18.0 || >=16.0.0}
    peerDependencies:
      '@types/eslint': '>=8.0.0'
      eslint: '>=8.0.0'
      eslint-config-prettier: '>= 7.0.0 <10.0.0 || >=10.1.0'
      prettier: '>=3.0.0'
    peerDependenciesMeta:
      '@types/eslint':
        optional: true
      eslint-config-prettier:
        optional: true

  eslint-plugin-react-hooks@5.2.0:
    resolution: {integrity: sha512-+f15FfK64YQwZdJNELETdn5ibXEUQmW1DZL6KXhNnc2heoy/sg9VJJeT7n8TlMWouzWqSWavFkIhHyIbIAEapg==}
    engines: {node: '>=10'}
    peerDependencies:
      eslint: ^3.0.0 || ^4.0.0 || ^5.0.0 || ^6.0.0 || ^7.0.0 || ^8.0.0-0 || ^9.0.0

  eslint-plugin-react-refresh@0.4.22:
    resolution: {integrity: sha512-atkAG6QaJMGoTLc4MDAP+rqZcfwQuTIh2IqHWFLy2TEjxr0MOK+5BSG4RzL2564AAPpZkDRsZXAUz68kjnU6Ug==}
    peerDependencies:
      eslint: '>=8.40'

  eslint-plugin-react@7.37.5:
    resolution: {integrity: sha512-Qteup0SqU15kdocexFNAJMvCJEfa2xUKNV4CC1xsVMrIIqEy3SQ/rqyxCWNzfrd3/ldy6HMlD2e0JDVpDg2qIA==}
    engines: {node: '>=4'}
    peerDependencies:
      eslint: ^3 || ^4 || ^5 || ^6 || ^7 || ^8 || ^9.7

  eslint-scope@8.4.0:
    resolution: {integrity: sha512-sNXOfKCn74rt8RICKMvJS7XKV/Xk9kA7DyJr8mJik3S7Cwgy3qlkkmyS2uQB3jiJg6VNdZd/pDBJu0nvG2NlTg==}
    engines: {node: ^18.18.0 || ^20.9.0 || >=21.1.0}

  eslint-visitor-keys@3.4.3:
    resolution: {integrity: sha512-wpc+LXeiyiisxPlEkUzU6svyS1frIO3Mgxj1fdy7Pm8Ygzguax2N3Fa/D/ag1WqbOprdI+uY6wMUl8/a2G+iag==}
    engines: {node: ^12.22.0 || ^14.17.0 || >=16.0.0}

  eslint-visitor-keys@4.2.1:
    resolution: {integrity: sha512-Uhdk5sfqcee/9H/rCOJikYz67o0a2Tw2hGRPOG2Y1R2dg7brRe1uG0yaNQDHu+TO/uQPF/5eCapvYSmHUjt7JQ==}
    engines: {node: ^18.18.0 || ^20.9.0 || >=21.1.0}

  eslint@9.36.0:
    resolution: {integrity: sha512-hB4FIzXovouYzwzECDcUkJ4OcfOEkXTv2zRY6B9bkwjx/cprAq0uvm1nl7zvQ0/TsUk0zQiN4uPfJpB9m+rPMQ==}
    engines: {node: ^18.18.0 || ^20.9.0 || >=21.1.0}
    hasBin: true
    peerDependencies:
      jiti: '*'
    peerDependenciesMeta:
      jiti:
        optional: true

  espree@10.4.0:
    resolution: {integrity: sha512-j6PAQ2uUr79PZhBjP5C5fhl8e39FmRnOjsD5lGnWrFU8i2G776tBK7+nP8KuQUTTyAZUwfQqXAgrVH5MbH9CYQ==}
    engines: {node: ^18.18.0 || ^20.9.0 || >=21.1.0}

  esquery@1.6.0:
    resolution: {integrity: sha512-ca9pw9fomFcKPvFLXhBKUK90ZvGibiGOvRJNbjljY7s7uq/5YO4BOzcYtJqExdx99rF6aAcnRxHmcUHcz6sQsg==}
    engines: {node: '>=0.10'}

  esrecurse@4.3.0:
    resolution: {integrity: sha512-KmfKL3b6G+RXvP8N1vr3Tq1kL/oCFgn2NYXEtqP8/L3pKapUA4G8cFVaoF3SU323CD4XypR/ffioHmkti6/Tag==}
    engines: {node: '>=4.0'}

  estraverse@5.3.0:
    resolution: {integrity: sha512-MMdARuVEQziNTeJD8DgMqmhwR11BRQ/cBP+pLtYdSTnf3MIO8fFeiINEbX36ZdNlfU/7A9f3gUw49B3oQsvwBA==}
    engines: {node: '>=4.0'}

  estree-util-is-identifier-name@3.0.0:
    resolution: {integrity: sha512-hFtqIDZTIUZ9BXLb8y4pYGyk6+wekIivNVTcmvk8NoOh+VeRn5y6cEHzbURrWbfp1fIqdVipilzj+lfaadNZmg==}

  estree-walker@2.0.2:
    resolution: {integrity: sha512-Rfkk/Mp/DL7JVje3u18FxFujQlTNR2q6QfMSMB7AvCBx91NGj/ba3kCfza0f6dVDbw7YlRf/nDrn7pQrCCyQ/w==}

  esutils@2.0.3:
    resolution: {integrity: sha512-kVscqXk4OCp68SZ0dkgEKVi6/8ij300KBWTJq32P/dYeWTSwK41WyTxalN1eRmA5Z9UU/LX9D7FWSmV9SAYx6g==}
    engines: {node: '>=0.10.0'}

  events@3.3.0:
    resolution: {integrity: sha512-mQw+2fkQbALzQ7V0MY0IqdnXNOeTtP4r0lN9z7AAawCXgqea7bDii20AYrIBrFd/Hx0M2Ocz6S111CaFkUcb0Q==}
    engines: {node: '>=0.8.x'}

  extend@3.0.2:
    resolution: {integrity: sha512-fjquC59cD7CyW6urNXK0FBufkZcoiGG80wTuPujX590cB5Ttln20E2UB4S/WARVqhXffZl2LNgS+gQdPIIim/g==}

  fast-average-color@9.5.0:
    resolution: {integrity: sha512-nC6x2YIlJ9xxgkMFMd1BNoM1ctMjNoRKfRliPmiEWW3S6rLTHiQcy9g3pt/xiKv/D0NAAkhb9VyV+WJFvTqMGg==}
    engines: {node: '>= 12'}

  fast-deep-equal@3.1.3:
    resolution: {integrity: sha512-f3qQ9oQy9j2AhBe/H9VC91wLmKBCCU/gDOnKNAYG5hswO7BLKj09Hc5HYNz9cGI++xlpDCIgDaitVs03ATR84Q==}

  fast-diff@1.3.0:
    resolution: {integrity: sha512-VxPP4NqbUjj6MaAOafWeUn2cXWLcCtljklUtZf0Ind4XQ+QPtmA0b18zZy0jIQx+ExRVCR/ZQpBmik5lXshNsw==}

  fast-glob@3.3.3:
    resolution: {integrity: sha512-7MptL8U0cqcFdzIzwOTHoilX9x5BrNqye7Z/LuC7kCMRio1EMSyqRK3BEAUD7sXRq4iT4AzTVuZdhgQ2TCvYLg==}
    engines: {node: '>=8.6.0'}

  fast-json-stable-stringify@2.1.0:
    resolution: {integrity: sha512-lhd/wF+Lk98HZoTCtlVraHtfh5XYijIjalXck7saUtuanSDyLMxnHhSXEDJqHxD7msR8D0uCmqlkwjCV8xvwHw==}

  fast-levenshtein@2.0.6:
    resolution: {integrity: sha512-DCXu6Ifhqcks7TZKY3Hxp3y6qphY5SJZmrWMDrKcERSOXWQdMhU9Ig/PYrzyw/ul9jOIyh0N4M0tbC5hodg8dw==}

  fast-uri@3.1.0:
    resolution: {integrity: sha512-iPeeDKJSWf4IEOasVVrknXpaBV0IApz/gp7S2bb7Z4Lljbl2MGJRqInZiUrQwV16cpzw/D3S5j5Julj/gT52AA==}

  fastq@1.19.1:
    resolution: {integrity: sha512-GwLTyxkCXjXbxqIhTsMI2Nui8huMPtnxg7krajPJAjnEG/iiOS7i+zCtWGZR9G0NBKbXKh6X9m9UIsYX/N6vvQ==}

  fault@1.0.4:
    resolution: {integrity: sha512-CJ0HCB5tL5fYTEA7ToAq5+kTwd++Borf1/bifxd9iT70QcXr4MRrO3Llf8Ifs70q+SJcGHFtnIE/Nw6giCtECA==}

  fbemitter@3.0.0:
    resolution: {integrity: sha512-KWKaceCwKQU0+HPoop6gn4eOHk50bBv/VxjJtGMfwmJt3D29JpN4H4eisCtIPA+a8GVBam+ldMMpMjJUvpDyHw==}

  fbjs-css-vars@1.0.2:
    resolution: {integrity: sha512-b2XGFAFdWZWg0phtAWLHCk836A1Xann+I+Dgd3Gk64MHKZO44FfoD1KxyvbSh0qZsIoXQGGlVztIY+oitJPpRQ==}

  fbjs@3.0.5:
    resolution: {integrity: sha512-ztsSx77JBtkuMrEypfhgc3cI0+0h+svqeie7xHbh1k/IKdcydnvadp/mUaGgjAOXQmQSxsqgaRhS3q9fy+1kxg==}

  file-entry-cache@8.0.0:
    resolution: {integrity: sha512-XXTUwCvisa5oacNGRP9SfNtYBNAMi+RPwBFmblZEF7N7swHYQS6/Zfk7SRwx4D5j3CH211YNRco1DEMNVfZCnQ==}
    engines: {node: '>=16.0.0'}

  filelist@1.0.4:
    resolution: {integrity: sha512-w1cEuf3S+DrLCQL7ET6kz+gmlJdbq9J7yXCSjK/OZCPA+qEN1WyF4ZAf0YYJa4/shHJra2t/d/r8SV4Ji+x+8Q==}

  fill-range@7.1.1:
    resolution: {integrity: sha512-YsGpe3WHLK8ZYi4tWDg2Jy3ebRz2rXowDxnld4bkQB00cc/1Zw9AWnC0i9ztDJitivtQvaI9KaLyKrc+hBW0yg==}
    engines: {node: '>=8'}

  find-up@5.0.0:
    resolution: {integrity: sha512-78/PXT1wlLLDgTzDs7sjq9hzz0vXD+zn+7wypEe4fXQxCmdmqfGsEPQxmiCSQI3ajFV91bVSsvNtrJRiW6nGng==}
    engines: {node: '>=10'}

  flat-cache@4.0.1:
    resolution: {integrity: sha512-f7ccFPK3SXFHpx15UIGyRJ/FJQctuKZ0zVuN3frBo4HnK3cay9VEW0R6yPYFHC0AgqhukPzKjq22t5DmAyqGyw==}
    engines: {node: '>=16'}

  flatted@3.3.3:
    resolution: {integrity: sha512-GX+ysw4PBCz0PzosHDepZGANEuFCMLrnRTiEy9McGjmkCQYwRq4A/X786G/fjM/+OjsWSU1ZrY5qyARZmO/uwg==}

  flux@4.0.4:
    resolution: {integrity: sha512-NCj3XlayA2UsapRpM7va6wU1+9rE5FIL7qoMcmxWHRzbp0yujihMBm9BBHZ1MDIk5h5o2Bl6eGiCe8rYELAmYw==}
    peerDependencies:
      react: ^15.0.2 || ^16.0.0 || ^17.0.0

  follow-redirects@1.15.11:
    resolution: {integrity: sha512-deG2P0JfjrTxl50XGCDyfI97ZGVCxIpfKYmfyrQ54n5FO/0gfIES8C/Psl6kWVDolizcaaxZJnTS0QSMxvnsBQ==}
    engines: {node: '>=4.0'}
    peerDependencies:
      debug: '*'
    peerDependenciesMeta:
      debug:
        optional: true

  for-each@0.3.5:
    resolution: {integrity: sha512-dKx12eRCVIzqCxFGplyFKJMPvLEWgmNtUrpTiJIR5u97zEhRG8ySrtboPHZXx7daLxQVrl643cTzbab2tkQjxg==}
    engines: {node: '>= 0.4'}

  foreground-child@3.3.1:
    resolution: {integrity: sha512-gIXjKqtFuWEgzFRJA9WCQeSJLZDjgJUOMCMzxtvFq/37KojM1BFGufqsCy0r4qSQmYLsZYMeyRqzIWOMup03sw==}
    engines: {node: '>=14'}

  form-data@4.0.4:
    resolution: {integrity: sha512-KrGhL9Q4zjj0kiUt5OO4Mr/A/jlI2jDYs5eHBpYHPcBEVSiipAvn2Ko2HnPe20rmcuuvMHNdZFp+4IlGTMF0Ow==}
    engines: {node: '>= 6'}

  format@0.2.2:
    resolution: {integrity: sha512-wzsgA6WOq+09wrU1tsJ09udeR/YZRaeArL9e1wPbFg3GG2yDnC2ldKpxs4xunpFF9DgqCqOIra3bc1HWrJ37Ww==}
    engines: {node: '>=0.4.x'}

  frac@1.1.2:
    resolution: {integrity: sha512-w/XBfkibaTl3YDqASwfDUqkna4Z2p9cFSr1aHDt0WoMTECnRfBOv2WArlZILlqgWlmdIlALXGpM2AOhEk5W3IA==}
    engines: {node: '>=0.8'}

  fraction.js@4.3.7:
    resolution: {integrity: sha512-ZsDfxO51wGAXREY55a7la9LScWpwv9RxIrYABrlvOFBlH/ShPnrtsXeuUIfXKKOVicNxQ+o8JTbJvjS4M89yew==}

  fs-extra@10.1.0:
    resolution: {integrity: sha512-oRXApq54ETRj4eMiFzGnHWGy+zo5raudjuxN0b8H7s/RU2oW0Wvsx9O0ACRN/kRq9E8Vu/ReskGB5o3ji+FzHQ==}
    engines: {node: '>=12'}

  fsevents@2.3.3:
    resolution: {integrity: sha512-5xoDfX+fL7faATnagmWPpbFtwh/R77WmMMqqHGS65C3vvB0YHrgF+B1YmZ3441tMj5n63k0212XNoJwzlhffQw==}
    engines: {node: ^8.16.0 || ^10.6.0 || >=11.0.0}
    os: [darwin]

  function-bind@1.1.2:
    resolution: {integrity: sha512-7XHNxH7qX9xG5mIwxkhumTox/MIRNcOgDrxWsMt2pAr23WHp6MrRlN7FBSFpCpr+oVO0F744iUgR82nJMfG2SA==}

  function.prototype.name@1.1.8:
    resolution: {integrity: sha512-e5iwyodOHhbMr/yNrc7fDYG4qlbIvI5gajyzPnb5TCwyhjApznQh1BMFou9b30SevY43gCJKXycoCBjMbsuW0Q==}
    engines: {node: '>= 0.4'}

  functions-have-names@1.2.3:
    resolution: {integrity: sha512-xckBUXyTIqT97tq2x2AMb+g163b5JFysYk0x4qxNFwbfQkmNZoiRHb6sPzI9/QV33WeuvVYBUIiD4NzNIyqaRQ==}

  gensync@1.0.0-beta.2:
    resolution: {integrity: sha512-3hN7NaskYvMDLQY55gnW3NQ+mesEAepTqlg+VEbj7zzqEMBVNhzcGYYeqFo/TlYz6eQiFcp1HcsCZO+nGgS8zg==}
    engines: {node: '>=6.9.0'}

  get-intrinsic@1.3.0:
    resolution: {integrity: sha512-9fSjSaos/fRIVIp+xSJlE6lfwhES7LNtKaCBIamHsjr2na1BiABJPo0mOjjz8GJDURarmCPGqaiVg5mfjb98CQ==}
    engines: {node: '>= 0.4'}

  get-proto@1.0.1:
    resolution: {integrity: sha512-sTSfBjoXBp89JvIKIefqw7U2CCebsc74kiY6awiGogKtoSGbgjYE/G/+l9sF3MWFPNc9IcoOC4ODfKHfxFmp0g==}
    engines: {node: '>= 0.4'}

  get-symbol-description@1.1.0:
    resolution: {integrity: sha512-w9UMqWwJxHNOvoNzSJ2oPF5wvYcvP7jUvYzhp67yEhTi17ZDBBC1z9pTdGuzjD+EFIqLSYRweZjqfiPzQ06Ebg==}
    engines: {node: '>= 0.4'}

  github-markdown-css@5.6.1:
    resolution: {integrity: sha512-DItLFgHd+s7HQmk63YN4/TdvLeRqk1QP7pPKTTPrDTYoI5x7f/luJWSOZxesmuxBI2srHp8RDyoZd+9WF+WK8Q==}
    engines: {node: '>=10'}

  glob-parent@5.1.2:
    resolution: {integrity: sha512-AOIgSQCepiJYwP3ARnGx+5VnTu2HBYdzbGP45eLw1vr3zB3vZLeyed1sC9hnbcOc9/SrMyM5RPQrkGz4aS9Zow==}
    engines: {node: '>= 6'}

  glob-parent@6.0.2:
    resolution: {integrity: sha512-XxwI8EOhVQgWp6iDL+3b0r86f4d6AX6zSU55HfB4ydCEuXLXc5FcYeOu+nnGftS4TEju/11rt4KJPTMgbfmv4A==}
    engines: {node: '>=10.13.0'}

  glob@10.4.5:
    resolution: {integrity: sha512-7Bv8RF0k6xjo7d4A/PxYLbUCfb6c+Vpd2/mB2yRDlew7Jb5hEXiCD9ibfO7wpk8i4sevK6DFny9h7EYbM3/sHg==}
    hasBin: true

  globals@14.0.0:
    resolution: {integrity: sha512-oahGvuMGQlPw/ivIYBjVSrWAfWLBeku5tpPE2fOPLi+WHffIWbuh2tCjhyQhTBPMf5E9jDEH4FOmTYgYwbKwtQ==}
    engines: {node: '>=18'}

  globalthis@1.0.4:
    resolution: {integrity: sha512-DpLKbNU4WylpxJykQujfCcwYWiV/Jhm50Goo0wrVILAv5jOr9d+H+UR3PhSCD2rCCEIg0uc+G+muBTwD54JhDQ==}
    engines: {node: '>= 0.4'}

  gopd@1.2.0:
    resolution: {integrity: sha512-ZUKRh6/kUFoAiTAtTYPZJ3hw9wNxx+BIBOijnlG9PnrJsCcSjs1wyyD6vJpaYtgnzDrKYRSqf3OO6Rfa93xsRg==}
    engines: {node: '>= 0.4'}

  graceful-fs@4.2.11:
    resolution: {integrity: sha512-RbJ5/jmFcNNCcDV5o9eTnBLJ/HszWV0P73bc+Ff4nS/rJj+YaS6IGyiOL0VoBYX+l1Wrl3k63h/KrH+nhJ0XvQ==}

  graphemer@1.4.0:
    resolution: {integrity: sha512-EtKwoO6kxCL9WO5xipiHTZlSzBm7WLT627TqC/uVRd0HKmq8NXyebnNYxDoBi7wt8eTWrUrKXCOVaFq9x1kgag==}

  graphlib@2.1.8:
    resolution: {integrity: sha512-jcLLfkpoVGmH7/InMC/1hIvOPSUh38oJtGhvrOFGzioE1DZ+0YW16RgmOJhHiuWTvGiJQ9Z1Ik43JvkRPRvE+A==}

  hamt_plus@1.0.2:
    resolution: {integrity: sha512-t2JXKaehnMb9paaYA7J0BX8QQAY8lwfQ9Gjf4pg/mk4krt+cmwmU652HOoWonf+7+EQV97ARPMhhVgU1ra2GhA==}

  has-bigints@1.1.0:
    resolution: {integrity: sha512-R3pbpkcIqv2Pm3dUwgjclDRVmWpTJW2DcMzcIhEXEx1oh/CEMObMm3KLmRJOdvhM7o4uQBnwr8pzRK2sJWIqfg==}
    engines: {node: '>= 0.4'}

  has-flag@4.0.0:
    resolution: {integrity: sha512-EykJT/Q1KjTWctppgIAgfSO0tKVuZUjhgMr17kqTumMl6Afv3EISleU7qZUzoXDFTAHTDC4NOoG/ZxU3EvlMPQ==}
    engines: {node: '>=8'}

  has-property-descriptors@1.0.2:
    resolution: {integrity: sha512-55JNKuIW+vq4Ke1BjOTjM2YctQIvCT7GFzHwmfZPGo5wnrgkid0YQtnAleFSqumZm4az3n2BS+erby5ipJdgrg==}

  has-proto@1.2.0:
    resolution: {integrity: sha512-KIL7eQPfHQRC8+XluaIw7BHUwwqL19bQn4hzNgdr+1wXoU0KKj6rufu47lhY7KbJR2C6T6+PfyN0Ea7wkSS+qQ==}
    engines: {node: '>= 0.4'}

  has-symbols@1.1.0:
    resolution: {integrity: sha512-1cDNdwJ2Jaohmb3sg4OmKaMBwuC48sYni5HUw2DvsC8LjGTLK9h+eb1X6RyuOHe4hT0ULCW68iomhjUoKUqlPQ==}
    engines: {node: '>= 0.4'}

  has-tostringtag@1.0.2:
    resolution: {integrity: sha512-NqADB8VjPFLM2V0VvHUewwwsw0ZWBaIdgo+ieHtK3hasLz4qeCRjYcqfB6AQrBggRKppKF8L52/VqdVsO47Dlw==}
    engines: {node: '>= 0.4'}

  hasown@2.0.2:
    resolution: {integrity: sha512-0hJU9SCPvmMzIBdZFqNPXWa6dqh7WdH0cII9y+CyS8rG3nL48Bclra9HmKhVVUHyPWNH5Y7xDwAB7bfgSjkUMQ==}
    engines: {node: '>= 0.4'}

  hast-util-from-dom@5.0.1:
    resolution: {integrity: sha512-N+LqofjR2zuzTjCPzyDUdSshy4Ma6li7p/c3pA78uTwzFgENbgbUrm2ugwsOdcjI1muO+o6Dgzp9p8WHtn/39Q==}

  hast-util-from-html-isomorphic@2.0.0:
    resolution: {integrity: sha512-zJfpXq44yff2hmE0XmwEOzdWin5xwH+QIhMLOScpX91e/NSGPsAzNCvLQDIEPyO2TXi+lBmU6hjLIhV8MwP2kw==}

  hast-util-from-html@2.0.3:
    resolution: {integrity: sha512-CUSRHXyKjzHov8yKsQjGOElXy/3EKpyX56ELnkHH34vDVw1N1XSQ1ZcAvTyAPtGqLTuKP/uxM+aLkSPqF/EtMw==}

  hast-util-from-parse5@8.0.3:
    resolution: {integrity: sha512-3kxEVkEKt0zvcZ3hCRYI8rqrgwtlIOFMWkbclACvjlDw8Li9S2hk/d51OI0nr/gIpdMHNepwgOKqZ/sy0Clpyg==}

  hast-util-is-element@3.0.0:
    resolution: {integrity: sha512-Val9mnv2IWpLbNPqc/pUem+a7Ipj2aHacCwgNfTiK0vJKl0LF+4Ba4+v1oPHFpf3bLYmreq0/l3Gud9S5OH42g==}

  hast-util-parse-selector@2.2.5:
    resolution: {integrity: sha512-7j6mrk/qqkSehsM92wQjdIgWM2/BW61u/53G6xmC8i1OmEdKLHbk419QKQUjz6LglWsfqoiHmyMRkP1BGjecNQ==}

  hast-util-parse-selector@4.0.0:
    resolution: {integrity: sha512-wkQCkSYoOGCRKERFWcxMVMOcYE2K1AaNLU8DXS9arxnLOUEWbOXKXiJUNzEpqZ3JOKpnha3jkFrumEjVliDe7A==}

  hast-util-raw@9.1.0:
    resolution: {integrity: sha512-Y8/SBAHkZGoNkpzqqfCldijcuUKh7/su31kEBp67cFY09Wy0mTRgtsLYsiIxMJxlu0f6AA5SUTbDR8K0rxnbUw==}

  hast-util-to-jsx-runtime@2.3.6:
    resolution: {integrity: sha512-zl6s8LwNyo1P9uw+XJGvZtdFF1GdAkOg8ujOw+4Pyb76874fLps4ueHXDhXWdk6YHQ6OgUtinliG7RsYvCbbBg==}

  hast-util-to-parse5@8.0.0:
    resolution: {integrity: sha512-3KKrV5ZVI8if87DVSi1vDeByYrkGzg4mEfeu4alwgmmIeARiBLKCZS2uw5Gb6nU9x9Yufyj3iudm6i7nl52PFw==}

  hast-util-to-text@4.0.2:
    resolution: {integrity: sha512-KK6y/BN8lbaq654j7JgBydev7wuNMcID54lkRav1P0CaE1e47P72AWWPiGKXTJU271ooYzcvTAn/Zt0REnvc7A==}

  hast-util-whitespace@3.0.0:
    resolution: {integrity: sha512-88JUN06ipLwsnv+dVn+OIYOvAuvBMy/Qoi6O7mQHxdPXpjy+Cd6xRkWwux7DKO+4sYILtLBRIKgsdpS2gQc7qw==}

  hastscript@6.0.0:
    resolution: {integrity: sha512-nDM6bvd7lIqDUiYEiu5Sl/+6ReP0BMk/2f4U/Rooccxkj0P5nm+acM5PrGJ/t5I8qPGiqZSE6hVAwZEdZIvP4w==}

  hastscript@9.0.1:
    resolution: {integrity: sha512-g7df9rMFX/SPi34tyGCyUBREQoKkapwdY/T04Qn9TDWfHhAYt4/I0gMVirzK5wEzeUqIjEB+LXC/ypb7Aqno5w==}

  he@1.2.0:
    resolution: {integrity: sha512-F/1DnUGPopORZi0ni+CvrCgHQ5FyEAHRLSApuYWMmrbSwoN2Mn/7k+Gl38gJnR7yyDZk6WLXwiGod1JOWNDKGw==}
    hasBin: true

  highlight.js@10.7.3:
    resolution: {integrity: sha512-tzcUFauisWKNHaRkN4Wjl/ZA07gENAjFl3J/c480dprkGTg5EQstgaNFqBfUqCq54kZRIEcreTsAgF/m2quD7A==}

  highlight.js@11.11.1:
    resolution: {integrity: sha512-Xwwo44whKBVCYoliBQwaPvtd/2tYFkRQtXDWj1nackaV2JPXx3L0+Jvd8/qCJ2p+ML0/XVkJ2q+Mr+UVdpJK5w==}
    engines: {node: '>=12.0.0'}

  highlightjs-vue@1.0.0:
    resolution: {integrity: sha512-PDEfEF102G23vHmPhLyPboFCD+BkMGu+GuJe2d9/eH4FsCwvgBpnc9n0pGE+ffKdph38s6foEZiEjdgHdzp+IA==}

  hoist-non-react-statics@3.3.2:
    resolution: {integrity: sha512-/gGivxi8JPKWNm/W0jSmzcMPpfpPLc3dY/6GxhX2hQ9iGj3aDfklV4ET7NjKpSinLpJ5vafa9iiGIEZg10SfBw==}

  html-minifier-terser@6.1.0:
    resolution: {integrity: sha512-YXxSlJBZTP7RS3tWnQw74ooKa6L9b9i9QYXY21eUEvhZ3u9XLfv6OnFsQq6RxkhHygsaUMvYsZRV5rU/OVNZxw==}
    engines: {node: '>=12'}
    hasBin: true

  html-parse-stringify@3.0.1:
    resolution: {integrity: sha512-KknJ50kTInJ7qIScF3jeaFRpMpE8/lfiTdzf/twXyPBLAGrLRTmkz3AdTnKeh40X8k9L2fdYwEp/42WGXIRGcg==}

  html-url-attributes@3.0.1:
    resolution: {integrity: sha512-ol6UPyBWqsrO6EJySPz2O7ZSr856WDrEzM5zMqp+FJJLGMW35cLYmmZnl0vztAZxRUoNZJFTCohfjuIJ8I4QBQ==}

  html-void-elements@3.0.0:
    resolution: {integrity: sha512-bEqo66MRXsUGxWHV5IP0PUiAWwoEjba4VCzg0LjFJBpchPaTfyfCKTG6bc5F8ucKec3q5y6qOdGyYTSBEvhCrg==}

  html2canvas-pro@1.5.11:
    resolution: {integrity: sha512-W4pEeKLG8+9a54RDOSiEKq7gRXXDzt0ORMaLXX+l6a3urSKbmnkmyzcRDCtgTOzmHLaZTLG2wiTQMJqKLlSh3w==}
    engines: {node: '>=16.0.0'}

  htmlparser2@8.0.2:
    resolution: {integrity: sha512-GYdjWKDkbRLkZ5geuHs5NY1puJ+PXwP7+fHPRz06Eirsb9ugf6d8kkXav6ADhcODhFFPMIXyxkxSuMf3D6NCFA==}

  i18next-browser-languagedetector@7.2.2:
    resolution: {integrity: sha512-6b7r75uIJDWCcCflmbof+sJ94k9UQO4X0YR62oUfqGI/GjCLVzlCwu8TFdRZIqVLzWbzNcmkmhfqKEr4TLz4HQ==}

  i18next@23.16.8:
    resolution: {integrity: sha512-06r/TitrM88Mg5FdUXAKL96dJMzgqLE5dv3ryBAra4KCwD9mJ4ndOTS95ZuymIGoE+2hzfdaMak2X11/es7ZWg==}

  ignore@5.3.2:
    resolution: {integrity: sha512-hsBTNUqQTDwkWtcdYI2i06Y/nUBEsNEDJKjWdigLvegy8kDuJAS8uRlpkkcQpyEXL0Z/pjDy5HBmMjRCJ2gq+g==}
    engines: {node: '>= 4'}

  ignore@7.0.5:
    resolution: {integrity: sha512-Hs59xBNfUIunMFgWAbGX5cq6893IbWg4KnrjbYwX3tx0ztorVgTDA6B2sxf8ejHJ4wz8BqGUMYlnzNBer5NvGg==}
    engines: {node: '>= 4'}

  immediate@3.0.6:
    resolution: {integrity: sha512-XXOFtyqDjNDAQxVfYxuF7g9Il/IbWmmlQg2MYKOH8ExIT1qg6xc4zyS3HaEEATgs1btfzxq15ciUiY7gjSXRGQ==}

  immer@10.1.3:
    resolution: {integrity: sha512-tmjF/k8QDKydUlm3mZU+tjM6zeq9/fFpPqH9SzWmBnVVKsPBg/V66qsMwb3/Bo90cgUN+ghdVBess+hPsxUyRw==}

  immutable@5.1.3:
    resolution: {integrity: sha512-+chQdDfvscSF1SJqv2gn4SRO2ZyS3xL3r7IW/wWEEzrzLisnOlKiQu5ytC/BVNcS15C39WT2Hg/bjKjDMcu+zg==}

  import-fresh@3.3.1:
    resolution: {integrity: sha512-TR3KfrTZTYLPB6jUjfx6MF9WcWrHL9su5TObK4ZkYgBdWKPOFoSoQIdEuTuR82pmtxH2spWG9h6etwfr1pLBqQ==}
    engines: {node: '>=6'}

  imurmurhash@0.1.4:
    resolution: {integrity: sha512-JmXMZ6wuvDmLiHEml9ykzqO6lwFbof0GG4IkcGaENdCRDDmMVnny7s5HsIgHCbaq0w2MyPhDqkhTUgS2LU2PHA==}
    engines: {node: '>=0.8.19'}

  inline-style-parser@0.2.4:
    resolution: {integrity: sha512-0aO8FkhNZlj/ZIbNi7Lxxr12obT7cL1moPfE4tg1LkX7LlLfC6DeX4l2ZEud1ukP9jNQyNnfzQVqwbwmAATY4Q==}

  internal-slot@1.1.0:
    resolution: {integrity: sha512-4gd7VpWNQNB4UKKCFFVcp1AVv+FMOgs9NKzjHKusc8jTMhd5eL1NqQqOpE0KzMds804/yHlglp3uxgluOqAPLw==}
    engines: {node: '>= 0.4'}

  intersection-observer@0.12.2:
    resolution: {integrity: sha512-7m1vEcPCxXYI8HqnL8CKI6siDyD+eIWSwgB3DZA+ZTogxk9I4CDnj4wilt9x/+/QbHI4YG5YZNmC6458/e9Ktg==}

  intl-messageformat@10.7.16:
    resolution: {integrity: sha512-UmdmHUmp5CIKKjSoE10la5yfU+AYJAaiYLsodbjL4lji83JNvgOQUjGaGhGrpFCb0Uh7sl7qfP1IyILa8Z40ug==}

  is-alphabetical@1.0.4:
    resolution: {integrity: sha512-DwzsA04LQ10FHTZuL0/grVDk4rFoVH1pjAToYwBrHSxcrBIGQuXrQMtD5U1b0U2XVgKZCTLLP8u2Qxqhy3l2Vg==}

  is-alphabetical@2.0.1:
    resolution: {integrity: sha512-FWyyY60MeTNyeSRpkM2Iry0G9hpr7/9kD40mD/cGQEuilcZYS4okz8SN2Q6rLCJ8gbCt6fN+rC+6tMGS99LaxQ==}

  is-alphanumerical@1.0.4:
    resolution: {integrity: sha512-UzoZUr+XfVz3t3v4KyGEniVL9BDRoQtY7tOyrRybkVNjDFWyo1yhXNGrrBTQxp3ib9BLAWs7k2YKBQsFRkZG9A==}

  is-alphanumerical@2.0.1:
    resolution: {integrity: sha512-hmbYhX/9MUMF5uh7tOXyK/n0ZvWpad5caBA17GsC6vyuCqaWliRG5K1qS9inmUhEMaOBIW7/whAnSwveW/LtZw==}

  is-array-buffer@3.0.5:
    resolution: {integrity: sha512-DDfANUiiG2wC1qawP66qlTugJeL5HyzMpfr8lLK+jMQirGzNod0B12cFB/9q838Ru27sBwfw78/rdoU7RERz6A==}
    engines: {node: '>= 0.4'}

  is-async-function@2.1.1:
    resolution: {integrity: sha512-9dgM/cZBnNvjzaMYHVoxxfPj2QXt22Ev7SuuPrs+xav0ukGB0S6d4ydZdEiM48kLx5kDV+QBPrpVnFyefL8kkQ==}
    engines: {node: '>= 0.4'}

  is-bigint@1.1.0:
    resolution: {integrity: sha512-n4ZT37wG78iz03xPRKJrHTdZbe3IicyucEtdRsV5yglwc3GyUfbAfpSeD0FJ41NbUNSt5wbhqfp1fS+BgnvDFQ==}
    engines: {node: '>= 0.4'}

  is-binary-path@2.1.0:
    resolution: {integrity: sha512-ZMERYes6pDydyuGidse7OsHxtbI7WVeUEozgR/g7rd0xUimYNlvZRE/K2MgZTjWy725IfelLeVcEM97mmtRGXw==}
    engines: {node: '>=8'}

  is-blob@2.1.0:
    resolution: {integrity: sha512-SZ/fTft5eUhQM6oF/ZaASFDEdbFVe89Imltn9uZr03wdKMcWNVYSMjQPFtg05QuNkt5l5c135ElvXEQG0rk4tw==}
    engines: {node: '>=6'}

  is-boolean-object@1.2.2:
    resolution: {integrity: sha512-wa56o2/ElJMYqjCjGkXri7it5FbebW5usLw/nPmCMs5DeZ7eziSYZhSmPRn0txqeW4LnAmQQU7FgqLpsEFKM4A==}
    engines: {node: '>= 0.4'}

  is-buffer@1.1.6:
    resolution: {integrity: sha512-NcdALwpXkTm5Zvvbk7owOUSvVvBKDgKP5/ewfXEznmQFfs4ZRmanOeKBTjRVjka3QFoN6XJ+9F3USqfHqTaU5w==}

  is-callable@1.2.7:
    resolution: {integrity: sha512-1BC0BVFhS/p0qtw6enp8e+8OD0UrK0oFLztSjNzhcKA3WDuJxxAPXzPuPtKkjEY9UUoEWlX/8fgKeu2S8i9JTA==}
    engines: {node: '>= 0.4'}

  is-core-module@2.16.1:
    resolution: {integrity: sha512-UfoeMA6fIJ8wTYFEUjelnaGI67v6+N7qXJEvQuIGa99l4xsCruSYOVSQ0uPANn4dAzm8lkYPaKLrrijLq7x23w==}
    engines: {node: '>= 0.4'}

  is-data-view@1.0.2:
    resolution: {integrity: sha512-RKtWF8pGmS87i2D6gqQu/l7EYRlVdfzemCJN/P3UOs//x1QE7mfhvzHIApBTRf7axvT6DMGwSwBXYCT0nfB9xw==}
    engines: {node: '>= 0.4'}

  is-date-object@1.1.0:
    resolution: {integrity: sha512-PwwhEakHVKTdRNVOw+/Gyh0+MzlCl4R6qKvkhuvLtPMggI1WAHt9sOwZxQLSGpUaDnrdyDsomoRgNnCfKNSXXg==}
    engines: {node: '>= 0.4'}

  is-decimal@1.0.4:
    resolution: {integrity: sha512-RGdriMmQQvZ2aqaQq3awNA6dCGtKpiDFcOzrTWrDAT2MiWrKQVPmxLGHl7Y2nNu6led0kEyoX0enY0qXYsv9zw==}

  is-decimal@2.0.1:
    resolution: {integrity: sha512-AAB9hiomQs5DXWcRB1rqsxGUstbRroFOPPVAomNk/3XHR5JyEZChOyTWe2oayKnsSsr/kcGqF+z6yuH6HHpN0A==}

  is-extglob@2.1.1:
    resolution: {integrity: sha512-SbKbANkN603Vi4jEZv49LeVJMn4yGwsbzZworEoyEiutsN3nJYdbO36zfhGJ6QEDpOZIFkDtnq5JRxmvl3jsoQ==}
    engines: {node: '>=0.10.0'}

  is-finalizationregistry@1.1.1:
    resolution: {integrity: sha512-1pC6N8qWJbWoPtEjgcL2xyhQOP491EQjeUo3qTKcmV8YSDDJrOepfG8pcC7h/QgnQHYSv0mJ3Z/ZWxmatVrysg==}
    engines: {node: '>= 0.4'}

  is-fullwidth-code-point@3.0.0:
    resolution: {integrity: sha512-zymm5+u+sCsSWyD9qNaejV3DFvhCKclKdizYaJUuHA83RLjb7nSuGnddCHGv0hk+KY7BMAlsWeK4Ueg6EV6XQg==}
    engines: {node: '>=8'}

  is-generator-function@1.1.0:
    resolution: {integrity: sha512-nPUB5km40q9e8UfN/Zc24eLlzdSf9OfKByBw9CIdw4H1giPMeA0OIJvbchsCu4npfI2QcMVBsGEBHKZ7wLTWmQ==}
    engines: {node: '>= 0.4'}

  is-glob@4.0.3:
    resolution: {integrity: sha512-xelSayHH36ZgE7ZWhli7pW34hNbNl8Ojv5KVmkJD4hBdD3th8Tfk9vYasLM+mXWOZhFkgZfxhLSnrwRr4elSSg==}
    engines: {node: '>=0.10.0'}

  is-hexadecimal@1.0.4:
    resolution: {integrity: sha512-gyPJuv83bHMpocVYoqof5VDiZveEoGoFL8m3BXNb2VW8Xs+rz9kqO8LOQ5DH6EsuvilT1ApazU0pyl+ytbPtlw==}

  is-hexadecimal@2.0.1:
    resolution: {integrity: sha512-DgZQp241c8oO6cA1SbTEWiXeoxV42vlcJxgH+B3hi1AiqqKruZR3ZGF8In3fj4+/y/7rHvlOZLZtgJ/4ttYGZg==}

  is-map@2.0.3:
    resolution: {integrity: sha512-1Qed0/Hr2m+YqxnM09CjA2d/i6YZNfF6R2oRAOj36eUdS6qIV/huPJNSEpKbupewFs+ZsJlxsjjPbc0/afW6Lw==}
    engines: {node: '>= 0.4'}

  is-mobile@5.0.0:
    resolution: {integrity: sha512-Tz/yndySvLAEXh+Uk8liFCxOwVH6YutuR74utvOcu7I9Di+DwM0mtdPVZNaVvvBUM2OXxne/NhOs1zAO7riusQ==}

  is-negative-zero@2.0.3:
    resolution: {integrity: sha512-5KoIu2Ngpyek75jXodFvnafB6DJgr3u8uuK0LEZJjrU19DrMD3EVERaR8sjz8CCGgpZvxPl9SuE1GMVPFHx1mw==}
    engines: {node: '>= 0.4'}

  is-number-object@1.1.1:
    resolution: {integrity: sha512-lZhclumE1G6VYD8VHe35wFaIif+CTy5SJIi5+3y4psDgWu4wPDoBhF8NxUOinEc7pHgiTsT6MaBb92rKhhD+Xw==}
    engines: {node: '>= 0.4'}

  is-number@7.0.0:
    resolution: {integrity: sha512-41Cifkg6e8TylSpdtTpeLVMqvSBEVzTttHvERD741+pnZ8ANv0004MRL43QKPDlK9cGvNp6NZWZUBlbGXYxxng==}
    engines: {node: '>=0.12.0'}

  is-plain-obj@4.1.0:
    resolution: {integrity: sha512-+Pgi+vMuUNkJyExiMBt5IlFoMyKnr5zhJ4Uspz58WOhBF5QoIZkFyNHIbBAtHwzVAgk5RtndVNsDRN61/mmDqg==}
    engines: {node: '>=12'}

  is-plain-object@5.0.0:
    resolution: {integrity: sha512-VRSzKkbMm5jMDoKLbltAkFQ5Qr7VDiTFGXxYFXXowVj387GeGNOCsOH6Msy00SGZ3Fp84b1Naa1psqgcCIEP5Q==}
    engines: {node: '>=0.10.0'}

  is-regex@1.2.1:
    resolution: {integrity: sha512-MjYsKHO5O7mCsmRGxWcLWheFqN9DJ/2TmngvjKXihe6efViPqc274+Fx/4fYj/r03+ESvBdTXK0V6tA3rgez1g==}
    engines: {node: '>= 0.4'}

  is-set@2.0.3:
    resolution: {integrity: sha512-iPAjerrse27/ygGLxw+EBR9agv9Y6uLeYVJMu+QNCoouJ1/1ri0mGrcWpfCqFZuzzx3WjtwxG098X+n4OuRkPg==}
    engines: {node: '>= 0.4'}

  is-shared-array-buffer@1.0.4:
    resolution: {integrity: sha512-ISWac8drv4ZGfwKl5slpHG9OwPNty4jOWPRIhBpxOoD+hqITiwuipOQ2bNthAzwA3B4fIjO4Nln74N0S9byq8A==}
    engines: {node: '>= 0.4'}

  is-string@1.1.1:
    resolution: {integrity: sha512-BtEeSsoaQjlSPBemMQIrY1MY0uM6vnS1g5fmufYOtnxLGUZM2178PKbhsk7Ffv58IX+ZtcvoGwccYsh0PglkAA==}
    engines: {node: '>= 0.4'}

  is-symbol@1.1.1:
    resolution: {integrity: sha512-9gGx6GTtCQM73BgmHQXfDmLtfjjTUDSyoxTCbp5WtoixAhfgsDirWIcVQ/IHpvI5Vgd5i/J5F7B9cN/WlVbC/w==}
    engines: {node: '>= 0.4'}

  is-typed-array@1.1.15:
    resolution: {integrity: sha512-p3EcsicXjit7SaskXHs1hA91QxgTw46Fv6EFKKGS5DRFLD8yKnohjF3hxoju94b/OcMZoQukzpPpBE9uLVKzgQ==}
    engines: {node: '>= 0.4'}

  is-weakmap@2.0.2:
    resolution: {integrity: sha512-K5pXYOm9wqY1RgjpL3YTkF39tni1XajUIkawTLUo9EZEVUFga5gSQJF8nNS7ZwJQ02y+1YCNYcMh+HIf1ZqE+w==}
    engines: {node: '>= 0.4'}

  is-weakref@1.1.1:
    resolution: {integrity: sha512-6i9mGWSlqzNMEqpCp93KwRS1uUOodk2OJ6b+sq7ZPDSy2WuI5NFIxp/254TytR8ftefexkWn5xNiHUNpPOfSew==}
    engines: {node: '>= 0.4'}

  is-weakset@2.0.4:
    resolution: {integrity: sha512-mfcwb6IzQyOKTs84CQMrOwW4gQcaTOAWJ0zzJCl2WSPDrWk/OzDaImWFH3djXhb24g4eudZfLRozAvPGw4d9hQ==}
    engines: {node: '>= 0.4'}

  isarray@2.0.5:
    resolution: {integrity: sha512-xHjhDr3cNBK0BzdUJSPXZntQUx/mwMS5Rw4A7lPJ90XGAO6ISP/ePDNuo0vhqOZU+UD5JoodwCAAoZQd3FeAKw==}

  isexe@2.0.0:
    resolution: {integrity: sha512-RHxMLp9lnKHGHRng9QFhRCMbYAcVpn69smSGcq3f36xjgVVWThj4qqLbTLlq7Ssj8B+fIQ1EuCEGI2lKsyQeIw==}

  iterator.prototype@1.1.5:
    resolution: {integrity: sha512-H0dkQoCa3b2VEeKQBOxFph+JAbcrQdE7KC0UkqwpLmv2EC4P41QXP+rqo9wYodACiG5/WM5s9oDApTU8utwj9g==}
    engines: {node: '>= 0.4'}

  jackspeak@3.4.3:
    resolution: {integrity: sha512-OGlZQpz2yfahA/Rd1Y8Cd9SIEsqvXkLVoSw/cgwhnhFMDbsQFeZYoJJ7bIZBS9BcamUW96asq/npPWugM+RQBw==}

  jake@10.9.4:
    resolution: {integrity: sha512-wpHYzhxiVQL+IV05BLE2Xn34zW1S223hvjtqk0+gsPrwd/8JNLXJgZZM/iPFsYc1xyphF+6M6EvdE5E9MBGkDA==}
    engines: {node: '>=10'}
    hasBin: true

  jiti@1.21.7:
    resolution: {integrity: sha512-/imKNG4EbWNrVjoNC/1H5/9GFy+tqjGBHCaSsN+P2RnPqjsLmv6UD3Ej+Kj8nBWaRAwyk7kK5ZUc+OEatnTR3A==}
    hasBin: true

  jquery@3.7.1:
    resolution: {integrity: sha512-m4avr8yL8kmFN8psrbFFFmB/If14iN5o9nw/NgnnM+kybDJpRsAynV2BsfpTYrTRysYUdADVD7CkUUizgkpLfg==}

  js-base64@3.7.8:
    resolution: {integrity: sha512-hNngCeKxIUQiEUN3GPJOkz4wF/YvdUdbNL9hsBcMQTkKzboD7T/q3OYOuuPZLUE6dBxSGpwhk5mwuDud7JVAow==}

  js-cookie@3.0.5:
    resolution: {integrity: sha512-cEiJEAEoIbWfCZYKWhVwFuvPX1gETRYPw6LlaTKoxD3s2AkXzkCjnp6h0V77ozyqj0jakteJ4YqDJT830+lVGw==}
    engines: {node: '>=14'}

  js-pkce@1.5.1:
    resolution: {integrity: sha512-+NYxv4wAwa/aHKpXS+AhBswxeOtIpxVwoz36oBLHjznCcTg+v8L9ijDR6xtkZb5vsxdpQ7sEWtr4fCc9aIt8yA==}

  js-tokens@4.0.0:
    resolution: {integrity: sha512-RdJUflcE3cUzKiMqQgsCu06FPu9UdIJO0beYbPhHN4k6apgJtifcoCtT9bcxOpYBtpD2kCM6Sbzg4CausW/PKQ==}

  js-yaml@4.1.0:
    resolution: {integrity: sha512-wpxZs9NoxZaJESJGIZTyDEaYpl0FKSA+FB9aJiyemKhMwkxQg63h4T1KJgUGHpTqPDNRcmmYLugrRjJlBtWvRA==}
    hasBin: true

  jsencrypt@3.5.4:
    resolution: {integrity: sha512-kNjfYEMNASxrDGsmcSQh/rUTmcoRfSUkxnAz+MMywM8jtGu+fFEZ3nJjHM58zscVnwR0fYmG9sGkTDjqUdpiwA==}

  jsesc@3.1.0:
    resolution: {integrity: sha512-/sM3dO2FOzXjKQhJuo0Q173wf2KOo8t4I8vHy6lF9poUp7bKT0/NHE8fPX23PwfhnykfqnC2xRxOnVw5XuGIaA==}
    engines: {node: '>=6'}
    hasBin: true

  json-buffer@3.0.1:
    resolution: {integrity: sha512-4bV5BfR2mqfQTJm+V5tPPdf+ZpuhiIvTuAB5g8kcrXOZpTT/QwwVRWBywX1ozr6lEuPdbHxwaJlm9G6mI2sfSQ==}

  json-schema-traverse@0.4.1:
    resolution: {integrity: sha512-xbbCH5dCYU5T8LcEhhuh7HJ88HXuW3qsI3Y0zOZFKfZEHcpWiHU/Jxzk629Brsab/mMiHQti9wMP+845RPe3Vg==}

  json-schema-traverse@1.0.0:
    resolution: {integrity: sha512-NM8/P9n3XjXhIZn1lLhkFaACTOURQXjWhV4BA/RnOv8xvgqtqpAX9IO4mRQxSx1Rlo4tqzeqb0sOlruaOy3dug==}

  json-stable-stringify-without-jsonify@1.0.1:
    resolution: {integrity: sha512-Bdboy+l7tA3OGW6FjyFHWkP5LuByj1Tk33Ljyq0axyzdk9//JSi2u3fP1QSmd1KNwq6VOKYGlAu87CisVir6Pw==}

  json2mq@0.2.0:
    resolution: {integrity: sha512-SzoRg7ux5DWTII9J2qkrZrqV1gt+rTaoufMxEzXbS26Uid0NwaJd123HcoB80TgubEppxxIGdNxCx50fEoEWQA==}

  json5@1.0.2:
    resolution: {integrity: sha512-g1MWMLBiz8FKi1e4w0UyVL3w+iJceWAFBAaBnnGKOpNa5f8TLktkbre1+s6oICydWAm+HRUGTmI+//xv2hvXYA==}
    hasBin: true

  json5@2.2.3:
    resolution: {integrity: sha512-XmOWe7eyHYH14cLdVPoyg+GOH3rYX++KpzrylJwSW98t3Nk+U8XOl8FWKOgwtzdb8lXGf6zYwDUzeHMWfxasyg==}
    engines: {node: '>=6'}
    hasBin: true

  jsonfile@6.2.0:
    resolution: {integrity: sha512-FGuPw30AdOIUTRMC2OMRtQV+jkVj2cfPqSeWXv1NEAJ1qZ5zb1X6z1mFhbfOB/iy3ssJCD+3KuZ8r8C3uVFlAg==}

  jsx-ast-utils@3.3.5:
    resolution: {integrity: sha512-ZZow9HBI5O6EPgSJLUb8n2NKgmVWTwCvHGwFuJlMjvLFqlGG6pjirPhtdsseaLZjSibD8eegzmYpUZwoIlj2cQ==}
    engines: {node: '>=4.0'}

  jwt-decode@4.0.0:
    resolution: {integrity: sha512-+KJGIyHgkGuIq3IEBNftfhW/LfWhXUIY6OmyVWjliu5KH1y0fw7VQ8YndE2O4qZdMSd9SqbnC8GOcZEy0Om7sA==}
    engines: {node: '>=18'}

  katex@0.16.22:
    resolution: {integrity: sha512-XCHRdUw4lf3SKBaJe4EvgqIuWwkPSo9XoeO8GjQW94Bp7TWv9hNhzZjZ+OH9yf1UmLygb7DIT5GSFQiyt16zYg==}
    hasBin: true

  keyv@4.5.4:
    resolution: {integrity: sha512-oxVHkHR/EJf2CNXnWxRLW6mg7JyCCUcG0DtEGmL2ctUo1PNTin1PUil+r/+4r5MpVgC/fn1kjsx7mjSujKqIpw==}

  launch-ide@1.2.0:
    resolution: {integrity: sha512-7nXSPQOt3b2JT52Ge8jp4miFcY+nrUEZxNLWBzrEfjmByDTb9b5ytqMSwGhsNwY6Cntwop+6n7rWIFN0+S8PTw==}

  levn@0.4.1:
    resolution: {integrity: sha512-+bT2uH4E5LGE7h/n3evcS/sQlJXCpIp6ym8OWJ5eV6+67Dsql/LaaT7qJBAt2rzfoa/5QBGBhxDix1dMt2kQKQ==}
    engines: {node: '>= 0.8.0'}

  lie@3.1.1:
    resolution: {integrity: sha512-RiNhHysUjhrDQntfYSfY4MU24coXXdEOgw9WGcKHNeEwffDYbF//u87M1EWaMGzuFoSbqW0C9C6lEEhDOAswfw==}

  lilconfig@2.1.0:
    resolution: {integrity: sha512-utWOt/GHzuUxnLKxB6dk81RoOeoNeHgbrXiuGk4yyF5qlRz+iIVWu56E2fqGHFrXz0QNUhLB/8nKqvRH66JKGQ==}
    engines: {node: '>=10'}

  lilconfig@3.1.3:
    resolution: {integrity: sha512-/vlFKAoH5Cgt3Ie+JLhRbwOsCQePABiU3tJ1egGvyQ+33R/vcwM2Zl2QR/LzjsBeItPt3oSVXapn+m4nQDvpzw==}
    engines: {node: '>=14'}

  lines-and-columns@1.2.4:
    resolution: {integrity: sha512-7ylylesZQ/PV29jhEDl3Ufjo6ZX7gCqJr5F7PKrqc93v7fzSymt1BpwEU8nAUXs8qzzvqhbjhK5QZg6Mt/HkBg==}

  linkify-it@5.0.0:
    resolution: {integrity: sha512-5aHCbzQRADcdP+ATqnDuhhJ/MRIqDkZX5pyjFHRRysS8vZ5AbqGEoFIb6pYHPZ+L/OC2Lc+xT8uHVVR5CAK/wQ==}

  localforage@1.10.0:
    resolution: {integrity: sha512-14/H1aX7hzBBmmh7sGPd+AOMkkIrHM3Z1PAyGgZigA1H1p5O5ANnMyWzvpAETtG68/dC4pC0ncy3+PPGzXZHPg==}

  locate-path@6.0.0:
    resolution: {integrity: sha512-iPZK6eYjbxRu3uB4/WZ3EsEIMJFMqAoopl3R+zuq0UjcAm/MO6KCweDgPfP3elTztoKP3KtnVHxTn2NHBSDVUw==}
    engines: {node: '>=10'}

  lodash.curry@4.1.1:
    resolution: {integrity: sha512-/u14pXGviLaweY5JI0IUzgzF2J6Ne8INyzAZjImcryjgkZ+ebruBxy2/JaOOkTqScddcYtakjhSaeemV8lR0tA==}

  lodash.flow@3.5.0:
    resolution: {integrity: sha512-ff3BX/tSioo+XojX4MOsOMhJw0nZoUEF011LX8g8d3gvjVbxd89cCio4BCXronjxcTUIJUoqKEUA+n4CqvvRPw==}

  lodash.merge@4.6.2:
    resolution: {integrity: sha512-0KpjqXRVvrYyCsX1swR/XTK0va6VQkQM6MNo7PqW77ByjAhoARA8EfrP1N4+KlKj8YS0ZUCtRT/YUuhyYDujIQ==}

  lodash@4.17.21:
    resolution: {integrity: sha512-v2kDEe57lecTulaDIuNTPy3Ry4gLGJ6Z1O3vE1krgXZNrsQ+LFTGHVxVjcXPs17LhbZVGedAJv8XZ1tvj5FvSg==}

  longest-streak@3.1.0:
    resolution: {integrity: sha512-9Ri+o0JYgehTaVBBDoMqIl8GXtbWg711O3srftcHhZ0dqnETqLaoIK0x17fUw9rFSlK/0NlsKe0Ahhyl5pXE2g==}

  loose-envify@1.4.0:
    resolution: {integrity: sha512-lyuxPGr/Wfhrlem2CL/UcnUc1zcqKAImBDzukY7Y5F/yQiNdko6+fRLevlw1HgMySw7f611UIY408EtxRSoK3Q==}
    hasBin: true

  lottie-react@2.4.0:
    resolution: {integrity: sha512-pDJGj+AQlnlyHvOHFK7vLdsDcvbuqvwPZdMlJ360wrzGFurXeKPr8SiRCjLf3LrNYKANQtSsh5dz9UYQHuqx4w==}
    peerDependencies:
      react: ^16.8.0 || ^17.0.0 || ^18.0.0
      react-dom: ^16.8.0 || ^17.0.0 || ^18.0.0

  lottie-web@5.13.0:
    resolution: {integrity: sha512-+gfBXl6sxXMPe8tKQm7qzLnUy5DUPJPKIyRHwtpCpyUEYjHYRJC/5gjUvdkuO2c3JllrPtHXH5UJJK8LRYl5yQ==}

  lower-case@2.0.2:
    resolution: {integrity: sha512-7fm3l3NAF9WfN6W3JOmf5drwpVqX78JtoGJ3A6W0a6ZnldM41w2fV5D490psKFTpMds8TJse/eHLFFsNHHjHgg==}

  lowlight@1.20.0:
    resolution: {integrity: sha512-8Ktj+prEb1RoCPkEOrPMYUN/nCggB7qAWe3a7OpMjWQkh3l2RD5wKRQ+o8Q8YuI9RG/xs95waaI/E6ym/7NsTw==}

  lru-cache@10.4.3:
    resolution: {integrity: sha512-JNAzZcXrCt42VGLuYz0zfAzDfAvJWW6AfYlDBQyDV5DClI2m5sAmK+OIO7s59XfsRsWHp02jAJrRadPRGTt6SQ==}

  lru-cache@5.1.1:
    resolution: {integrity: sha512-KpNARQA3Iwv+jTA0utUVVbrh+Jlrr1Fv0e56GGzAFOXN7dk/FviaDW8LHmK52DlcH4WP2n6gI8vN1aesBFgo9w==}

  magic-string@0.30.19:
    resolution: {integrity: sha512-2N21sPY9Ws53PZvsEpVtNuSW+ScYbQdp4b9qUaL+9QkHUrGFKo56Lg9Emg5s9V/qrtNBmiR01sYhUOwu3H+VOw==}

  make-error@1.3.6:
    resolution: {integrity: sha512-s8UhlNe7vPKomQhC1qFelMokr/Sc3AgNbso3n74mVPA5LTZwkB9NlXf4XPamLxJE8h0gh73rM94xvwRT2CVInw==}

  markdown-it-link-attributes@4.0.1:
    resolution: {integrity: sha512-pg5OK0jPLg62H4k7M9mRJLT61gUp9nvG0XveKYHMOOluASo9OEF13WlXrpAp2aj35LbedAy3QOCgQCw0tkLKAQ==}

  markdown-it@14.1.0:
    resolution: {integrity: sha512-a54IwgWPaeBCAAsv13YgmALOF1elABB08FxO9i+r4VFk5Vl4pKokRPeX8u5TCgSsPi6ec1otfLjdOpVcgbpshg==}
    hasBin: true

  markdown-table@3.0.4:
    resolution: {integrity: sha512-wiYz4+JrLyb/DqW2hkFJxP7Vd7JuTDm77fvbM8VfEQdmSMqcImWeeRbHwZjBjIFki/VaMK2BhFi7oUUZeM5bqw==}

  math-intrinsics@1.1.0:
    resolution: {integrity: sha512-/IXtbwEk5HTPyEwyKX6hGkYXxM9nbj64B+ilVJnC/R6B0pH5G4V3b0pVbL7DBj4tkhBAppbQUlf6F6Xl9LHu1g==}
    engines: {node: '>= 0.4'}

  md5@2.3.0:
    resolution: {integrity: sha512-T1GITYmFaKuO91vxyoQMFETst+O71VUPEU3ze5GNzDm0OWdP8v1ziTaAEPUr/3kLsY3Sftgz242A1SetQiDL7g==}

  mdast-util-find-and-replace@3.0.2:
    resolution: {integrity: sha512-Tmd1Vg/m3Xz43afeNxDIhWRtFZgM2VLyaf4vSTYwudTyeuTneoL3qtWMA5jeLyz/O1vDJmmV4QuScFCA2tBPwg==}

  mdast-util-from-markdown@2.0.2:
    resolution: {integrity: sha512-uZhTV/8NBuw0WHkPTrCqDOl0zVe1BIng5ZtHoDk49ME1qqcjYmmLmOf0gELgcRMxN4w2iuIeVso5/6QymSrgmA==}

  mdast-util-gfm-autolink-literal@2.0.1:
    resolution: {integrity: sha512-5HVP2MKaP6L+G6YaxPNjuL0BPrq9orG3TsrZ9YXbA3vDw/ACI4MEsnoDpn6ZNm7GnZgtAcONJyPhOP8tNJQavQ==}

  mdast-util-gfm-footnote@2.1.0:
    resolution: {integrity: sha512-sqpDWlsHn7Ac9GNZQMeUzPQSMzR6Wv0WKRNvQRg0KqHh02fpTz69Qc1QSseNX29bhz1ROIyNyxExfawVKTm1GQ==}

  mdast-util-gfm-strikethrough@2.0.0:
    resolution: {integrity: sha512-mKKb915TF+OC5ptj5bJ7WFRPdYtuHv0yTRxK2tJvi+BDqbkiG7h7u/9SI89nRAYcmap2xHQL9D+QG/6wSrTtXg==}

  mdast-util-gfm-table@2.0.0:
    resolution: {integrity: sha512-78UEvebzz/rJIxLvE7ZtDd/vIQ0RHv+3Mh5DR96p7cS7HsBhYIICDBCu8csTNWNO6tBWfqXPWekRuj2FNOGOZg==}

  mdast-util-gfm-task-list-item@2.0.0:
    resolution: {integrity: sha512-IrtvNvjxC1o06taBAVJznEnkiHxLFTzgonUdy8hzFVeDun0uTjxxrRGVaNFqkU1wJR3RBPEfsxmU6jDWPofrTQ==}

  mdast-util-gfm@3.1.0:
    resolution: {integrity: sha512-0ulfdQOM3ysHhCJ1p06l0b0VKlhU0wuQs3thxZQagjcjPrlFRqY215uZGHHJan9GEAXd9MbfPjFJz+qMkVR6zQ==}

  mdast-util-math@3.0.0:
    resolution: {integrity: sha512-Tl9GBNeG/AhJnQM221bJR2HPvLOSnLE/T9cJI9tlc6zwQk2nPk/4f0cHkOdEixQPC/j8UtKDdITswvLAy1OZ1w==}

  mdast-util-mdx-expression@2.0.1:
    resolution: {integrity: sha512-J6f+9hUp+ldTZqKRSg7Vw5V6MqjATc+3E4gf3CFNcuZNWD8XdyI6zQ8GqH7f8169MM6P7hMBRDVGnn7oHB9kXQ==}

  mdast-util-mdx-jsx@3.2.0:
    resolution: {integrity: sha512-lj/z8v0r6ZtsN/cGNNtemmmfoLAFZnjMbNyLzBafjzikOM+glrjNHPlf6lQDOTccj9n5b0PPihEBbhneMyGs1Q==}

  mdast-util-mdxjs-esm@2.0.1:
    resolution: {integrity: sha512-EcmOpxsZ96CvlP03NghtH1EsLtr0n9Tm4lPUJUBccV9RwUOneqSycg19n5HGzCf+10LozMRSObtVr3ee1WoHtg==}

  mdast-util-phrasing@4.1.0:
    resolution: {integrity: sha512-TqICwyvJJpBwvGAMZjj4J2n0X8QWp21b9l0o7eXyVJ25YNWYbJDVIyD1bZXE6WtV6RmKJVYmQAKWa0zWOABz2w==}

  mdast-util-to-hast@13.2.0:
    resolution: {integrity: sha512-QGYKEuUsYT9ykKBCMOEDLsU5JRObWQusAolFMeko/tYPufNkRffBAQjIE+99jbA87xv6FgmjLtwjh9wBWajwAA==}

  mdast-util-to-markdown@2.1.2:
    resolution: {integrity: sha512-xj68wMTvGXVOKonmog6LwyJKrYXZPvlwabaryTjLh9LuvovB/KAH+kvi8Gjj+7rJjsFi23nkUxRQv1KqSroMqA==}

  mdast-util-to-string@4.0.0:
    resolution: {integrity: sha512-0H44vDimn51F0YwvxSJSm0eCDOJTRlmN0R1yBh4HLj9wiV1Dn0QoXGbvFAWj2hSItVTlCmBF1hqKlIyUBVFLPg==}

  mdurl@2.0.0:
    resolution: {integrity: sha512-Lf+9+2r+Tdp5wXDXC4PcIBjTDtq4UKjCPMQhKIuzpJNW0b96kVqSwW0bT7FhRSfmAiFYgP+SCRvdrDozfh0U5w==}

  merge2@1.4.1:
    resolution: {integrity: sha512-8q7VEgMJW4J8tcfVPy8g09NcQwZdbwFEqhe/WZkoIzjn/3TGDwtOCYtXGxA3O8tPzpczCCDgv+P2P5y00ZJOOg==}
    engines: {node: '>= 8'}

  micromark-core-commonmark@2.0.3:
    resolution: {integrity: sha512-RDBrHEMSxVFLg6xvnXmb1Ayr2WzLAWjeSATAoxwKYJV94TeNavgoIdA0a9ytzDSVzBy2YKFK+emCPOEibLeCrg==}

  micromark-extension-gfm-autolink-literal@2.1.0:
    resolution: {integrity: sha512-oOg7knzhicgQ3t4QCjCWgTmfNhvQbDDnJeVu9v81r7NltNCVmhPy1fJRX27pISafdjL+SVc4d3l48Gb6pbRypw==}

  micromark-extension-gfm-footnote@2.1.0:
    resolution: {integrity: sha512-/yPhxI1ntnDNsiHtzLKYnE3vf9JZ6cAisqVDauhp4CEHxlb4uoOTxOCJ+9s51bIB8U1N1FJ1RXOKTIlD5B/gqw==}

  micromark-extension-gfm-strikethrough@2.1.0:
    resolution: {integrity: sha512-ADVjpOOkjz1hhkZLlBiYA9cR2Anf8F4HqZUO6e5eDcPQd0Txw5fxLzzxnEkSkfnD0wziSGiv7sYhk/ktvbf1uw==}

  micromark-extension-gfm-table@2.1.1:
    resolution: {integrity: sha512-t2OU/dXXioARrC6yWfJ4hqB7rct14e8f7m0cbI5hUmDyyIlwv5vEtooptH8INkbLzOatzKuVbQmAYcbWoyz6Dg==}

  micromark-extension-gfm-tagfilter@2.0.0:
    resolution: {integrity: sha512-xHlTOmuCSotIA8TW1mDIM6X2O1SiX5P9IuDtqGonFhEK0qgRI4yeC6vMxEV2dgyr2TiD+2PQ10o+cOhdVAcwfg==}

  micromark-extension-gfm-task-list-item@2.1.0:
    resolution: {integrity: sha512-qIBZhqxqI6fjLDYFTBIa4eivDMnP+OZqsNwmQ3xNLE4Cxwc+zfQEfbs6tzAo2Hjq+bh6q5F+Z8/cksrLFYWQQw==}

  micromark-extension-gfm@3.0.0:
    resolution: {integrity: sha512-vsKArQsicm7t0z2GugkCKtZehqUm31oeGBV/KVSorWSy8ZlNAv7ytjFhvaryUiCUJYqs+NoE6AFhpQvBTM6Q4w==}

  micromark-extension-math@3.1.0:
    resolution: {integrity: sha512-lvEqd+fHjATVs+2v/8kg9i5Q0AP2k85H0WUOwpIVvUML8BapsMvh1XAogmQjOCsLpoKRCVQqEkQBB3NhVBcsOg==}

  micromark-factory-destination@2.0.1:
    resolution: {integrity: sha512-Xe6rDdJlkmbFRExpTOmRj9N3MaWmbAgdpSrBQvCFqhezUn4AHqJHbaEnfbVYYiexVSs//tqOdY/DxhjdCiJnIA==}

  micromark-factory-label@2.0.1:
    resolution: {integrity: sha512-VFMekyQExqIW7xIChcXn4ok29YE3rnuyveW3wZQWWqF4Nv9Wk5rgJ99KzPvHjkmPXF93FXIbBp6YdW3t71/7Vg==}

  micromark-factory-space@2.0.1:
    resolution: {integrity: sha512-zRkxjtBxxLd2Sc0d+fbnEunsTj46SWXgXciZmHq0kDYGnck/ZSGj9/wULTV95uoeYiK5hRXP2mJ98Uo4cq/LQg==}

  micromark-factory-title@2.0.1:
    resolution: {integrity: sha512-5bZ+3CjhAd9eChYTHsjy6TGxpOFSKgKKJPJxr293jTbfry2KDoWkhBb6TcPVB4NmzaPhMs1Frm9AZH7OD4Cjzw==}

  micromark-factory-whitespace@2.0.1:
    resolution: {integrity: sha512-Ob0nuZ3PKt/n0hORHyvoD9uZhr+Za8sFoP+OnMcnWK5lngSzALgQYKMr9RJVOWLqQYuyn6ulqGWSXdwf6F80lQ==}

  micromark-util-character@2.1.1:
    resolution: {integrity: sha512-wv8tdUTJ3thSFFFJKtpYKOYiGP2+v96Hvk4Tu8KpCAsTMs6yi+nVmGh1syvSCsaxz45J6Jbw+9DD6g97+NV67Q==}

  micromark-util-chunked@2.0.1:
    resolution: {integrity: sha512-QUNFEOPELfmvv+4xiNg2sRYeS/P84pTW0TCgP5zc9FpXetHY0ab7SxKyAQCNCc1eK0459uoLI1y5oO5Vc1dbhA==}

  micromark-util-classify-character@2.0.1:
    resolution: {integrity: sha512-K0kHzM6afW/MbeWYWLjoHQv1sgg2Q9EccHEDzSkxiP/EaagNzCm7T/WMKZ3rjMbvIpvBiZgwR3dKMygtA4mG1Q==}

  micromark-util-combine-extensions@2.0.1:
    resolution: {integrity: sha512-OnAnH8Ujmy59JcyZw8JSbK9cGpdVY44NKgSM7E9Eh7DiLS2E9RNQf0dONaGDzEG9yjEl5hcqeIsj4hfRkLH/Bg==}

  micromark-util-decode-numeric-character-reference@2.0.2:
    resolution: {integrity: sha512-ccUbYk6CwVdkmCQMyr64dXz42EfHGkPQlBj5p7YVGzq8I7CtjXZJrubAYezf7Rp+bjPseiROqe7G6foFd+lEuw==}

  micromark-util-decode-string@2.0.1:
    resolution: {integrity: sha512-nDV/77Fj6eH1ynwscYTOsbK7rR//Uj0bZXBwJZRfaLEJ1iGBR6kIfNmlNqaqJf649EP0F3NWNdeJi03elllNUQ==}

  micromark-util-encode@2.0.1:
    resolution: {integrity: sha512-c3cVx2y4KqUnwopcO9b/SCdo2O67LwJJ/UyqGfbigahfegL9myoEFoDYZgkT7f36T0bLrM9hZTAaAyH+PCAXjw==}

  micromark-util-html-tag-name@2.0.1:
    resolution: {integrity: sha512-2cNEiYDhCWKI+Gs9T0Tiysk136SnR13hhO8yW6BGNyhOC4qYFnwF1nKfD3HFAIXA5c45RrIG1ub11GiXeYd1xA==}

  micromark-util-normalize-identifier@2.0.1:
    resolution: {integrity: sha512-sxPqmo70LyARJs0w2UclACPUUEqltCkJ6PhKdMIDuJ3gSf/Q+/GIe3WKl0Ijb/GyH9lOpUkRAO2wp0GVkLvS9Q==}

  micromark-util-resolve-all@2.0.1:
    resolution: {integrity: sha512-VdQyxFWFT2/FGJgwQnJYbe1jjQoNTS4RjglmSjTUlpUMa95Htx9NHeYW4rGDJzbjvCsl9eLjMQwGeElsqmzcHg==}

  micromark-util-sanitize-uri@2.0.1:
    resolution: {integrity: sha512-9N9IomZ/YuGGZZmQec1MbgxtlgougxTodVwDzzEouPKo3qFWvymFHWcnDi2vzV1ff6kas9ucW+o3yzJK9YB1AQ==}

  micromark-util-subtokenize@2.1.0:
    resolution: {integrity: sha512-XQLu552iSctvnEcgXw6+Sx75GflAPNED1qx7eBJ+wydBb2KCbRZe+NwvIEEMM83uml1+2WSXpBAcp9IUCgCYWA==}

  micromark-util-symbol@2.0.1:
    resolution: {integrity: sha512-vs5t8Apaud9N28kgCrRUdEed4UJ+wWNvicHLPxCa9ENlYuAY31M0ETy5y1vA33YoNPDFTghEbnh6efaE8h4x0Q==}

  micromark-util-types@2.0.2:
    resolution: {integrity: sha512-Yw0ECSpJoViF1qTU4DC6NwtC4aWGt1EkzaQB8KPPyCRR8z9TWeV0HbEFGTO+ZY1wB22zmxnJqhPyTpOVCpeHTA==}

  micromark@4.0.2:
    resolution: {integrity: sha512-zpe98Q6kvavpCr1NPVSCMebCKfD7CA2NqZ+rykeNhONIJBpc1tFKt9hucLGwha3jNTNI8lHpctWJWoimVF4PfA==}

  micromatch@4.0.8:
    resolution: {integrity: sha512-PXwfBhYu0hBCPw8Dn0E+WDYb7af3dSLVWKi3HGv84IdF4TyFoC0ysxFd0Goxw7nSv4T/PzEJQxsYsEiFCKo2BA==}
    engines: {node: '>=8.6'}

  mime-db@1.52.0:
    resolution: {integrity: sha512-sPU4uV7dYlvtWJxwwxHD0PuihVNiE7TyAbQ5SWxDCB9mUYvOgroQOwYQQOKPJ8CIbE+1ETVlOoK1UC2nU3gYvg==}
    engines: {node: '>= 0.6'}

  mime-types@2.1.35:
    resolution: {integrity: sha512-ZDY+bPm5zTTF+YpCrAU9nK0UgICYPT0QtT1NZWFv4s++TNkcgVaT0g6+4R2uI4MjQjzysHB1zxuWL50hzaeXiw==}
    engines: {node: '>= 0.6'}

  minimatch@3.1.2:
    resolution: {integrity: sha512-J7p63hRiAjw1NDEww1W7i37+ByIrOWO5XQQAzZ3VOcL0PNybwpfmV/N05zFAzwQ9USyEcX6t3UO+K5aqBQOIHw==}

  minimatch@5.1.6:
    resolution: {integrity: sha512-lKwV/1brpG6mBUFHtb7NUmtABCb2WZZmm2wNiOA5hAb8VdCS4B3dtMWyvcoViccwAW/COERjXLt0zP1zXUN26g==}
    engines: {node: '>=10'}

  minimatch@9.0.5:
    resolution: {integrity: sha512-G6T0ZX48xgozx7587koeX9Ys2NYy6Gmv//P89sEte9V9whIapMNF4idKxnW2QtCcLiTWlb/wfCabAtAFWhhBow==}
    engines: {node: '>=16 || 14 >=14.17'}

  minimist@1.2.8:
    resolution: {integrity: sha512-2yyAR8qBkN3YuheJanUpWC5U3bb5osDywNB8RzDVlDwDHbocAJveqqj1u8+SVD7jkWT4yvsHCpWqqWqAxb0zCA==}

  minipass@7.1.2:
    resolution: {integrity: sha512-qOOzS1cBTWYF4BH8fVePDBOO9iptMnGUEZwNc/cMWnTV2nVLZ7VoNWEPHkYczZA0pdoA7dl6e7FL659nX9S2aw==}
    engines: {node: '>=16 || 14 >=14.17'}

  monaco-editor@0.52.0:
    resolution: {integrity: sha512-OeWhNpABLCeTqubfqLMXGsqf6OmPU6pHM85kF3dhy6kq5hnhuVS1p3VrEW/XhWHc71P2tHyS5JFySD8mgs1crw==}

  ms@2.1.3:
    resolution: {integrity: sha512-6FlzubTLZG3J2a/NVCAleEhjzq5oxgHyaCU9yYXvcLsvoVaHJq/s5xXI6/XXP6tz7R9xAOtHnSO/tXtF3WRTlA==}

  mz@2.7.0:
    resolution: {integrity: sha512-z81GNO7nnYMEhrGh9LeymoE4+Yr0Wn5McHIZMK5cfQCl+NDX08sCZgUc9/6MHni9IWuFLm1Z3HTCXu2z9fN62Q==}

  nanoid@3.3.11:
    resolution: {integrity: sha512-N8SpfPUnUp1bK+PMYW8qSWdl9U+wwNWI4QKxOYDy9JAro3WMX7p2OeVRF9v+347pnakNevPmiHhNmZ2HbFA76w==}
    engines: {node: ^10 || ^12 || ^13.7 || ^14 || >=15.0.1}
    hasBin: true

  natural-compare@1.4.0:
    resolution: {integrity: sha512-OWND8ei3VtNC9h7V60qff3SVobHr996CTwgxubgyQYEpg290h9J0buyECNNJexkFm5sOajh5G116RYA1c8ZMSw==}

  no-case@3.0.4:
    resolution: {integrity: sha512-fgAN3jGAh+RoxUGZHTSOLJIqUc2wmoBwGR4tbpNAKmmovFoWq0OdRkb0VkldReO2a2iBT/OEulG9XSUc10r3zg==}

  node-addon-api@7.1.1:
    resolution: {integrity: sha512-5m3bsyrjFWE1xf7nz7YXdN4udnVtXK6/Yfgn5qnahL6bCkf2yKt4k3nuTKAtT4r3IG8JNR2ncsIMdZuAzJjHQQ==}

  node-fetch@2.7.0:
    resolution: {integrity: sha512-c4FRfUm/dbcWZ7U+1Wq0AwCyFL+3nt2bEw05wfxSz+DWpWsitgmSgYmy2dQdWyKC1694ELPqMs/YzUSNozLt8A==}
    engines: {node: 4.x || >=6.0.0}
    peerDependencies:
      encoding: ^0.1.0
    peerDependenciesMeta:
      encoding:
        optional: true

  node-html-parser@5.4.2:
    resolution: {integrity: sha512-RaBPP3+51hPne/OolXxcz89iYvQvKOydaqoePpOgXcrOKZhjVIzmpKZz+Hd/RBO2/zN2q6CNJhQzucVz+u3Jyw==}

  node-releases@2.0.21:
    resolution: {integrity: sha512-5b0pgg78U3hwXkCM8Z9b2FJdPZlr9Psr9V2gQPESdGHqbntyFJKFW4r5TeWGFzafGY3hzs1JC62VEQMbl1JFkw==}

  normalize-path@3.0.0:
    resolution: {integrity: sha512-6eZs5Ls3WtCisHWp9S2GUy8dqkpGi4BVSz3GaqiE6ezub0512ESztXUwUB6C6IKbQkY2Pnb/mD4WYojCRwcwLA==}
    engines: {node: '>=0.10.0'}

  normalize-range@0.1.2:
    resolution: {integrity: sha512-bdok/XvKII3nUpklnV6P2hxtMNrCboOjAcyBuQnWEhO665FwrSNRxU+AqpsyvO6LgGYPspN+lu5CLtw4jPRKNA==}
    engines: {node: '>=0.10.0'}

  normalize-wheel@1.0.1:
    resolution: {integrity: sha512-1OnlAPZ3zgrk8B91HyRj+eVv+kS5u+Z0SCsak6Xil/kmgEia50ga7zfkumayonZrImffAxPU/5WcyGhzetHNPA==}

  nth-check@2.1.1:
    resolution: {integrity: sha512-lqjrjmaOoAnWfMmBPL+XNnynZh2+swxiX3WUE0s4yEHI6m+AwrK2UZOimIRl3X/4QctVqS8AiZjFqyOGrMXb/w==}

  object-assign@4.1.1:
    resolution: {integrity: sha512-rJgTQnkUnH1sFw8yT6VSU3zD3sWmu6sZhIseY8VX+GRu3P6F7Fu+JNDoXfklElbLJSnc3FUQHVe4cU5hj+BcUg==}
    engines: {node: '>=0.10.0'}

  object-hash@3.0.0:
    resolution: {integrity: sha512-RSn9F68PjH9HqtltsSnqYC1XXoWe9Bju5+213R98cNGttag9q9yAOTzdbsqvIa7aNm5WffBZFpWYr2aWrklWAw==}
    engines: {node: '>= 6'}

  object-inspect@1.13.4:
    resolution: {integrity: sha512-W67iLl4J2EXEGTbfeHCffrjDfitvLANg0UlX3wFUUSTx92KXRFegMHUVgSqE+wvhAbi4WqjGg9czysTV2Epbew==}
    engines: {node: '>= 0.4'}

  object-keys@1.1.1:
    resolution: {integrity: sha512-NuAESUOUMrlIXOfHKzD6bpPu3tYt3xvjNdRIQ+FeT0lNb4K8WR70CaDxhuNguS2XG+GjkyMwOzsN5ZktImfhLA==}
    engines: {node: '>= 0.4'}

  object.assign@4.1.7:
    resolution: {integrity: sha512-nK28WOo+QIjBkDduTINE4JkF/UJJKyf2EJxvJKfblDpyg0Q+pkOHNTL0Qwy6NP6FhE/EnzV73BxxqcJaXY9anw==}
    engines: {node: '>= 0.4'}

  object.entries@1.1.9:
    resolution: {integrity: sha512-8u/hfXFRBD1O0hPUjioLhoWFHRmt6tKA4/vZPyckBr18l1KE9uHrFaFaUi8MDRTpi4uak2goyPTSNJLXX2k2Hw==}
    engines: {node: '>= 0.4'}

  object.fromentries@2.0.8:
    resolution: {integrity: sha512-k6E21FzySsSK5a21KRADBd/NGneRegFO5pLHfdQLpRDETUNJueLXs3WCzyQ3tFRDYgbq3KHGXfTbi2bs8WQ6rQ==}
    engines: {node: '>= 0.4'}

  object.groupby@1.0.3:
    resolution: {integrity: sha512-+Lhy3TQTuzXI5hevh8sBGqbmurHbbIjAi0Z4S63nthVLmLxfbj4T54a4CfZrXIrt9iP4mVAPYMo/v99taj3wjQ==}
    engines: {node: '>= 0.4'}

  object.values@1.2.1:
    resolution: {integrity: sha512-gXah6aZrcUxjWg2zR2MwouP2eHlCBzdV4pygudehaKXSGW4v2AsRQUK+lwwXhii6KFZcunEnmSUoYp5CXibxtA==}
    engines: {node: '>= 0.4'}

  optionator@0.9.4:
    resolution: {integrity: sha512-6IpQ7mKUxRcZNLIObR0hz7lxsapSSIYNZJwXPGeF0mTVqGKFIXj1DQcMoT22S3ROcLyY/rz0PWaWZ9ayWmad9g==}
    engines: {node: '>= 0.8.0'}

  own-keys@1.0.1:
    resolution: {integrity: sha512-qFOyK5PjiWZd+QQIh+1jhdb9LpxTF0qs7Pm8o5QHYZ0M3vKqSqzsZaEB6oWlxZ+q2sJBMI/Ktgd2N5ZwQoRHfg==}
    engines: {node: '>= 0.4'}

  p-limit@3.1.0:
    resolution: {integrity: sha512-TYOanM3wGwNGsZN2cVTYPArw454xnXj5qmWF1bEoAc4+cU/ol7GVh7odevjp1FNHduHc3KZMcFduxU5Xc6uJRQ==}
    engines: {node: '>=10'}

  p-locate@5.0.0:
    resolution: {integrity: sha512-LaNjtRWUBY++zB5nE/NwcaoMylSPk+S+ZHNB1TzdbMJMny6dynpAGt7X/tl/QYq3TIeE6nxHppbo2LGymrG5Pw==}
    engines: {node: '>=10'}

  package-json-from-dist@1.0.1:
    resolution: {integrity: sha512-UEZIS3/by4OC8vL3P2dTXRETpebLI2NiI5vIrjaD/5UtrkFX/tNbwjTSRAGC/+7CAo2pIcBaRgWmcBBHcsaCIw==}

  param-case@3.0.4:
    resolution: {integrity: sha512-RXlj7zCYokReqWpOPH9oYivUzLYZ5vAPIfEmCTNViosC78F8F0H9y7T7gG2M39ymgutxF5gcFEsyZQSph9Bp3A==}

  parent-module@1.0.1:
    resolution: {integrity: sha512-GQ2EWRpQV8/o+Aw8YqtfZZPfNRWZYkbidE9k5rpl/hC3vtHHBfGm2Ifi6qWV+coDGkrUKZAxE3Lot5kcsRlh+g==}
    engines: {node: '>=6'}

  parse-entities@2.0.0:
    resolution: {integrity: sha512-kkywGpCcRYhqQIchaWqZ875wzpS/bMKhz5HnN3p7wveJTkTtyAB/AlnS0f8DFSqYW1T82t6yEAkEcB+A1I3MbQ==}

  parse-entities@4.0.2:
    resolution: {integrity: sha512-GG2AQYWoLgL877gQIKeRPGO1xF9+eG1ujIb5soS5gPvLQ1y2o8FL90w2QWNdf9I361Mpp7726c+lj3U0qK1uGw==}

  parse-srcset@1.0.2:
    resolution: {integrity: sha512-/2qh0lav6CmI15FzA3i/2Bzk2zCgQhGMkvhOhKNcBVQ1ldgpbfiNTVslmooUmWJcADi1f1kIeynbDRVzNlfR6Q==}

  parse5@7.3.0:
    resolution: {integrity: sha512-IInvU7fabl34qmi9gY8XOVxhYyMyuH2xUNpb2q8/Y+7552KlejkRvqvD19nMoUW/uQGGbqNpA6Tufu5FL5BZgw==}

  pascal-case@3.1.2:
    resolution: {integrity: sha512-uWlGT3YSnK9x3BQJaOdcZwrnV6hPpd8jFH1/ucpiLRPh/2zCVJKS19E4GvYHvaCcACn3foXZ0cLB9Wrx1KGe5g==}

  path-exists@4.0.0:
    resolution: {integrity: sha512-ak9Qy5Q7jYb2Wwcey5Fpvg2KoAc/ZIhLSLOSBmRmygPsGwkVVt0fZa0qrtMz+m6tJTAHfZQ8FnmB4MG4LWy7/w==}
    engines: {node: '>=8'}

  path-key@3.1.1:
    resolution: {integrity: sha512-ojmeN0qd+y0jszEtoY48r0Peq5dwMEkIlCOu6Q5f41lfkswXuKtYrhgoTpLnyIcHm24Uhqx+5Tqm2InSwLhE6Q==}
    engines: {node: '>=8'}

  path-parse@1.0.7:
    resolution: {integrity: sha512-LDJzPVEEEPR+y48z93A0Ed0yXb8pAByGWo/k5YYdYgpY2/2EsOsksJrq7lOHxryrVOn1ejG6oAp8ahvOIQD8sw==}

  path-scurry@1.11.1:
    resolution: {integrity: sha512-Xa4Nw17FS9ApQFJ9umLiJS4orGjm7ZzwUrwamcGQuHSzDyth9boKDaycYdDcZDuqYATXw4HFXgaqWTctW/v1HA==}
    engines: {node: '>=16 || 14 >=14.18'}

  pathe@0.2.0:
    resolution: {integrity: sha512-sTitTPYnn23esFR3RlqYBWn4c45WGeLcsKzQiUpXJAyfcWkolvlYpV8FLo7JishK946oQwMFUCHXQ9AjGPKExw==}

  picocolors@1.1.1:
    resolution: {integrity: sha512-xceH2snhtb5M9liqDsmEw56le376mTZkEX/jEb/RxNFyegNul7eNslCXP9FDj/Lcu0X8KEyMceP2ntpaHrDEVA==}

  picomatch@2.3.1:
    resolution: {integrity: sha512-JU3teHTNjmE2VCGFzuY8EXzCDVwEqB2a8fsIvwaStHhAWJEeVd1o1QD80CU6+ZdEXXSLbSsuLwJjkCBWqRQUVA==}
    engines: {node: '>=8.6'}

  pify@2.3.0:
    resolution: {integrity: sha512-udgsAY+fTnvv7kI7aaxbqwWNb0AHiB0qBO89PZKPkoTmGOgdbrHDKD+0B2X4uTfJ/FT1R09r9gTsjUjNJotuog==}
    engines: {node: '>=0.10.0'}

  pirates@4.0.7:
    resolution: {integrity: sha512-TfySrs/5nm8fQJDcBDuUng3VOUKsd7S+zqvbOTiGXHfxX4wK31ard+hoNuvkicM/2YFzlpDgABOevKSsB4G/FA==}
    engines: {node: '>= 6'}

  portfinder@1.0.38:
    resolution: {integrity: sha512-rEwq/ZHlJIKw++XtLAO8PPuOQA/zaPJOZJ37BVuN97nLpMJeuDVLVGRwbFoBgLudgdTMP2hdRJP++H+8QOA3vg==}
    engines: {node: '>= 10.12'}

  possible-typed-array-names@1.1.0:
    resolution: {integrity: sha512-/+5VFTchJDoVj3bhoqi6UeymcD00DAwb1nJwamzPvHEszJ4FpF6SNNbUbOS8yI56qHzdV8eK0qEfOSiodkTdxg==}
    engines: {node: '>= 0.4'}

  postcss-import@15.1.0:
    resolution: {integrity: sha512-hpr+J05B2FVYUAXHeK1YyI267J/dDDhMU6B6civm8hSY1jYJnBXxzKDKDswzJmtLHryrjhnDjqqp/49t8FALew==}
    engines: {node: '>=14.0.0'}
    peerDependencies:
      postcss: ^8.0.0

  postcss-js@4.1.0:
    resolution: {integrity: sha512-oIAOTqgIo7q2EOwbhb8UalYePMvYoIeRY2YKntdpFQXNosSu3vLrniGgmH9OKs/qAkfoj5oB3le/7mINW1LCfw==}
    engines: {node: ^12 || ^14 || >= 16}
    peerDependencies:
      postcss: ^8.4.21

  postcss-load-config@4.0.2:
    resolution: {integrity: sha512-bSVhyJGL00wMVoPUzAVAnbEoWyqRxkjv64tUl427SKnPrENtq6hJwUojroMz2VB+Q1edmi4IfrAPpami5VVgMQ==}
    engines: {node: '>= 14'}
    peerDependencies:
      postcss: '>=8.0.9'
      ts-node: '>=9.0.0'
    peerDependenciesMeta:
      postcss:
        optional: true
      ts-node:
        optional: true

  postcss-nested@6.2.0:
    resolution: {integrity: sha512-HQbt28KulC5AJzG+cZtj9kvKB93CFCdLvog1WFLf1D+xmMvPGlBstkpTEZfK5+AN9hfJocyBFCNiqyS48bpgzQ==}
    engines: {node: '>=12.0'}
    peerDependencies:
      postcss: ^8.2.14

  postcss-selector-parser@6.1.2:
    resolution: {integrity: sha512-Q8qQfPiZ+THO/3ZrOrO0cJJKfpYCagtMUkXbnEfmgUjwXg6z/WBeOyS9APBBPCTSiDV+s4SwQGu8yFsiMRIudg==}
    engines: {node: '>=4'}

  postcss-value-parser@4.2.0:
    resolution: {integrity: sha512-1NNCs6uurfkVbeXG4S8JFT9t19m45ICnif8zWLd5oPSZ50QnwMfK+H3jv408d4jw/7Bttv5axS5IiHoLaVNHeQ==}

  postcss@8.4.31:
    resolution: {integrity: sha512-PS08Iboia9mts/2ygV3eLpY5ghnUcfLV/EXTOW1E2qYxJKGGBUtNjN76FYHnMs36RmARn41bC0AZmn+rR0OVpQ==}
    engines: {node: ^10 || ^12 || >=14}

  postcss@8.5.6:
    resolution: {integrity: sha512-3Ybi1tAuwAP9s0r1UQ2J4n5Y0G05bJkpUIO0/bI9MhwmD70S5aTWbXGBwxHrelT+XM1k6dM0pk+SwNkpTRN7Pg==}
    engines: {node: ^10 || ^12 || >=14}

  prelude-ls@1.2.1:
    resolution: {integrity: sha512-vkcDPrRZo1QZLbn5RLGPpg/WmIQ65qoWWhcGKf/b5eplkkarX0m9z8ppCat4mlOqUsWpyNuYgO3VRyrYHSzX5g==}
    engines: {node: '>= 0.8.0'}

  prettier-linter-helpers@1.0.0:
    resolution: {integrity: sha512-GbK2cP9nraSSUF9N2XwUwqfzlAFlMNYYl+ShE/V+H8a9uNl/oUqB1w2EL54Jh0OlyRSd8RfWYJ3coVS4TROP2w==}
    engines: {node: '>=6.0.0'}

  prettier@3.6.2:
    resolution: {integrity: sha512-I7AIg5boAr5R0FFtJ6rCfD+LFsWHp81dolrFD8S79U9tb8Az2nGrJncnMSnys+bpQJfRUzqs9hnA81OAA3hCuQ==}
    engines: {node: '>=14'}
    hasBin: true

  prismjs@1.27.0:
    resolution: {integrity: sha512-t13BGPUlFDR7wRB5kQDG4jjl7XeuH6jbJGt11JHPL96qwsEHNX2+68tFXqc1/k+/jALsbSWJKUOT/hcYAZ5LkA==}
    engines: {node: '>=6'}

  prismjs@1.30.0:
    resolution: {integrity: sha512-DEvV2ZF2r2/63V+tK8hQvrR2ZGn10srHbXviTlcv7Kpzw8jWiNTqbVgjO3IY8RxrrOUF8VPMQQFysYYYv0YZxw==}
    engines: {node: '>=6'}

  promise@7.3.1:
    resolution: {integrity: sha512-nolQXZ/4L+bP/UGlkfaIujX9BKxGwmQ9OT4mOt5yvy8iK1h3wqTEJCijzGANTCCl9nWjY41juyAn2K3Q1hLLTg==}

  prop-types@15.8.1:
    resolution: {integrity: sha512-oj87CgZICdulUohogVAR7AjlC0327U4el4L6eAvOqCeudMDVU0NThNaV+b9Df4dXgSP1gXMTnPdhfe/2qDH5cg==}

  property-information@5.6.0:
    resolution: {integrity: sha512-YUHSPk+A30YPv+0Qf8i9Mbfe/C0hdPXk1s1jPVToV8pk8BQtpw10ct89Eo7OWkutrwqvT0eicAxlOg3dOAu8JA==}

  property-information@6.5.0:
    resolution: {integrity: sha512-PgTgs/BlvHxOu8QuEN7wi5A0OmXaBcHpmCSTehcs6Uuu9IkDIEo13Hy7n898RHfrQ49vKCoGeWZSaAK01nwVig==}

  property-information@7.1.0:
    resolution: {integrity: sha512-TwEZ+X+yCJmYfL7TPUOcvBZ4QfoT5YenQiJuX//0th53DE6w0xxLEtfK3iyryQFddXuvkIk51EEgrJQ0WJkOmQ==}

  proxy-from-env@1.1.0:
    resolution: {integrity: sha512-D+zkORCbA9f1tdWRK0RaCR3GPv50cMxcrz4X8k5LTSUD1Dkw47mKJEZQNunItRTkWwgtaUSo1RVFRIG9ZXiFYg==}

  punycode.js@2.3.1:
    resolution: {integrity: sha512-uxFIHU0YlHYhDQtV4R9J6a52SLx28BCjT+4ieh7IGbgwVJWO+km431c4yRlREUAsAmt/uMjQUyQHNEPf0M39CA==}
    engines: {node: '>=6'}

  punycode@2.3.1:
    resolution: {integrity: sha512-vYt7UD1U9Wg6138shLtLOvdAu+8DsC/ilFtEVHcH+wydcSpNE20AfSOduf6MkRFahL5FY7X1oU7nKVZFtfq8Fg==}
    engines: {node: '>=6'}

  pure-color@1.3.0:
    resolution: {integrity: sha512-QFADYnsVoBMw1srW7OVKEYjG+MbIa49s54w1MA1EDY6r2r/sTcKKYqRX1f4GYvnXP7eN/Pe9HFcX+hwzmrXRHA==}

  qr.js@0.0.0:
    resolution: {integrity: sha512-c4iYnWb+k2E+vYpRimHqSu575b1/wKl4XFeJGpFmrJQz5I88v9aY2czh7s0w36srfCM1sXgC/xpoJz5dJfq+OQ==}

  qs@6.14.0:
    resolution: {integrity: sha512-YWWTjgABSKcvs/nWBi9PycY/JiPJqOD4JA6o9Sej2AtvSGarXxKC3OQSk4pAarbdQlKAh5D4FCQkJNkW+GAn3w==}
    engines: {node: '>=0.6'}

  querystringify@2.2.0:
    resolution: {integrity: sha512-FIqgj2EUvTa7R50u0rGsyTftzjYmv/a3hO345bZNrqabNqjtgiDMgmo4mkUjd+nzU5oF3dClKqFIPUKybUyqoQ==}

  queue-microtask@1.2.3:
    resolution: {integrity: sha512-NuaNSa6flKT5JaSYQzJok04JzTL1CA6aGhv5rfLW3PgqA+M2ChpZQnAC8h8i4ZFkBS8X5RqkDBHA7r4hej3K9A==}

  rc-cascader@3.27.1:
    resolution: {integrity: sha512-VLdilQWBEZ0niK6MYEQzkY8ciGADEn8FFVtM0w0I1VBKit1kI9G7Z46E22CVudakHe+JaV8SSlQ6Tav2R2KaUg==}
    peerDependencies:
      react: '>=16.9.0'
      react-dom: '>=16.9.0'

  rc-checkbox@3.3.0:
    resolution: {integrity: sha512-Ih3ZaAcoAiFKJjifzwsGiT/f/quIkxJoklW4yKGho14Olulwn8gN7hOBve0/WGDg5o/l/5mL0w7ff7/YGvefVw==}
    peerDependencies:
      react: '>=16.9.0'
      react-dom: '>=16.9.0'

  rc-collapse@3.7.3:
    resolution: {integrity: sha512-60FJcdTRn0X5sELF18TANwtVi7FtModq649H11mYF1jh83DniMoM4MqY627sEKRCTm4+WXfGDcB7hY5oW6xhyw==}
    peerDependencies:
      react: '>=16.9.0'
      react-dom: '>=16.9.0'

  rc-dialog@9.5.2:
    resolution: {integrity: sha512-qVUjc8JukG+j/pNaHVSRa2GO2/KbV2thm7yO4hepQ902eGdYK913sGkwg/fh9yhKYV1ql3BKIN2xnud3rEXAPw==}
    peerDependencies:
      react: '>=16.9.0'
      react-dom: '>=16.9.0'

  rc-drawer@7.2.0:
    resolution: {integrity: sha512-9lOQ7kBekEJRdEpScHvtmEtXnAsy+NGDXiRWc2ZVC7QXAazNVbeT4EraQKYwCME8BJLa8Bxqxvs5swwyOepRwg==}
    peerDependencies:
      react: '>=16.9.0'
      react-dom: '>=16.9.0'

  rc-dropdown@4.2.1:
    resolution: {integrity: sha512-YDAlXsPv3I1n42dv1JpdM7wJ+gSUBfeyPK59ZpBD9jQhK9jVuxpjj3NmWQHOBceA1zEPVX84T2wbdb2SD0UjmA==}
    peerDependencies:
      react: '>=16.11.0'
      react-dom: '>=16.11.0'

  rc-field-form@2.2.1:
    resolution: {integrity: sha512-uoNqDoR7A4tn4QTSqoWPAzrR7ZwOK5I+vuZ/qdcHtbKx+ZjEsTg7QXm2wk/jalDiSksAQmATxL0T5LJkRREdIA==}
    engines: {node: '>=8.x'}
    peerDependencies:
      react: '>=16.9.0'
      react-dom: '>=16.9.0'

  rc-image@7.9.0:
    resolution: {integrity: sha512-l4zqO5E0quuLMCtdKfBgj4Suv8tIS011F5k1zBBlK25iMjjiNHxA0VeTzGFtUZERSA45gvpXDg8/P6qNLjR25g==}
    peerDependencies:
      react: '>=16.9.0'
      react-dom: '>=16.9.0'

  rc-input-number@9.1.0:
    resolution: {integrity: sha512-NqJ6i25Xn/AgYfVxynlevIhX3FuKlMwIFpucGG1h98SlK32wQwDK0zhN9VY32McOmuaqzftduNYWWooWz8pXQA==}
    peerDependencies:
      react: '>=16.9.0'
      react-dom: '>=16.9.0'

  rc-input@1.5.1:
    resolution: {integrity: sha512-+nOzQJDeIfIpNP/SgY45LXSKbuMlp4Yap2y8c+ZpU7XbLmNzUd6+d5/S75sA/52jsVE6S/AkhkkDEAOjIu7i6g==}
    peerDependencies:
      react: '>=16.0.0'
      react-dom: '>=16.0.0'

  rc-mentions@2.14.0:
    resolution: {integrity: sha512-qKR59FMuF8PK4ZqsbWX3UuA5P1M/snzyqV6Yt3y1DCFbCEdqUGIBgQp6vEfLCO6Z0RoRFlzXtCeSlBTcDDpg1A==}
    peerDependencies:
      react: '>=16.9.0'
      react-dom: '>=16.9.0'

  rc-menu@9.14.1:
    resolution: {integrity: sha512-5wlRb3M8S4yGlWhSoEYJ7ZVRElyScdcpUHxgiLxkeig1tEdyKrnED3B2fhpN0Rrpdp9jyhnmZR/Lwq2fH5VvDQ==}
    peerDependencies:
      react: '>=16.9.0'
      react-dom: '>=16.9.0'

  rc-motion@2.9.5:
    resolution: {integrity: sha512-w+XTUrfh7ArbYEd2582uDrEhmBHwK1ZENJiSJVb7uRxdE7qJSYjbO2eksRXmndqyKqKoYPc9ClpPh5242mV1vA==}
    peerDependencies:
      react: '>=16.9.0'
      react-dom: '>=16.9.0'

  rc-notification@5.6.4:
    resolution: {integrity: sha512-KcS4O6B4qzM3KH7lkwOB7ooLPZ4b6J+VMmQgT51VZCeEcmghdeR4IrMcFq0LG+RPdnbe/ArT086tGM8Snimgiw==}
    engines: {node: '>=8.x'}
    peerDependencies:
      react: '>=16.9.0'
      react-dom: '>=16.9.0'

  rc-overflow@1.4.1:
    resolution: {integrity: sha512-3MoPQQPV1uKyOMVNd6SZfONi+f3st0r8PksexIdBTeIYbMX0Jr+k7pHEDvsXtR4BpCv90/Pv2MovVNhktKrwvw==}
    peerDependencies:
      react: '>=16.9.0'
      react-dom: '>=16.9.0'

  rc-pagination@4.2.0:
    resolution: {integrity: sha512-V6qeANJsT6tmOcZ4XiUmj8JXjRLbkusuufpuoBw2GiAn94fIixYjFLmbruD1Sbhn8fPLDnWawPp4CN37zQorvw==}
    peerDependencies:
      react: '>=16.9.0'
      react-dom: '>=16.9.0'

  rc-picker@4.6.15:
    resolution: {integrity: sha512-OWZ1yrMie+KN2uEUfYCfS4b2Vu6RC1FWwNI0s+qypsc3wRt7g+peuZKVIzXCTaJwyyZruo80+akPg2+GmyiJjw==}
    engines: {node: '>=8.x'}
    peerDependencies:
      date-fns: '>= 2.x'
      dayjs: '>= 1.x'
      luxon: '>= 3.x'
      moment: '>= 2.x'
      react: '>=16.9.0'
      react-dom: '>=16.9.0'
    peerDependenciesMeta:
      date-fns:
        optional: true
      dayjs:
        optional: true
      luxon:
        optional: true
      moment:
        optional: true

  rc-progress@4.0.0:
    resolution: {integrity: sha512-oofVMMafOCokIUIBnZLNcOZFsABaUw8PPrf1/y0ZBvKZNpOiu5h4AO9vv11Sw0p4Hb3D0yGWuEattcQGtNJ/aw==}
    peerDependencies:
      react: '>=16.9.0'
      react-dom: '>=16.9.0'

  rc-rate@2.13.1:
    resolution: {integrity: sha512-QUhQ9ivQ8Gy7mtMZPAjLbxBt5y9GRp65VcUyGUMF3N3fhiftivPHdpuDIaWIMOTEprAjZPC08bls1dQB+I1F2Q==}
    engines: {node: '>=8.x'}
    peerDependencies:
      react: '>=16.9.0'
      react-dom: '>=16.9.0'

  rc-resize-observer@1.4.3:
    resolution: {integrity: sha512-YZLjUbyIWox8E9i9C3Tm7ia+W7euPItNWSPX5sCcQTYbnwDb5uNpnLHQCG1f22oZWUhLw4Mv2tFmeWe68CDQRQ==}
    peerDependencies:
      react: '>=16.9.0'
      react-dom: '>=16.9.0'

  rc-segmented@2.3.0:
    resolution: {integrity: sha512-I3FtM5Smua/ESXutFfb8gJ8ZPcvFR+qUgeeGFQHBOvRiRKyAk4aBE5nfqrxXx+h8/vn60DQjOt6i4RNtrbOobg==}
    peerDependencies:
      react: '>=16.0.0'
      react-dom: '>=16.0.0'

  rc-select@14.15.2:
    resolution: {integrity: sha512-oNoXlaFmpqXYcQDzcPVLrEqS2J9c+/+oJuGrlXeVVX/gVgrbHa5YcyiRUXRydFjyuA7GP3elRuLF7Y3Tfwltlw==}
    engines: {node: '>=8.x'}
    peerDependencies:
      react: '*'
      react-dom: '*'

  rc-slider@10.6.2:
    resolution: {integrity: sha512-FjkoFjyvUQWcBo1F3RgSglky3ar0+qHLM41PlFVYB4Bj3RD8E/Mv7kqMouLFBU+3aFglMzzctAIWRwajEuueSw==}
    engines: {node: '>=8.x'}
    peerDependencies:
      react: '>=16.9.0'
      react-dom: '>=16.9.0'

  rc-steps@6.0.1:
    resolution: {integrity: sha512-lKHL+Sny0SeHkQKKDJlAjV5oZ8DwCdS2hFhAkIjuQt1/pB81M0cA0ErVFdHq9+jmPmFw1vJB2F5NBzFXLJxV+g==}
    engines: {node: '>=8.x'}
    peerDependencies:
      react: '>=16.9.0'
      react-dom: '>=16.9.0'

  rc-switch@4.1.0:
    resolution: {integrity: sha512-TI8ufP2Az9oEbvyCeVE4+90PDSljGyuwix3fV58p7HV2o4wBnVToEyomJRVyTaZeqNPAp+vqeo4Wnj5u0ZZQBg==}
    peerDependencies:
      react: '>=16.9.0'
      react-dom: '>=16.9.0'

  rc-table@7.45.7:
    resolution: {integrity: sha512-wi9LetBL1t1csxyGkMB2p3mCiMt+NDexMlPbXHvQFmBBAsMxrgNSAPwUci2zDLUq9m8QdWc1Nh8suvrpy9mXrg==}
    engines: {node: '>=8.x'}
    peerDependencies:
      react: '>=16.9.0'
      react-dom: '>=16.9.0'

  rc-tabs@15.1.1:
    resolution: {integrity: sha512-Tc7bJvpEdkWIVCUL7yQrMNBJY3j44NcyWS48jF/UKMXuUlzaXK+Z/pEL5LjGcTadtPvVmNqA40yv7hmr+tCOAw==}
    engines: {node: '>=8.x'}
    peerDependencies:
      react: '>=16.9.0'
      react-dom: '>=16.9.0'

  rc-textarea@1.7.0:
    resolution: {integrity: sha512-UxizYJkWkmxP3zofXgc487QiGyDmhhheDLLjIWbFtDmiru1ls30KpO8odDaPyqNUIy9ugj5djxTEuezIn6t3Jg==}
    peerDependencies:
      react: '>=16.9.0'
      react-dom: '>=16.9.0'

  rc-tooltip@6.2.1:
    resolution: {integrity: sha512-rws0duD/3sHHsD905Nex7FvoUGy2UBQRhTkKxeEvr2FB+r21HsOxcDJI0TzyO8NHhnAA8ILr8pfbSBg5Jj5KBg==}
    peerDependencies:
      react: '>=16.9.0'
      react-dom: '>=16.9.0'

  rc-tree-select@5.22.2:
    resolution: {integrity: sha512-WHmWCck4+8mf4/KFTjw70AlnoNPkX4C1TOIzzwxfZ7w8hcNO4bzggoeO2Q3fAedjZteN5I3t2dT0BCZAnHedlQ==}
    peerDependencies:
      react: '*'
      react-dom: '*'

  rc-tree@5.8.8:
    resolution: {integrity: sha512-S+mCMWo91m5AJqjz3PdzKilGgbFm7fFJRFiTDOcoRbD7UfMOPnerXwMworiga0O2XIo383UoWuEfeHs1WOltag==}
    engines: {node: '>=10.x'}
    peerDependencies:
      react: '*'
      react-dom: '*'

  rc-upload@4.5.2:
    resolution: {integrity: sha512-QO3ne77DwnAPKFn0bA5qJM81QBjQi0e0NHdkvpFyY73Bea2NfITiotqJqVjHgeYPOJu5lLVR32TNGP084aSoXA==}
    peerDependencies:
      react: '>=16.9.0'
      react-dom: '>=16.9.0'

  rc-util@5.44.4:
    resolution: {integrity: sha512-resueRJzmHG9Q6rI/DfK6Kdv9/Lfls05vzMs1Sk3M2P+3cJa+MakaZyWY8IPfehVuhPJFKrIY1IK4GqbiaiY5w==}
    peerDependencies:
      react: '>=16.9.0'
      react-dom: '>=16.9.0'

  rc-virtual-list@3.19.2:
    resolution: {integrity: sha512-Ys6NcjwGkuwkeaWBDqfI3xWuZ7rDiQXlH1o2zLfFzATfEgXcqpk8CkgMfbJD81McqjcJVez25a3kPxCR807evA==}
    engines: {node: '>=8.x'}
    peerDependencies:
      react: '>=16.9.0'
      react-dom: '>=16.9.0'

  react-base16-styling@0.6.0:
    resolution: {integrity: sha512-yvh/7CArceR/jNATXOKDlvTnPKPmGZz7zsenQ3jUwLzHkNUR0CvY3yGYJbWJ/nnxsL8Sgmt5cO3/SILVuPO6TQ==}

  react-dom@18.3.1:
    resolution: {integrity: sha512-5m4nQKp+rZRb09LNH59GM4BxTh9251/ylbKIbpe7TpGxfJ+9kv6BLkLBXIjjspbgbnIBNqlI23tRnTWT0snUIw==}
    peerDependencies:
      react: ^18.3.1

  react-easy-crop@5.5.2:
    resolution: {integrity: sha512-8sxx7x7QBMF8fi+zd9QTf9MXovPzQUASNCRrXy/ZUQe9r25U0yDweyM38CaoNTAfX9+k/v52ywLRXiwDN3TBtQ==}
    peerDependencies:
      react: '>=16.4.0'
      react-dom: '>=16.4.0'

  react-error-boundary@5.0.0:
    resolution: {integrity: sha512-tnjAxG+IkpLephNcePNA7v6F/QpWLH8He65+DmedchDwg162JZqx4NmbXj0mlAYVVEd81OW7aFhmbsScYfiAFQ==}
    peerDependencies:
      react: '>=16.13.1'

  react-fast-compare@3.2.2:
    resolution: {integrity: sha512-nsO+KSNgo1SbJqJEYRE9ERzo7YtYbou/OqjSQKxV7jcKox7+usiUVZOAC+XnDOABXggQTno0Y1CpVnuWEc1boQ==}

  react-i18next@14.1.3:
    resolution: {integrity: sha512-wZnpfunU6UIAiJ+bxwOiTmBOAaB14ha97MjOEnLGac2RJ+h/maIYXZuTHlmyqQVX1UVHmU1YDTQ5vxLmwfXTjw==}
    peerDependencies:
      i18next: '>= 23.2.3'
      react: '>= 16.8.0'
      react-dom: '*'
      react-native: '*'
    peerDependenciesMeta:
      react-dom:
        optional: true
      react-native:
        optional: true

  react-intl@7.1.11:
    resolution: {integrity: sha512-tnVoRCWvW5Ie2ikYSdPF7z3+880yCe/9xPmitFeRPw3RYDcCfR4m8ZYa4MBq19W4adt9Z+PQA4FaMBCJ7E+HCQ==}
    peerDependencies:
      react: 16 || 17 || 18 || 19
      typescript: ^5.6.0
    peerDependenciesMeta:
      typescript:
        optional: true

  react-is@16.13.1:
    resolution: {integrity: sha512-24e6ynE2H+OKt4kqsOvNd8kBpV65zoxbA4BVsEOB3ARVWQki/DHzaUoC5KuON/BiccDaCCTZBuOcfZs70kR8bQ==}

  react-is@18.3.1:
    resolution: {integrity: sha512-/LLMVyas0ljjAtoYiPqYiL8VWXzUUdThrmU5+n20DZv+a+ClRoevUzw5JxU+Ieh5/c87ytoTBV9G1FiKfNJdmg==}

  react-json-view@1.21.3:
    resolution: {integrity: sha512-13p8IREj9/x/Ye4WI/JpjhoIwuzEgUAtgJZNBJckfzJt1qyh24BdTm6UQNGnyTq9dapQdrqvquZTo3dz1X6Cjw==}
    peerDependencies:
      react: ^17.0.0 || ^16.3.0 || ^15.5.4
      react-dom: ^17.0.0 || ^16.3.0 || ^15.5.4

  react-lifecycles-compat@3.0.4:
    resolution: {integrity: sha512-fBASbA6LnOU9dOU2eW7aQ8xmYBSXUIWr+UmF9b1efZBazGNO+rcXT/icdKnYm2pTwcRylVUYwW7H1PHfLekVzA==}

  react-markdown@9.1.0:
    resolution: {integrity: sha512-xaijuJB0kzGiUdG7nc2MOMDUDBWPyGAjZtUrow9XxUeua8IqeP+VlIfAZ3bphpcLTnSZXz6z9jcVC/TCwbfgdw==}
    peerDependencies:
      '@types/react': '>=18'
      react: '>=18'

  react-qr-code@2.0.18:
    resolution: {integrity: sha512-v1Jqz7urLMhkO6jkgJuBYhnqvXagzceg3qJUWayuCK/c6LTIonpWbwxR1f1APGd4xrW/QcQEovNrAojbUz65Tg==}
    peerDependencies:
      react: '*'

  react-refresh@0.17.0:
    resolution: {integrity: sha512-z6F7K9bV85EfseRCp2bzrpyQ0Gkw1uLoCel9XBVWPg/TjRj94SkJzUTGfOa4bs7iJvBWtQG0Wq7wnI0syw3EBQ==}
    engines: {node: '>=0.10.0'}

  react-router-dom@6.22.3:
    resolution: {integrity: sha512-7ZILI7HjcE+p31oQvwbokjk6OA/bnFxrhJ19n82Ex9Ph8fNAq+Hm/7KchpMGlTgWhUxRHMMCut+vEtNpWpowKw==}
    engines: {node: '>=14.0.0'}
    peerDependencies:
      react: '>=16.8'
      react-dom: '>=16.8'

  react-router@6.22.3:
    resolution: {integrity: sha512-dr2eb3Mj5zK2YISHK++foM9w4eBnO23eKnZEDs7c880P6oKbrjz/Svg9+nxqtHQK+oMW4OtjZca0RqPglXxguQ==}
    engines: {node: '>=14.0.0'}
    peerDependencies:
      react: '>=16.8'

  react-router@7.9.3:
    resolution: {integrity: sha512-4o2iWCFIwhI/eYAIL43+cjORXYn/aRQPgtFRRZb3VzoyQ5Uej0Bmqj7437L97N9NJW4wnicSwLOLS+yCXfAPgg==}
    engines: {node: '>=20.0.0'}
    peerDependencies:
      react: '>=18'
      react-dom: '>=18'
    peerDependenciesMeta:
      react-dom:
        optional: true

  react-spinners@0.16.1:
    resolution: {integrity: sha512-hYDQp2mmmv3a3JZZZYOi3+jW7C/ro51Ny71TfkRXhoPBb6wZuK9BgdvYbTnSAUrQCrVnOLSpWfZatncUTb6n5w==}
    peerDependencies:
      react: ^16.0.0 || ^17.0.0 || ^18.0.0 || ^19.0.0
      react-dom: ^16.0.0 || ^17.0.0 || ^18.0.0 || ^19.0.0

  react-svg@16.3.0:
    resolution: {integrity: sha512-MvoQbITgkmpPJYwDTNdiUyoncJFfoa0D86WzoZuMQ9c/ORJURPR6rPMnXDsLOWDCAyXuV9nKZhQhGyP0HZ0MVQ==}
    peerDependencies:
      react: ^16.0.0 || ^17.0.0 || ^18.0.0 || ^19.0.0
      react-dom: ^16.0.0 || ^17.0.0 || ^18.0.0 || ^19.0.0

  react-syntax-highlighter@15.6.6:
    resolution: {integrity: sha512-DgXrc+AZF47+HvAPEmn7Ua/1p10jNoVZVI/LoPiYdtY+OM+/nG5yefLHKJwdKqY1adMuHFbeyBaG9j64ML7vTw==}
    peerDependencies:
      react: '>= 0.14.0'

  react-textarea-autosize@8.5.9:
    resolution: {integrity: sha512-U1DGlIQN5AwgjTyOEnI1oCcMuEr1pv1qOtklB2l4nyMGbHzWrI0eFsYK0zos2YWqAolJyG0IWJaqWmWj5ETh0A==}
    engines: {node: '>=10'}
    peerDependencies:
      react: ^16.8.0 || ^17.0.0 || ^18.0.0 || ^19.0.0

  react@18.3.1:
    resolution: {integrity: sha512-wS+hAgJShR0KhEvPJArfuPVN1+Hz1t0Y6n5jLrGQbkb4urgPE/0Rve+1kMB1v/oWgHgm4WIcV+i7F2pTVj+2iQ==}
    engines: {node: '>=0.10.0'}

  reactflow@11.11.4:
    resolution: {integrity: sha512-70FOtJkUWH3BAOsN+LU9lCrKoKbtOPnz2uq0CV2PLdNSwxTXOhCbsZr50GmZ+Rtw3jx8Uv7/vBFtCGixLfd4Og==}
    peerDependencies:
      react: '>=17'
      react-dom: '>=17'

  read-cache@1.0.0:
    resolution: {integrity: sha512-Owdv/Ft7IjOgm/i0xvNDZ1LrRANRfew4b2prF3OWMQLxLfu3bS8FVhCsrSCMK4lR56Y9ya+AThoTpDCTxCmpRA==}

  readdirp@3.6.0:
    resolution: {integrity: sha512-hOS089on8RduqdbhvQ5Z37A0ESjsqz6qnRcffsMU3495FuTdqSm+7bhJ29JvIOsBDEEnan5DPu9t3To9VRlMzA==}
    engines: {node: '>=8.10.0'}

  readdirp@4.1.2:
    resolution: {integrity: sha512-GDhwkLfywWL2s6vEjyhri+eXmfH6j1L7JE27WhqLeYzoh/A3DBaYGEj2H/HFZCn/kMfim73FXxEJTw06WtxQwg==}
    engines: {node: '>= 14.18.0'}

  recoil-persist@5.1.0:
    resolution: {integrity: sha512-sew4k3uBVJjRWKCSFuBw07Y1p1pBOb0UxLJPxn4G2bX/9xNj+r2xlqYy/BRfyofR/ANfqBU04MIvulppU4ZC0w==}
    peerDependencies:
      recoil: ^0.7.2

  recoil@0.7.7:
    resolution: {integrity: sha512-8Og5KPQW9LwC577Vc7Ug2P0vQshkv1y3zG3tSSkWMqkWSwHmE+by06L8JtnGocjW6gcCvfwB3YtrJG6/tWivNQ==}
    peerDependencies:
      react: '>=16.13.1'
      react-dom: '*'
      react-native: '*'
    peerDependenciesMeta:
      react-dom:
        optional: true
      react-native:
        optional: true

  reflect.getprototypeof@1.0.10:
    resolution: {integrity: sha512-00o4I+DVrefhv+nX0ulyi3biSHCPDe+yLv5o/p6d/UVlirijB8E16FtfwSAi4g3tcqrQ4lRAqQSoFEZJehYEcw==}
    engines: {node: '>= 0.4'}

  refractor@3.6.0:
    resolution: {integrity: sha512-MY9W41IOWxxk31o+YvFCNyNzdkc9M20NoZK5vq6jkv4I/uh2zkWcfudj0Q1fovjUQJrNewS9NMzeTtqPf+n5EA==}

  regexp.prototype.flags@1.5.4:
    resolution: {integrity: sha512-dYqgNSZbDwkaJ2ceRd9ojCGjBq+mOm9LmtXnAnEGyHhN/5R7iDW2TRw3h+o/jCFxus3P2LfWIIiwowAjANm7IA==}
    engines: {node: '>= 0.4'}

  rehype-katex@7.0.1:
    resolution: {integrity: sha512-OiM2wrZ/wuhKkigASodFoo8wimG3H12LWQaH8qSPVJn9apWKFSH3YOCtbKpBorTVw/eI7cuT21XBbvwEswbIOA==}

  rehype-raw@7.0.0:
    resolution: {integrity: sha512-/aE8hCfKlQeA8LmyeyQvQF3eBiLRGNlfBJEvWH7ivp9sBqs7TNqBL5X3v157rM4IFETqDnIOO+z5M/biZbo9Ww==}

  relateurl@0.2.7:
    resolution: {integrity: sha512-G08Dxvm4iDN3MLM0EsP62EDV9IuhXPR6blNz6Utcp7zyV3tr4HVNINt6MpaRWbxoOHT3Q7YN2P+jaHX8vUbgog==}
    engines: {node: '>= 0.10'}

  remark-gfm@4.0.1:
    resolution: {integrity: sha512-1quofZ2RQ9EWdeN34S79+KExV1764+wCUGop5CPL1WGdD0ocPpu91lzPGbwWMECpEpd42kJGQwzRfyov9j4yNg==}

  remark-math@6.0.0:
    resolution: {integrity: sha512-MMqgnP74Igy+S3WwnhQ7kqGlEerTETXMvJhrUzDikVZ2/uogJCb+WHUg97hK9/jcfc0dkD73s3LN8zU49cTEtA==}

  remark-parse@11.0.0:
    resolution: {integrity: sha512-FCxlKLNGknS5ba/1lmpYijMUzX2esxW5xQqjWxw2eHFfS2MSdaHVINFmhjo+qN1WhZhNimq0dZATN9pH0IDrpA==}

  remark-rehype@11.1.2:
    resolution: {integrity: sha512-Dh7l57ianaEoIpzbp0PC9UKAdCSVklD8E5Rpw7ETfbTl3FqcOOgq5q2LVDhgGCkaBv7p24JXikPdvhhmHvKMsw==}

  remark-stringify@11.0.0:
    resolution: {integrity: sha512-1OSmLd3awB/t8qdoEOMazZkNsfVTeY4fTsgzcQFdXNq8ToTN4ZGwrMnlda4K6smTFKD+GRV6O48i6Z4iKgPPpw==}

  require-from-string@2.0.2:
    resolution: {integrity: sha512-Xf0nWe6RseziFMu+Ap9biiUbmplq6S9/p+7w7YXP/JBHhrUDDUhwa+vANyubuqfZWTveU//DYVGsDG7RKL/vEw==}
    engines: {node: '>=0.10.0'}

  requires-port@1.0.0:
    resolution: {integrity: sha512-KigOCHcocU3XODJxsu8i/j8T9tzT4adHiecwORRQ0ZZFcp7ahwXuRU1m+yuO90C5ZUyGeGfocHDI14M3L3yDAQ==}

  resize-observer-polyfill@1.5.1:
    resolution: {integrity: sha512-LwZrotdHOo12nQuZlHEmtuXdqGoOD0OhaxopaNFxWzInpEgaLWoVuAMbTzixuosCx2nEG58ngzW3vxdWoxIgdg==}

  resolve-from@4.0.0:
    resolution: {integrity: sha512-pb/MYmXstAkysRFx8piNI1tGFNQIFA3vkE3Gq4EuA1dF6gHp/+vgZqsCGJapvy8N3Q+4o7FwvquPJcnZ7RYy4g==}
    engines: {node: '>=4'}

  resolve@1.22.10:
    resolution: {integrity: sha512-NPRy+/ncIMeDlTAsuqwKIiferiawhefFJtkNSW0qZJEqMEb+qBt/77B/jGeeek+F0uOeN05CDa6HXbbIgtVX4w==}
    engines: {node: '>= 0.4'}
    hasBin: true

  resolve@2.0.0-next.5:
    resolution: {integrity: sha512-U7WjGVG9sH8tvjW5SmGbQuui75FiyjAX72HX15DwBBwF9dNiQZRQAg9nnPhYy+TUnE0+VcrttuvNI8oSxZcocA==}
    hasBin: true

  reusify@1.1.0:
    resolution: {integrity: sha512-g6QUff04oZpHs0eG5p83rFLhHeV00ug/Yf9nZM6fLeUrPguBTkTQOdpAWWspMh55TZfVQDPaN3NQJfbVRAxdIw==}
    engines: {iojs: '>=1.0.0', node: '>=0.10.0'}

  rollup@4.52.3:
    resolution: {integrity: sha512-RIDh866U8agLgiIcdpB+COKnlCreHJLfIhWC3LVflku5YHfpnsIKigRZeFfMfCc4dVcqNVfQQ5gO/afOck064A==}
    engines: {node: '>=18.0.0', npm: '>=8.0.0'}
    hasBin: true

  run-parallel@1.2.0:
    resolution: {integrity: sha512-5l4VyZR86LZ/lDxZTR6jqL8AFE2S0IFLMP26AbjsLVADxHdhB/c0GUsH+y39UfCi3dzz8OlQuPmnaJOMoDHQBA==}

  safe-array-concat@1.1.3:
    resolution: {integrity: sha512-AURm5f0jYEOydBj7VQlVvDrjeFgthDdEF5H1dP+6mNpoXOMo1quQqJ4wvJDyRZ9+pO3kGWoOdmV08cSv2aJV6Q==}
    engines: {node: '>=0.4'}

  safe-push-apply@1.0.0:
    resolution: {integrity: sha512-iKE9w/Z7xCzUMIZqdBsp6pEQvwuEebH4vdpjcDWnyzaI6yl6O9FHvVpmGelvEHNsoY6wGblkxR6Zty/h00WiSA==}
    engines: {node: '>= 0.4'}

  safe-regex-test@1.1.0:
    resolution: {integrity: sha512-x/+Cz4YrimQxQccJf5mKEbIa1NzeCRNI5Ecl/ekmlYaampdNLPalVyIcCZNNH3MvmqBugV5TMYZXv0ljslUlaw==}
    engines: {node: '>= 0.4'}

  sanitize-html@2.17.0:
    resolution: {integrity: sha512-dLAADUSS8rBwhaevT12yCezvioCA+bmUTPH/u57xKPT8d++voeYE6HeluA/bPbQ15TwDBG2ii+QZIEmYx8VdxA==}

  sass@1.93.2:
    resolution: {integrity: sha512-t+YPtOQHpGW1QWsh1CHQ5cPIr9lbbGZLZnbihP/D/qZj/yuV68m8qarcV17nvkOX81BCrvzAlq2klCQFZghyTg==}
    engines: {node: '>=14.0.0'}
    hasBin: true

  scheduler@0.23.2:
    resolution: {integrity: sha512-UOShsPwz7NrMUqhR6t0hWjFduvOzbtv7toDH1/hIrfRNIDBnnBWd0CwJTGvTpngVlmwGCdP9/Zl/tVrDqcuYzQ==}

  screenfull@5.2.0:
    resolution: {integrity: sha512-9BakfsO2aUQN2K9Fdbj87RJIEZ82Q9IGim7FqM5OsebfoFC6ZHXgDq/KvniuLTPdeM8wY2o6Dj3WQ7KeQCj3cA==}
    engines: {node: '>=0.10.0'}

  scroll-into-view-if-needed@3.1.0:
    resolution: {integrity: sha512-49oNpRjWRvnU8NyGVmUaYG4jtTkNonFZI86MmGRDqBphEK2EXT9gdEUoQPZhuBM8yWHxCWbobltqYO5M4XrUvQ==}

  semver@6.3.1:
    resolution: {integrity: sha512-BR7VvDCVHO+q2xBEWskxS6DJE1qRnb7DxzUrogb71CWoSficBxYsiAGd+Kl0mmq/MprG9yArRkyrQxTO6XjMzA==}
    hasBin: true

  semver@7.7.2:
    resolution: {integrity: sha512-RF0Fw+rO5AMf9MAyaRXI4AV0Ulj5lMHqVxxdSgiVbixSCXoEmmX/jk0CuJw4+3SqroYO9VoUh+HcuJivvtJemA==}
    engines: {node: '>=10'}
    hasBin: true

  set-cookie-parser@2.7.1:
    resolution: {integrity: sha512-IOc8uWeOZgnb3ptbCURJWNjWUPcO3ZnTTdzsurqERrP6nPyv+paC55vJM0LpOlT2ne+Ix+9+CRG1MNLlyZ4GjQ==}

  set-function-length@1.2.2:
    resolution: {integrity: sha512-pgRc4hJ4/sNjWCSS9AmnS40x3bNMDTknHgL5UaMBTMyJnU90EgWh1Rz+MC9eFu4BuN/UwZjKQuY/1v3rM7HMfg==}
    engines: {node: '>= 0.4'}

  set-function-name@2.0.2:
    resolution: {integrity: sha512-7PGFlmtwsEADb0WYyvCMa1t+yke6daIG4Wirafur5kcf+MhUnPms1UeR0CKQdTZD81yESwMHbtn+TR+dMviakQ==}
    engines: {node: '>= 0.4'}

  set-proto@1.0.0:
    resolution: {integrity: sha512-RJRdvCo6IAnPdsvP/7m6bsQqNnn1FCBX5ZNtFL98MmFF/4xAIJTIg1YbHW5DC2W5SKZanrC6i4HsJqlajw/dZw==}
    engines: {node: '>= 0.4'}

  setimmediate@1.0.5:
    resolution: {integrity: sha512-MATJdZp8sLqDl/68LfQmbP8zKPLQNV6BIZoIgrscFDQ+RsvK/BxeDQOgyxKKoh0y/8h3BqVFnCqQ/gd+reiIXA==}

  shebang-command@2.0.0:
    resolution: {integrity: sha512-kHxr2zZpYtdmrN1qDjrrX/Z1rR1kG8Dx+gkpK1G4eXmvXswmcE1hTWBWYUzlraYw1/yZp6YuDY77YtvbN0dmDA==}
    engines: {node: '>=8'}

  shebang-regex@3.0.0:
    resolution: {integrity: sha512-7++dFhtcx3353uBaq8DDR4NuxBetBzC7ZQOhmTQInHEd6bSrXdiEyzCvG07Z44UYdLShWUyXt5M/yhz8ekcb1A==}
    engines: {node: '>=8'}

  side-channel-list@1.0.0:
    resolution: {integrity: sha512-FCLHtRD/gnpCiCHEiJLOwdmFP+wzCmDEkc9y7NsYxeF4u7Btsn1ZuwgwJGxImImHicJArLP4R0yX4c2KCrMrTA==}
    engines: {node: '>= 0.4'}

  side-channel-map@1.0.1:
    resolution: {integrity: sha512-VCjCNfgMsby3tTdo02nbjtM/ewra6jPHmpThenkTYh8pG9ucZ/1P8So4u4FGBek/BjpOVsDCMoLA/iuBKIFXRA==}
    engines: {node: '>= 0.4'}

  side-channel-weakmap@1.0.2:
    resolution: {integrity: sha512-WPS/HvHQTYnHisLo9McqBHOJk2FkHO/tlpvldyrnem4aeQp4hai3gythswg6p01oSoTl58rcpiFAjF2br2Ak2A==}
    engines: {node: '>= 0.4'}

  side-channel@1.1.0:
    resolution: {integrity: sha512-ZX99e6tRweoUXqR+VBrslhda51Nh5MTQwou5tnUDgbtyM0dBgmhEDtWGP/xbKn6hqfPRHujUNwz5fy/wbbhnpw==}
    engines: {node: '>= 0.4'}

  signal-exit@4.1.0:
    resolution: {integrity: sha512-bzyZ1e88w9O1iNJbKnOlvYTrWPDl46O1bG0D3XInv+9tkPrxrN8jUUTiFlDkkmKWgn1M6CfIA13SuGqOa9Korw==}
    engines: {node: '>=14'}

  size-sensor@1.0.2:
    resolution: {integrity: sha512-2NCmWxY7A9pYKGXNBfteo4hy14gWu47rg5692peVMst6lQLPKrVjhY+UTEsPI5ceFRJSl3gVgMYaUi/hKuaiKw==}

  source-map-js@1.2.1:
    resolution: {integrity: sha512-UXWMKhLOwVKb728IUtQPXxfYU+usdybtUrK/8uGE8CQMvrhOpwvzDBwj0QhSL7MQc7vIsISBG8VQ8+IDQxpfQA==}
    engines: {node: '>=0.10.0'}

  source-map-support@0.5.21:
    resolution: {integrity: sha512-uBHU3L3czsIyYXKX88fdrGovxdSCoTGDRZ6SYXtSRxLZUzHg5P/66Ht6uoUlHu9EZod+inXhKo3qQgwXUT/y1w==}

  source-map@0.6.1:
    resolution: {integrity: sha512-UjgapumWlbMhkBgzT7Ykc5YXUT46F0iKu8SGXq0bcwP5dz/h0Plj6enJqjz1Zbq2l5WaqYnrVbwWOWMyF3F47g==}
    engines: {node: '>=0.10.0'}

  space-separated-tokens@1.1.5:
    resolution: {integrity: sha512-q/JSVd1Lptzhf5bkYm4ob4iWPjx0KiRe3sRFBNrVqbJkFaBm5vbbowy1mymoPNLRa52+oadOhJ+K49wsSeSjTA==}

  space-separated-tokens@2.0.2:
    resolution: {integrity: sha512-PEGlAwrG8yXGXRjW32fGbg66JAlOAwbObuqVoJpv/mRgoWDQfgH1wDPvtzWyUSNAXBGSk8h755YDbbcEy3SH2Q==}

  ssf@0.11.2:
    resolution: {integrity: sha512-+idbmIXoYET47hH+d7dfm2epdOMUDjqcB4648sTZ+t2JwoyBFL/insLfB/racrDmsKB3diwsDA696pZMieAC5g==}
    engines: {node: '>=0.8'}

  state-local@1.0.7:
    resolution: {integrity: sha512-HTEHMNieakEnoe33shBYcZ7NX83ACUjCu8c40iOGEZsngj9zRnkqS9j1pqQPXwobB0ZcVTk27REb7COQ0UR59w==}

  stop-iteration-iterator@1.1.0:
    resolution: {integrity: sha512-eLoXW/DHyl62zxY4SCaIgnRhuMr6ri4juEYARS8E6sCEqzKpOiE521Ucofdx+KnDZl5xmvGYaaKCk5FEOxJCoQ==}
    engines: {node: '>= 0.4'}

  string-convert@0.2.1:
    resolution: {integrity: sha512-u/1tdPl4yQnPBjnVrmdLo9gtuLvELKsAoRapekWggdiQNvvvum+jYF329d84NAa660KQw7pB2n36KrIKVoXa3A==}

  string-width@4.2.3:
    resolution: {integrity: sha512-wKyQRQpjJ0sIp62ErSZdGsjMJWsap5oRNihHhu6G7JVO/9jIB6UyevL+tXuOqrng8j/cxKTWyWUwvSTriiZz/g==}
    engines: {node: '>=8'}

  string-width@5.1.2:
    resolution: {integrity: sha512-HnLOCR3vjcY8beoNLtcjZ5/nxn2afmME6lhrDrebokqMap+XbeW8n9TXpPDOqdGK5qcI3oT0GKTW6wC7EMiVqA==}
    engines: {node: '>=12'}

  string.prototype.matchall@4.0.12:
    resolution: {integrity: sha512-6CC9uyBL+/48dYizRf7H7VAYCMCNTBeM78x/VTUe9bFEaxBepPJDa1Ow99LqI/1yF7kuy7Q3cQsYMrcjGUcskA==}
    engines: {node: '>= 0.4'}

  string.prototype.repeat@1.0.0:
    resolution: {integrity: sha512-0u/TldDbKD8bFCQ/4f5+mNRrXwZ8hg2w7ZR8wa16e8z9XpePWl3eGEcUD0OXpEH/VJH/2G3gjUtR3ZOiBe2S/w==}

  string.prototype.trim@1.2.10:
    resolution: {integrity: sha512-Rs66F0P/1kedk5lyYyH9uBzuiI/kNRmwJAR9quK6VOtIpZ2G+hMZd+HQbbv25MgCA6gEffoMZYxlTod4WcdrKA==}
    engines: {node: '>= 0.4'}

  string.prototype.trimend@1.0.9:
    resolution: {integrity: sha512-G7Ok5C6E/j4SGfyLCloXTrngQIQU3PWtXGst3yM7Bea9FRURf1S42ZHlZZtsNque2FN2PoUhfZXYLNWwEr4dLQ==}
    engines: {node: '>= 0.4'}

  string.prototype.trimstart@1.0.8:
    resolution: {integrity: sha512-UXSH262CSZY1tfu3G3Secr6uGLCFVPMhIqHjlgCUtCCcgihYc/xKs9djMTMUOb2j1mVSeU8EU6NWc/iQKU6Gfg==}
    engines: {node: '>= 0.4'}

  stringify-entities@4.0.4:
    resolution: {integrity: sha512-IwfBptatlO+QCJUo19AqvrPNqlVMpW9YEL2LIVY+Rpv2qsjCGxaDLNRgeGsQWJhfItebuJhsGSLjaBbNSQ+ieg==}

  strip-ansi@6.0.1:
    resolution: {integrity: sha512-Y38VPSHcqkFrCpFnQ9vuSXmquuv5oXOKpGeT6aGrr3o3Gc9AlVa6JBfUSOCnbxGGZF+/0ooI7KrPuUSztUdU5A==}
    engines: {node: '>=8'}

  strip-ansi@7.1.2:
    resolution: {integrity: sha512-gmBGslpoQJtgnMAvOVqGZpEz9dyoKTCzy2nfz/n8aIFhN/jCE/rCmcxabB6jOOHV+0WNnylOxaxBQPSvcWklhA==}
    engines: {node: '>=12'}

  strip-bom@3.0.0:
    resolution: {integrity: sha512-vavAMRXOgBVNF6nyEEmL3DBK19iRpDcoIwW+swQ+CbGiu7lju6t+JklA1MHweoWtadgt4ISVUsXLyDq34ddcwA==}
    engines: {node: '>=4'}

  strip-json-comments@3.1.1:
    resolution: {integrity: sha512-6fPc+R4ihwqP6N/aIv2f1gMH8lOVtWQHoqC4yK6oSDVVocumAsfCqjkXnqiYMhmMwS/mEHLp7Vehlt3ql6lEig==}
    engines: {node: '>=8'}

  style-to-js@1.1.17:
    resolution: {integrity: sha512-xQcBGDxJb6jjFCTzvQtfiPn6YvvP2O8U1MDIPNfJQlWMYfktPy+iGsHE7cssjs7y84d9fQaK4UF3RIJaAHSoYA==}

  style-to-object@1.0.9:
    resolution: {integrity: sha512-G4qppLgKu/k6FwRpHiGiKPaPTFcG3g4wNVX/Qsfu+RqQM30E7Tyu/TEgxcL9PNLF5pdRLwQdE3YKKf+KF2Dzlw==}

  stylis@4.3.6:
    resolution: {integrity: sha512-yQ3rwFWRfwNUY7H5vpU0wfdkNSnvnJinhF9830Swlaxl03zsOjCfmX0ugac+3LtK0lYSgwL/KXc8oYL3mG4YFQ==}

  sucrase@3.35.0:
    resolution: {integrity: sha512-8EbVDiu9iN/nESwxeSxDKe0dunta1GOlHufmSSXxMD2z2/tMZpDMpvXQGsc+ajGo8y2uYUmixaSRUc/QPoQ0GA==}
    engines: {node: '>=16 || 14 >=14.17'}
    hasBin: true

  supports-color@7.2.0:
    resolution: {integrity: sha512-qpCAvRl9stuOHveKsn7HncJRvv501qIacKzQlO/+Lwxc9+0q2wLyv4Dfvt80/DPn2pqOBsJdDiogXGR9+OvwRw==}
    engines: {node: '>=8'}

  supports-preserve-symlinks-flag@1.0.0:
    resolution: {integrity: sha512-ot0WnXS9fgdkgIcePe6RHNk1WA8+muPa6cSjeR3V8K27q9BB1rTE3R1p7Hv0z1ZyAc8s6Vvv8DIyWf681MAt0w==}
    engines: {node: '>= 0.4'}

  synckit@0.11.11:
    resolution: {integrity: sha512-MeQTA1r0litLUf0Rp/iisCaL8761lKAZHaimlbGK4j0HysC4PLfqygQj9srcs0m2RdtDYnF8UuYyKpbjHYp7Jw==}
    engines: {node: ^14.18.0 || >=16.0.0}

  tailwindcss@3.3.5:
    resolution: {integrity: sha512-5SEZU4J7pxZgSkv7FP1zY8i2TIAOooNZ1e/OGtxIEv6GltpoiXUqWvLy89+a10qYTB1N5Ifkuw9lqQkN9sscvA==}
    engines: {node: '>=14.0.0'}
    hasBin: true

  terser@5.44.0:
    resolution: {integrity: sha512-nIVck8DK+GM/0Frwd+nIhZ84pR/BX7rmXMfYwyg+Sri5oGVE99/E3KvXqpC2xHFxyqXyGHTKBSioxxplrO4I4w==}
    engines: {node: '>=10'}
    hasBin: true

  text-segmentation@1.0.3:
    resolution: {integrity: sha512-iOiPUo/BGnZ6+54OsWxZidGCsdU8YbE4PSpdPinp7DeMtUJNJBoJ/ouUSTJjHkh1KntHaltHl/gDs2FC4i5+Nw==}

  thenify-all@1.6.0:
    resolution: {integrity: sha512-RNxQH/qI8/t3thXJDwcstUO4zeqo64+Uy/+sNVRBx4Xn2OX+OZ9oP+iJnNFqplFra2ZUVeKCSa2oVWi3T4uVmA==}
    engines: {node: '>=0.8'}

  thenify@3.3.1:
    resolution: {integrity: sha512-RVZSIV5IG10Hk3enotrhvz0T9em6cyHBLkH/YAZuKqd8hRkKhSfCGIcP2KUY0EPxndzANBmNllzWPwak+bheSw==}

  throttle-debounce@5.0.2:
    resolution: {integrity: sha512-B71/4oyj61iNH0KeCamLuE2rmKuTO5byTOSVwECM5FA7TiAiAW+UqTKZ9ERueC4qvgSttUhdmq1mXC3kJqGX7A==}
    engines: {node: '>=12.22'}

  to-regex-range@5.0.1:
    resolution: {integrity: sha512-65P7iz6X5yEr1cwcgvQxbbIw7Uk3gOy5dIdtZ4rDveLqhrdJP+Li/Hx6tyK0NEb+2GCyneCMJiGqrADCSNk8sQ==}
    engines: {node: '>=8.0'}

  toggle-selection@1.0.6:
    resolution: {integrity: sha512-BiZS+C1OS8g/q2RRbJmy59xpyghNBqrr6k5L/uKBGRsTfxmu3ffiRnd8mlGPUVayg8pvfi5urfnu8TU7DVOkLQ==}

  tr46@0.0.3:
    resolution: {integrity: sha512-N3WMsuqV66lT30CrXNbEjx4GEwlow3v6rr4mCcv6prnfwhS01rkgyFdjPNBYd9br7LpXV1+Emh01fHnq2Gdgrw==}

  trim-lines@3.0.1:
    resolution: {integrity: sha512-kRj8B+YHZCc9kQYdWfJB2/oUl9rA99qbowYYBtr4ui4mZyAQ2JpvVBd/6U2YloATfqBhBTSMhTpgBHtU0Mf3Rg==}

  trough@2.2.0:
    resolution: {integrity: sha512-tmMpK00BjZiUyVyvrBK7knerNgmgvcV/KLVyuma/SC+TQN167GrMRciANTz09+k3zW8L8t60jWO1GpfkZdjTaw==}

  ts-api-utils@2.1.0:
    resolution: {integrity: sha512-CUgTZL1irw8u29bzrOD/nH85jqyc74D6SshFgujOIA7osm2Rz7dYH77agkx7H4FBNxDq7Cjf+IjaX/8zwFW+ZQ==}
    engines: {node: '>=18.12'}
    peerDependencies:
      typescript: '>=4.8.4'

  ts-interface-checker@0.1.13:
    resolution: {integrity: sha512-Y/arvbn+rrz3JCKl9C4kVNfTfSm2/mEp5FSz5EsZSANGPSlQrpRI5M4PKF+mJnE52jOO90PnPSc3Ur3bTQw0gA==}

  ts-node@10.9.2:
    resolution: {integrity: sha512-f0FFpIdcHgn8zcPSbf1dRevwt047YMnaiJM3u2w2RewrB+fob/zePZcrOyQoLMMO7aBIddLcQIEK5dYjkLnGrQ==}
    hasBin: true
    peerDependencies:
      '@swc/core': '>=1.2.50'
      '@swc/wasm': '>=1.2.50'
      '@types/node': '*'
      typescript: '>=2.7'
    peerDependenciesMeta:
      '@swc/core':
        optional: true
      '@swc/wasm':
        optional: true

  tsconfig-paths@3.15.0:
    resolution: {integrity: sha512-2Ac2RgzDe/cn48GvOe3M+o82pEFewD3UPbyoUHHdKasHwJKjds4fLXWf/Ux5kATBKN20oaFGu+jbElp1pos0mg==}

  tslib@2.3.0:
    resolution: {integrity: sha512-N82ooyxVNm6h1riLCoyS9e3fuJ3AMG2zIZs2Gd1ATcSFjSA23Q0fzjjZeh0jbJvWVDZ0cJT8yaNNaaXHzueNjg==}

  tslib@2.8.1:
    resolution: {integrity: sha512-oJFu94HQb+KVduSUQL7wnpmqnfmLsOA/nAh6b6EH0wCEoK0/mPeXU6c3wKDV83MkOuHPRHtSXKKU99IBazS/2w==}

  type-check@0.4.0:
    resolution: {integrity: sha512-XleUoc9uwGXqjWwXaUTZAmzMcFZ5858QA2vvx1Ur5xIcixXIP+8LnFDgRplU30us6teqdlskFfu+ae4K79Ooew==}
    engines: {node: '>= 0.8.0'}

  typed-array-buffer@1.0.3:
    resolution: {integrity: sha512-nAYYwfY3qnzX30IkA6AQZjVbtK6duGontcQm1WSG1MD94YLqK0515GNApXkoxKOWMusVssAHWLh9SeaoefYFGw==}
    engines: {node: '>= 0.4'}

  typed-array-byte-length@1.0.3:
    resolution: {integrity: sha512-BaXgOuIxz8n8pIq3e7Atg/7s+DpiYrxn4vdot3w9KbnBhcRQq6o3xemQdIfynqSeXeDrF32x+WvfzmOjPiY9lg==}
    engines: {node: '>= 0.4'}

  typed-array-byte-offset@1.0.4:
    resolution: {integrity: sha512-bTlAFB/FBYMcuX81gbL4OcpH5PmlFHqlCCpAl8AlEzMz5k53oNDvN8p1PNOWLEmI2x4orp3raOFB51tv9X+MFQ==}
    engines: {node: '>= 0.4'}

  typed-array-length@1.0.7:
    resolution: {integrity: sha512-3KS2b+kL7fsuk/eJZ7EQdnEmQoaho/r6KUef7hxvltNA5DR8NAUM+8wJMbJyZ4G9/7i3v5zPBIMN5aybAh2/Jg==}
    engines: {node: '>= 0.4'}

  typescript@5.9.2:
    resolution: {integrity: sha512-CWBzXQrc/qOkhidw1OzBTQuYRbfyxDXJMVJ1XNwUHGROVmuaeiEm3OslpZ1RV96d7SKKjZKrSJu3+t/xlw3R9A==}
    engines: {node: '>=14.17'}
    hasBin: true

  ua-parser-js@1.0.41:
    resolution: {integrity: sha512-LbBDqdIC5s8iROCUjMbW1f5dJQTEFB1+KO9ogbvlb3nm9n4YHa5p4KTvFPWvh2Hs8gZMBuiB1/8+pdfe/tDPug==}
    hasBin: true

  uc.micro@2.1.0:
    resolution: {integrity: sha512-ARDJmphmdvUk6Glw7y9DQ2bFkKBHwQHLi2lsaH6PPmz/Ka9sFOBsBluozhDltWmnv9u/cF6Rt87znRTPV+yp/A==}

  unbox-primitive@1.1.0:
    resolution: {integrity: sha512-nWJ91DjeOkej/TA8pXQ3myruKpKEYgqvpw9lz4OPHj/NWFNluYrjbz9j01CJ8yKQd2g4jFoOkINCTW2I5LEEyw==}
    engines: {node: '>= 0.4'}

  undici-types@6.21.0:
    resolution: {integrity: sha512-iwDZqg0QAGrg9Rav5H4n0M64c3mkR59cJ6wQp+7C4nI0gsmExaedaYLNO44eT4AtBBwjbTiGPMlt2Md0T9H9JQ==}

  unified@11.0.5:
    resolution: {integrity: sha512-xKvGhPWw3k84Qjh8bI3ZeJjqnyadK+GEFtazSfZv/rKeTkTjOJho6mFqh2SM96iIcZokxiOpg78GazTSg8+KHA==}

  unist-util-find-after@5.0.0:
    resolution: {integrity: sha512-amQa0Ep2m6hE2g72AugUItjbuM8X8cGQnFoHk0pGfrFeT9GZhzN5SW8nRsiGKK7Aif4CrACPENkA6P/Lw6fHGQ==}

  unist-util-is@6.0.0:
    resolution: {integrity: sha512-2qCTHimwdxLfz+YzdGfkqNlH0tLi9xjTnHddPmJwtIG9MGsdbutfTc4P+haPD7l7Cjxf/WZj+we5qfVPvvxfYw==}

  unist-util-position@5.0.0:
    resolution: {integrity: sha512-fucsC7HjXvkB5R3kTCO7kUjRdrS0BJt3M/FPxmHMBOm8JQi2BsHAHFsy27E0EolP8rp0NzXsJ+jNPyDWvOJZPA==}

  unist-util-remove-position@5.0.0:
    resolution: {integrity: sha512-Hp5Kh3wLxv0PHj9m2yZhhLt58KzPtEYKQQ4yxfYFEO7EvHwzyDYnduhHnY1mDxoqr7VUwVuHXk9RXKIiYS1N8Q==}

  unist-util-stringify-position@4.0.0:
    resolution: {integrity: sha512-0ASV06AAoKCDkS2+xw5RXJywruurpbC4JZSm7nr7MOt1ojAzvyyaO+UxZf18j8FCF6kmzCZKcAgN/yu2gm2XgQ==}

  unist-util-visit-parents@6.0.1:
    resolution: {integrity: sha512-L/PqWzfTP9lzzEa6CKs0k2nARxTdZduw3zyh8d2NVBnsyvHjSX4TWse388YrrQKbvI8w20fGjGlhgT96WwKykw==}

  unist-util-visit@5.0.0:
    resolution: {integrity: sha512-MR04uvD+07cwl/yhVuVWAtw+3GOR/knlL55Nd/wAdblk27GCVt3lqpTivy/tkJcZoNPzTwS1Y+KMojlLDhoTzg==}

  universalify@2.0.1:
    resolution: {integrity: sha512-gptHNQghINnc/vTGIk0SOFGFNXw7JVrlRUtConJRlvaw6DuX0wO5Jeko9sWrMBhh+PsYAZ7oXAiOnf/UKogyiw==}
    engines: {node: '>= 10.0.0'}

  update-browserslist-db@1.1.3:
    resolution: {integrity: sha512-UxhIZQ+QInVdunkDAaiazvvT/+fXL5Osr0JZlJulepYu6Jd7qJtDZjlur0emRlT71EN3ScPoE7gvsuIKKNavKw==}
    hasBin: true
    peerDependencies:
      browserslist: '>= 4.21.0'

  uri-js@4.4.1:
    resolution: {integrity: sha512-7rKUyy33Q1yc98pQ1DAmLtwX109F7TIfWlW1Ydo8Wl1ii1SeHieeh0HHfPeL2fMXK6z0s8ecKs9frCuLJvndBg==}

  url-parse@1.5.10:
    resolution: {integrity: sha512-WypcfiRhfeUP9vvF0j6rw0J3hrWrw6iZv3+22h6iRMJ/8z1Tj6XfLP4DsUix5MhMPnXpiHDoKyoZ/bdCkwBCiQ==}

  use-composed-ref@1.4.0:
    resolution: {integrity: sha512-djviaxuOOh7wkj0paeO1Q/4wMZ8Zrnag5H6yBvzN7AKKe8beOaED9SF5/ByLqsku8NP4zQqsvM2u3ew/tJK8/w==}
    peerDependencies:
      '@types/react': '*'
      react: ^16.8.0 || ^17.0.0 || ^18.0.0 || ^19.0.0
    peerDependenciesMeta:
      '@types/react':
        optional: true

  use-isomorphic-layout-effect@1.2.1:
    resolution: {integrity: sha512-tpZZ+EX0gaghDAiFR37hj5MgY6ZN55kLiPkJsKxBMZ6GZdOSPJXiOzPM984oPYZ5AnehYx5WQp1+ME8I/P/pRA==}
    peerDependencies:
      '@types/react': '*'
      react: ^16.8.0 || ^17.0.0 || ^18.0.0 || ^19.0.0
    peerDependenciesMeta:
      '@types/react':
        optional: true

  use-latest@1.3.0:
    resolution: {integrity: sha512-mhg3xdm9NaM8q+gLT8KryJPnRFOz1/5XPBhmDEVZK1webPzDjrPk7f/mbpeLqTgB9msytYWANxgALOCJKnLvcQ==}
    peerDependencies:
      '@types/react': '*'
      react: ^16.8.0 || ^17.0.0 || ^18.0.0 || ^19.0.0
    peerDependenciesMeta:
      '@types/react':
        optional: true

  use-sync-external-store@1.5.0:
    resolution: {integrity: sha512-Rb46I4cGGVBmjamjphe8L/UnvJD+uPPtTkNvX5mZgqdbavhI4EbgIWJiIHXJ8bc/i9EQGPRh4DwEURJ552Do0A==}
    peerDependencies:
      react: ^16.8.0 || ^17.0.0 || ^18.0.0 || ^19.0.0

  util-deprecate@1.0.2:
    resolution: {integrity: sha512-EPD5q1uXyFxJpCrLnCc1nHnq3gOa6DZBocAIiI2TaSCA7VCJ1UJDMagCzIkXNsUYfD1daK//LTEQ8xiIbrHtcw==}

  utrie@1.0.2:
    resolution: {integrity: sha512-1MLa5ouZiOmQzUbjbu9VmjLzn1QLXBhwpUa7kdLUQK+KQ5KA9I1vk5U4YHe/X2Ch7PYnJfWuWT+VbuxbGwljhw==}

  uuid@9.0.1:
    resolution: {integrity: sha512-b+1eJOlsR9K8HJpow9Ok3fiWOWSIcIzXodvv0rQjVoOVNpWMpxf1wZNpt4y9h10odCNrqnYp1OBzRktckBe3sA==}
    hasBin: true

  uuidjs@5.1.0:
    resolution: {integrity: sha512-HAQPtUkr7t5Ud3uCwRcqtBRNagu/2aerrrBQE6PzgSluGijvFF75UaOq22Xw545GGviRjSLhc4c8CaSMI5h4Ng==}
    hasBin: true

  v8-compile-cache-lib@3.0.1:
    resolution: {integrity: sha512-wa7YjyUGfNZngI/vtK0UHAN+lgDCxBPCylVXGp0zu59Fz5aiGtNXaq3DhIov063MorB+VfufLh3JlF2KdTK3xg==}

  vfile-location@5.0.3:
    resolution: {integrity: sha512-5yXvWDEgqeiYiBe1lbxYF7UMAIm/IcopxMHrMQDq3nvKcjPKIhZklUKL+AE7J7uApI4kwe2snsK+eI6UTj9EHg==}

  vfile-message@4.0.3:
    resolution: {integrity: sha512-QTHzsGd1EhbZs4AsQ20JX1rC3cOlt/IWJruk893DfLRr57lcnOeMaWG4K0JrRta4mIJZKth2Au3mM3u03/JWKw==}

  vfile@6.0.3:
    resolution: {integrity: sha512-KzIbH/9tXat2u30jf+smMwFCsno4wHVdNmzFyL+T/L3UGqqk6JKfVqOFOZEpZSHADH1k40ab6NUIXZq422ov3Q==}

  view-bigimg@1.0.7:
    resolution: {integrity: sha512-GS6zRDstkbLYHjcn/feQDNXgvbCxGsyLFJAlb+e00YuqETLXr7SYWyjFawW1cjL00P1nmxGjLJLXfOdqTu402g==}

  vite-plugin-commonjs@0.10.4:
    resolution: {integrity: sha512-eWQuvQKCcx0QYB5e5xfxBNjQKyrjEWZIR9UOkOV6JAgxVhtbZvCOF+FNC2ZijBJ3U3Px04ZMMyyMyFBVWIJ5+g==}

  vite-plugin-dynamic-import@1.6.0:
    resolution: {integrity: sha512-TM0sz70wfzTIo9YCxVFwS8OA9lNREsh+0vMHGSkWDTZ7bgd1Yjs5RV8EgB634l/91IsXJReg0xtmuQqP0mf+rg==}

  vite-plugin-html@3.2.2:
    resolution: {integrity: sha512-vb9C9kcdzcIo/Oc3CLZVS03dL5pDlOFuhGlZYDCJ840BhWl/0nGeZWf3Qy7NlOayscY4Cm/QRgULCQkEZige5Q==}
    peerDependencies:
      vite: '>=2.0.0'

  vite@5.4.20:
    resolution: {integrity: sha512-j3lYzGC3P+B5Yfy/pfKNgVEg4+UtcIJcVRt2cDjIOmhLourAqPqf8P7acgxeiSgUB7E3p2P8/3gNIgDLpwzs4g==}
    engines: {node: ^18.0.0 || >=20.0.0}
    hasBin: true
    peerDependencies:
      '@types/node': ^18.0.0 || >=20.0.0
      less: '*'
      lightningcss: ^1.21.0
      sass: '*'
      sass-embedded: '*'
      stylus: '*'
      sugarss: '*'
      terser: ^5.4.0
    peerDependenciesMeta:
      '@types/node':
        optional: true
      less:
        optional: true
      lightningcss:
        optional: true
      sass:
        optional: true
      sass-embedded:
        optional: true
      stylus:
        optional: true
      sugarss:
        optional: true
      terser:
        optional: true

  void-elements@3.1.0:
    resolution: {integrity: sha512-Dhxzh5HZuiHQhbvTW9AMetFfBHDMYpo23Uo9btPXgdYP+3T5S+p+jgNy7spra+veYhBP2dCSgxR/i2Y02h5/6w==}
    engines: {node: '>=0.10.0'}

  web-namespaces@2.0.1:
    resolution: {integrity: sha512-bKr1DkiNa2krS7qxNtdrtHAmzuYGFQLiQ13TsorsdT6ULTkPLKuu5+GsFpDlg6JFjUTwX2DyhMPG2be8uPrqsQ==}

  webidl-conversions@3.0.1:
    resolution: {integrity: sha512-2JAn3z8AR6rjK8Sm8orRC0h/bcl/DqL7tRPdGZ4I1CjdF+EaMLmYxBHyXuKL849eucPFhvBoxMsflfOb8kxaeQ==}

  whatwg-url@5.0.0:
    resolution: {integrity: sha512-saE57nupxk6v3HY35+jzBwYa0rKSy0XR8JSxZPwgLr7ys0IBzhGviA1/TUGJLmSVqs8pb9AnvICXEuOHLprYTw==}

  which-boxed-primitive@1.1.1:
    resolution: {integrity: sha512-TbX3mj8n0odCBFVlY8AxkqcHASw3L60jIuF8jFP78az3C2YhmGvqbHBpAjTRH2/xqYunrJ9g1jSyjCjpoWzIAA==}
    engines: {node: '>= 0.4'}

  which-builtin-type@1.2.1:
    resolution: {integrity: sha512-6iBczoX+kDQ7a3+YJBnh3T+KZRxM/iYNPXicqk66/Qfm1b93iu+yOImkg0zHbj5LNOcNv1TEADiZ0xa34B4q6Q==}
    engines: {node: '>= 0.4'}

  which-collection@1.0.2:
    resolution: {integrity: sha512-K4jVyjnBdgvc86Y6BkaLZEN933SwYOuBFkdmBu9ZfkcAbdVbpITnDmjvZ/aQjRXQrv5EPkTnD1s39GiiqbngCw==}
    engines: {node: '>= 0.4'}

  which-typed-array@1.1.19:
    resolution: {integrity: sha512-rEvr90Bck4WZt9HHFC4DJMsjvu7x+r6bImz0/BrbWb7A2djJ8hnZMrWnHo9F8ssv0OMErasDhftrfROTyqSDrw==}
    engines: {node: '>= 0.4'}

  which@2.0.2:
    resolution: {integrity: sha512-BLI3Tl1TW3Pvl70l3yq3Y64i+awpwXqsGBYWkkqMtnbXgrMD+yj7rhW0kuEDxzJaYXGjEW5ogapKNMEKNMjibA==}
    engines: {node: '>= 8'}
    hasBin: true

  wmf@1.0.2:
    resolution: {integrity: sha512-/p9K7bEh0Dj6WbXg4JG0xvLQmIadrner1bi45VMJTfnbVHsc7yIajZyoSoK60/dtVBs12Fm6WkUI5/3WAVsNMw==}
    engines: {node: '>=0.8'}

  word-wrap@1.2.5:
    resolution: {integrity: sha512-BN22B5eaMMI9UMtjrGd5g5eCYPpCPDUy0FJXbYsaT5zYxjFOckS53SQDE3pWkVoWpHXVb3BrYcEN4Twa55B5cA==}
    engines: {node: '>=0.10.0'}

  word@0.3.0:
    resolution: {integrity: sha512-OELeY0Q61OXpdUfTp+oweA/vtLVg5VDOXh+3he3PNzLGG/y0oylSOC1xRVj0+l4vQ3tj/bB1HVHv1ocXkQceFA==}
    engines: {node: '>=0.8'}

  wrap-ansi@7.0.0:
    resolution: {integrity: sha512-YVGIj2kamLSTxw6NsZjoBxfSwsn0ycdesmc4p+Q21c5zPuZ1pl+NfxVdxPtdHvmNVOQ6XSYG4AUtyt/Fi7D16Q==}
    engines: {node: '>=10'}

  wrap-ansi@8.1.0:
    resolution: {integrity: sha512-si7QWI6zUMq56bESFvagtmzMdGOtoxfR+Sez11Mobfc7tm+VkUckk9bW2UeffTGVUbOksxmSw0AA2gs8g71NCQ==}
    engines: {node: '>=12'}

  xlsx@0.18.5:
    resolution: {integrity: sha512-dmg3LCjBPHZnQp5/F/+nnTa+miPJxUXB6vtk42YjBBKayDNagxGEeIdWApkYPOf3Z3pm3k62Knjzp7lMeTEtFQ==}
    engines: {node: '>=0.8'}
    hasBin: true

  xtend@4.0.2:
    resolution: {integrity: sha512-LKYU1iAXJXUgAXn9URjiu+MWhyUXHsvfp7mcuYm9dSUKK0/CjtrUwFAxD82/mCWbtLsGjFIad0wIsod4zrTAEQ==}
    engines: {node: '>=0.4'}

  yallist@3.1.1:
    resolution: {integrity: sha512-a4UGQaWPH59mOXUYnAG2ewncQS4i4F43Tv3JoAM+s2VDAmS9NsK8GpDMLrCHPksFT7h3K6TOoUNn2pb7RoXx4g==}

  yaml@2.8.1:
    resolution: {integrity: sha512-lcYcMxX2PO9XMGvAJkJ3OsNMw+/7FKes7/hgerGUYWIoWu5j/+YQqcZr5JnPZWzOsEBgMbSbiSTn/dv/69Mkpw==}
    engines: {node: '>= 14.6'}
    hasBin: true

  yn@3.1.1:
    resolution: {integrity: sha512-Ux4ygGWsu2c7isFWe8Yu1YluJmqVhxqK2cLXNQA5AcC3QfbGNpM7fu0Y8b/z16pXLnFxZYvWhd3fhBY9DLmC6Q==}
    engines: {node: '>=6'}

  yocto-queue@0.1.0:
    resolution: {integrity: sha512-rVksvsnNCdJ/ohGc6xgPwyN8eheCxsiLM8mxuE/t/mOVqJewPuO1miLpTHQiRgTKCLexL4MeAFVagts7HmNZ2Q==}
    engines: {node: '>=10'}

  zrender@5.4.4:
    resolution: {integrity: sha512-0VxCNJ7AGOMCWeHVyTrGzUgrK4asT4ml9PEkeGirAkKNYXYzoPJCLvmyfdoOXcjTHPs10OZVMfD1Rwg16AZyYw==}

  zustand@4.5.7:
    resolution: {integrity: sha512-CHOUy7mu3lbD6o6LJLfllpjkzhHXSBlX8B9+qPddUsIfeF5S/UZ5q0kmCsnRqT1UHFQZchNFDDzMbQsuesHWlw==}
    engines: {node: '>=12.7.0'}
    peerDependencies:
      '@types/react': '>=16.8'
      immer: '>=9.0.6'
      react: '>=16.8'
    peerDependenciesMeta:
      '@types/react':
        optional: true
      immer:
        optional: true
      react:
        optional: true

  zustand@5.0.8:
    resolution: {integrity: sha512-gyPKpIaxY9XcO2vSMrLbiER7QMAMGOQZVRdJ6Zi782jkbzZygq5GI9nG8g+sMgitRtndwaBSl7uiqC49o1SSiw==}
    engines: {node: '>=12.20.0'}
    peerDependencies:
      '@types/react': '>=18.0.0'
      immer: '>=9.0.6'
      react: '>=18.0.0'
      use-sync-external-store: '>=1.2.0'
    peerDependenciesMeta:
      '@types/react':
        optional: true
      immer:
        optional: true
      react:
        optional: true
      use-sync-external-store:
        optional: true

  zwitch@2.0.4:
    resolution: {integrity: sha512-bXE4cR/kVZhKZX/RjPEflHaKVhUVl85noU3v6b8apfQEc1x4A+zBxjZ4lN8LqGd6WZ3dl98pY4o717VFmoPp+A==}

snapshots:

  '@alloc/quick-lru@5.2.0': {}

  '@ant-design/colors@7.2.1':
    dependencies:
      '@ant-design/fast-color': 2.0.6

  '@ant-design/colors@8.0.0':
    dependencies:
      '@ant-design/fast-color': 3.0.0

  '@ant-design/cssinjs@1.24.0(react-dom@18.3.1(react@18.3.1))(react@18.3.1)':
    dependencies:
      '@babel/runtime': 7.28.4
      '@emotion/hash': 0.8.0
      '@emotion/unitless': 0.7.5
      classnames: 2.5.1
      csstype: 3.1.3
      rc-util: 5.44.4(react-dom@18.3.1(react@18.3.1))(react@18.3.1)
      react: 18.3.1
      react-dom: 18.3.1(react@18.3.1)
      stylis: 4.3.6

  '@ant-design/fast-color@2.0.6':
    dependencies:
      '@babel/runtime': 7.28.4

  '@ant-design/fast-color@3.0.0': {}

  '@ant-design/icons-svg@4.4.2': {}

  '@ant-design/icons@5.6.1(react-dom@18.3.1(react@18.3.1))(react@18.3.1)':
    dependencies:
      '@ant-design/colors': 7.2.1
      '@ant-design/icons-svg': 4.4.2
      '@babel/runtime': 7.28.4
      classnames: 2.5.1
      rc-util: 5.44.4(react-dom@18.3.1(react@18.3.1))(react@18.3.1)
      react: 18.3.1
      react-dom: 18.3.1(react@18.3.1)

  '@ant-design/icons@6.0.2(react-dom@18.3.1(react@18.3.1))(react@18.3.1)':
    dependencies:
      '@ant-design/colors': 8.0.0
      '@ant-design/icons-svg': 4.4.2
      '@rc-component/util': 1.3.0(react-dom@18.3.1(react@18.3.1))(react@18.3.1)
      classnames: 2.5.1
      react: 18.3.1
      react-dom: 18.3.1(react@18.3.1)

  '@ant-design/react-slick@1.1.2(react@18.3.1)':
    dependencies:
      '@babel/runtime': 7.28.4
      classnames: 2.5.1
      json2mq: 0.2.0
      react: 18.3.1
      resize-observer-polyfill: 1.5.1
      throttle-debounce: 5.0.2

  '@babel/code-frame@7.27.1':
    dependencies:
      '@babel/helper-validator-identifier': 7.27.1
      js-tokens: 4.0.0
      picocolors: 1.1.1

  '@babel/compat-data@7.28.4': {}

  '@babel/core@7.28.4':
    dependencies:
      '@babel/code-frame': 7.27.1
      '@babel/generator': 7.28.3
      '@babel/helper-compilation-targets': 7.27.2
      '@babel/helper-module-transforms': 7.28.3(@babel/core@7.28.4)
      '@babel/helpers': 7.28.4
      '@babel/parser': 7.28.4
      '@babel/template': 7.27.2
      '@babel/traverse': 7.28.4
      '@babel/types': 7.28.4
      '@jridgewell/remapping': 2.3.5
      convert-source-map: 2.0.0
      debug: 4.4.3
      gensync: 1.0.0-beta.2
      json5: 2.2.3
      semver: 6.3.1
    transitivePeerDependencies:
      - supports-color

  '@babel/generator@7.28.3':
    dependencies:
      '@babel/parser': 7.28.4
      '@babel/types': 7.28.4
      '@jridgewell/gen-mapping': 0.3.13
      '@jridgewell/trace-mapping': 0.3.31
      jsesc: 3.1.0

  '@babel/helper-compilation-targets@7.27.2':
    dependencies:
      '@babel/compat-data': 7.28.4
      '@babel/helper-validator-option': 7.27.1
      browserslist: 4.26.2
      lru-cache: 5.1.1
      semver: 6.3.1

  '@babel/helper-globals@7.28.0': {}

  '@babel/helper-module-imports@7.27.1':
    dependencies:
      '@babel/traverse': 7.28.4
      '@babel/types': 7.28.4
    transitivePeerDependencies:
      - supports-color

  '@babel/helper-module-transforms@7.28.3(@babel/core@7.28.4)':
    dependencies:
      '@babel/core': 7.28.4
      '@babel/helper-module-imports': 7.27.1
      '@babel/helper-validator-identifier': 7.27.1
      '@babel/traverse': 7.28.4
    transitivePeerDependencies:
      - supports-color

  '@babel/helper-plugin-utils@7.27.1': {}

  '@babel/helper-string-parser@7.27.1': {}

  '@babel/helper-validator-identifier@7.27.1': {}

  '@babel/helper-validator-option@7.27.1': {}

  '@babel/helpers@7.28.4':
    dependencies:
      '@babel/template': 7.27.2
      '@babel/types': 7.28.4

  '@babel/parser@7.28.4':
    dependencies:
      '@babel/types': 7.28.4

  '@babel/plugin-transform-react-jsx-self@7.27.1(@babel/core@7.28.4)':
    dependencies:
      '@babel/core': 7.28.4
      '@babel/helper-plugin-utils': 7.27.1

  '@babel/plugin-transform-react-jsx-source@7.27.1(@babel/core@7.28.4)':
    dependencies:
      '@babel/core': 7.28.4
      '@babel/helper-plugin-utils': 7.27.1

  '@babel/runtime@7.28.4': {}

  '@babel/template@7.27.2':
    dependencies:
      '@babel/code-frame': 7.27.1
      '@babel/parser': 7.28.4
      '@babel/types': 7.28.4

  '@babel/traverse@7.28.4':
    dependencies:
      '@babel/code-frame': 7.27.1
      '@babel/generator': 7.28.3
      '@babel/helper-globals': 7.28.0
      '@babel/parser': 7.28.4
      '@babel/template': 7.27.2
      '@babel/types': 7.28.4
      debug: 4.4.3
    transitivePeerDependencies:
      - supports-color

  '@babel/types@7.28.4':
    dependencies:
      '@babel/helper-string-parser': 7.27.1
      '@babel/helper-validator-identifier': 7.27.1

  '@code-inspector/core@1.2.10':
    dependencies:
      '@vue/compiler-dom': 3.5.22
<<<<<<< HEAD
      chalk: 4.1.1
=======
      chalk: 4.1.2
>>>>>>> 48654abb
      dotenv: 16.6.1
      launch-ide: 1.2.0
      portfinder: 1.0.38
    transitivePeerDependencies:
      - supports-color

  '@code-inspector/esbuild@1.2.10':
    dependencies:
      '@code-inspector/core': 1.2.10
    transitivePeerDependencies:
      - supports-color

  '@code-inspector/mako@1.2.10':
    dependencies:
      '@code-inspector/core': 1.2.10
    transitivePeerDependencies:
      - supports-color

  '@code-inspector/turbopack@1.2.10':
    dependencies:
      '@code-inspector/core': 1.2.10
      '@code-inspector/webpack': 1.2.10
    transitivePeerDependencies:
      - supports-color

  '@code-inspector/vite@1.2.10':
    dependencies:
      '@code-inspector/core': 1.2.10
      chalk: 4.1.1
    transitivePeerDependencies:
      - supports-color

  '@code-inspector/webpack@1.2.10':
    dependencies:
      '@code-inspector/core': 1.2.10
    transitivePeerDependencies:
      - supports-color

  '@cspotcode/source-map-support@0.8.1':
    dependencies:
      '@jridgewell/trace-mapping': 0.3.9

  '@ctrl/tinycolor@3.6.1': {}

  '@emotion/hash@0.8.0': {}

  '@emotion/unitless@0.7.5': {}

  '@esbuild/aix-ppc64@0.21.5':
    optional: true

  '@esbuild/android-arm64@0.21.5':
    optional: true

  '@esbuild/android-arm@0.21.5':
    optional: true

  '@esbuild/android-x64@0.21.5':
    optional: true

  '@esbuild/darwin-arm64@0.21.5':
    optional: true

  '@esbuild/darwin-x64@0.21.5':
    optional: true

  '@esbuild/freebsd-arm64@0.21.5':
    optional: true

  '@esbuild/freebsd-x64@0.21.5':
    optional: true

  '@esbuild/linux-arm64@0.21.5':
    optional: true

  '@esbuild/linux-arm@0.21.5':
    optional: true

  '@esbuild/linux-ia32@0.21.5':
    optional: true

  '@esbuild/linux-loong64@0.21.5':
    optional: true

  '@esbuild/linux-mips64el@0.21.5':
    optional: true

  '@esbuild/linux-ppc64@0.21.5':
    optional: true

  '@esbuild/linux-riscv64@0.21.5':
    optional: true

  '@esbuild/linux-s390x@0.21.5':
    optional: true

  '@esbuild/linux-x64@0.21.5':
    optional: true

  '@esbuild/netbsd-x64@0.21.5':
    optional: true

  '@esbuild/openbsd-x64@0.21.5':
    optional: true

  '@esbuild/sunos-x64@0.21.5':
    optional: true

  '@esbuild/win32-arm64@0.21.5':
    optional: true

  '@esbuild/win32-ia32@0.21.5':
    optional: true

  '@esbuild/win32-x64@0.21.5':
    optional: true

  '@eslint-community/eslint-utils@4.9.0(eslint@9.36.0(jiti@1.21.7))':
    dependencies:
      eslint: 9.36.0(jiti@1.21.7)
      eslint-visitor-keys: 3.4.3

  '@eslint-community/regexpp@4.12.1': {}

  '@eslint/config-array@0.21.0':
    dependencies:
      '@eslint/object-schema': 2.1.6
      debug: 4.4.3
      minimatch: 3.1.2
    transitivePeerDependencies:
      - supports-color

  '@eslint/config-helpers@0.3.1': {}

  '@eslint/core@0.15.2':
    dependencies:
      '@types/json-schema': 7.0.15

  '@eslint/eslintrc@3.3.1':
    dependencies:
      ajv: 6.12.6
      debug: 4.4.3
      espree: 10.4.0
      globals: 14.0.0
      ignore: 5.3.2
      import-fresh: 3.3.1
      js-yaml: 4.1.0
      minimatch: 3.1.2
      strip-json-comments: 3.1.1
    transitivePeerDependencies:
      - supports-color

  '@eslint/js@9.36.0': {}

  '@eslint/object-schema@2.1.6': {}

  '@eslint/plugin-kit@0.3.5':
    dependencies:
      '@eslint/core': 0.15.2
      levn: 0.4.1

  '@formatjs/ecma402-abstract@2.3.4':
    dependencies:
      '@formatjs/fast-memoize': 2.2.7
      '@formatjs/intl-localematcher': 0.6.1
      decimal.js: 10.6.0
      tslib: 2.8.1

  '@formatjs/fast-memoize@2.2.7':
    dependencies:
      tslib: 2.8.1

  '@formatjs/icu-messageformat-parser@2.11.2':
    dependencies:
      '@formatjs/ecma402-abstract': 2.3.4
      '@formatjs/icu-skeleton-parser': 1.8.14
      tslib: 2.8.1

  '@formatjs/icu-skeleton-parser@1.8.14':
    dependencies:
      '@formatjs/ecma402-abstract': 2.3.4
      tslib: 2.8.1

  '@formatjs/intl-localematcher@0.6.1':
    dependencies:
      tslib: 2.8.1

  '@formatjs/intl@3.1.6(typescript@5.9.2)':
    dependencies:
      '@formatjs/ecma402-abstract': 2.3.4
      '@formatjs/fast-memoize': 2.2.7
      '@formatjs/icu-messageformat-parser': 2.11.2
      intl-messageformat: 10.7.16
      tslib: 2.8.1
    optionalDependencies:
      typescript: 5.9.2

  '@humanfs/core@0.19.1': {}

  '@humanfs/node@0.16.7':
    dependencies:
      '@humanfs/core': 0.19.1
      '@humanwhocodes/retry': 0.4.3

  '@humanwhocodes/module-importer@1.0.1': {}

  '@humanwhocodes/retry@0.4.3': {}

  '@isaacs/cliui@8.0.2':
    dependencies:
      string-width: 5.1.2
      string-width-cjs: string-width@4.2.3
      strip-ansi: 7.1.2
      strip-ansi-cjs: strip-ansi@6.0.1
      wrap-ansi: 8.1.0
      wrap-ansi-cjs: wrap-ansi@7.0.0

  '@jridgewell/gen-mapping@0.3.13':
    dependencies:
      '@jridgewell/sourcemap-codec': 1.5.5
      '@jridgewell/trace-mapping': 0.3.31

  '@jridgewell/remapping@2.3.5':
    dependencies:
      '@jridgewell/gen-mapping': 0.3.13
      '@jridgewell/trace-mapping': 0.3.31

  '@jridgewell/resolve-uri@3.1.2': {}

  '@jridgewell/source-map@0.3.11':
    dependencies:
      '@jridgewell/gen-mapping': 0.3.13
      '@jridgewell/trace-mapping': 0.3.31

  '@jridgewell/sourcemap-codec@1.5.5': {}

  '@jridgewell/trace-mapping@0.3.31':
    dependencies:
      '@jridgewell/resolve-uri': 3.1.2
      '@jridgewell/sourcemap-codec': 1.5.5

  '@jridgewell/trace-mapping@0.3.9':
    dependencies:
      '@jridgewell/resolve-uri': 3.1.2
      '@jridgewell/sourcemap-codec': 1.5.5

  '@microsoft/fetch-event-source@2.0.1': {}

  '@monaco-editor/loader@1.5.0':
    dependencies:
      state-local: 1.0.7

  '@monaco-editor/react@4.6.0(monaco-editor@0.52.0)(react-dom@18.3.1(react@18.3.1))(react@18.3.1)':
    dependencies:
      '@monaco-editor/loader': 1.5.0
      monaco-editor: 0.52.0
      react: 18.3.1
      react-dom: 18.3.1(react@18.3.1)

  '@nodelib/fs.scandir@2.1.5':
    dependencies:
      '@nodelib/fs.stat': 2.0.5
      run-parallel: 1.2.0

  '@nodelib/fs.stat@2.0.5': {}

  '@nodelib/fs.walk@1.2.8':
    dependencies:
      '@nodelib/fs.scandir': 2.1.5
      fastq: 1.19.1

  '@parcel/watcher-android-arm64@2.5.1':
    optional: true

  '@parcel/watcher-darwin-arm64@2.5.1':
    optional: true

  '@parcel/watcher-darwin-x64@2.5.1':
    optional: true

  '@parcel/watcher-freebsd-x64@2.5.1':
    optional: true

  '@parcel/watcher-linux-arm-glibc@2.5.1':
    optional: true

  '@parcel/watcher-linux-arm-musl@2.5.1':
    optional: true

  '@parcel/watcher-linux-arm64-glibc@2.5.1':
    optional: true

  '@parcel/watcher-linux-arm64-musl@2.5.1':
    optional: true

  '@parcel/watcher-linux-x64-glibc@2.5.1':
    optional: true

  '@parcel/watcher-linux-x64-musl@2.5.1':
    optional: true

  '@parcel/watcher-win32-arm64@2.5.1':
    optional: true

  '@parcel/watcher-win32-ia32@2.5.1':
    optional: true

  '@parcel/watcher-win32-x64@2.5.1':
    optional: true

  '@parcel/watcher@2.5.1':
    dependencies:
      detect-libc: 1.0.3
      is-glob: 4.0.3
      micromatch: 4.0.8
      node-addon-api: 7.1.1
    optionalDependencies:
      '@parcel/watcher-android-arm64': 2.5.1
      '@parcel/watcher-darwin-arm64': 2.5.1
      '@parcel/watcher-darwin-x64': 2.5.1
      '@parcel/watcher-freebsd-x64': 2.5.1
      '@parcel/watcher-linux-arm-glibc': 2.5.1
      '@parcel/watcher-linux-arm-musl': 2.5.1
      '@parcel/watcher-linux-arm64-glibc': 2.5.1
      '@parcel/watcher-linux-arm64-musl': 2.5.1
      '@parcel/watcher-linux-x64-glibc': 2.5.1
      '@parcel/watcher-linux-x64-musl': 2.5.1
      '@parcel/watcher-win32-arm64': 2.5.1
      '@parcel/watcher-win32-ia32': 2.5.1
      '@parcel/watcher-win32-x64': 2.5.1
    optional: true

  '@pkgjs/parseargs@0.11.0':
    optional: true

  '@pkgr/core@0.2.9': {}

  '@rc-component/async-validator@5.0.4':
    dependencies:
      '@babel/runtime': 7.28.4

  '@rc-component/color-picker@1.5.3(react-dom@18.3.1(react@18.3.1))(react@18.3.1)':
    dependencies:
      '@babel/runtime': 7.28.4
      '@ctrl/tinycolor': 3.6.1
      classnames: 2.5.1
      rc-util: 5.44.4(react-dom@18.3.1(react@18.3.1))(react@18.3.1)
      react: 18.3.1
      react-dom: 18.3.1(react@18.3.1)

  '@rc-component/context@1.4.0(react-dom@18.3.1(react@18.3.1))(react@18.3.1)':
    dependencies:
      '@babel/runtime': 7.28.4
      rc-util: 5.44.4(react-dom@18.3.1(react@18.3.1))(react@18.3.1)
      react: 18.3.1
      react-dom: 18.3.1(react@18.3.1)

  '@rc-component/mini-decimal@1.1.0':
    dependencies:
      '@babel/runtime': 7.28.4

  '@rc-component/mutate-observer@1.1.0(react-dom@18.3.1(react@18.3.1))(react@18.3.1)':
    dependencies:
      '@babel/runtime': 7.28.4
      classnames: 2.5.1
      rc-util: 5.44.4(react-dom@18.3.1(react@18.3.1))(react@18.3.1)
      react: 18.3.1
      react-dom: 18.3.1(react@18.3.1)

  '@rc-component/portal@1.1.2(react-dom@18.3.1(react@18.3.1))(react@18.3.1)':
    dependencies:
      '@babel/runtime': 7.28.4
      classnames: 2.5.1
      rc-util: 5.44.4(react-dom@18.3.1(react@18.3.1))(react@18.3.1)
      react: 18.3.1
      react-dom: 18.3.1(react@18.3.1)

  '@rc-component/qrcode@1.0.1(react-dom@18.3.1(react@18.3.1))(react@18.3.1)':
    dependencies:
      '@babel/runtime': 7.28.4
      classnames: 2.5.1
      react: 18.3.1
      react-dom: 18.3.1(react@18.3.1)

  '@rc-component/tour@1.15.1(react-dom@18.3.1(react@18.3.1))(react@18.3.1)':
    dependencies:
      '@babel/runtime': 7.28.4
      '@rc-component/portal': 1.1.2(react-dom@18.3.1(react@18.3.1))(react@18.3.1)
      '@rc-component/trigger': 2.3.0(react-dom@18.3.1(react@18.3.1))(react@18.3.1)
      classnames: 2.5.1
      rc-util: 5.44.4(react-dom@18.3.1(react@18.3.1))(react@18.3.1)
      react: 18.3.1
      react-dom: 18.3.1(react@18.3.1)

  '@rc-component/trigger@2.3.0(react-dom@18.3.1(react@18.3.1))(react@18.3.1)':
    dependencies:
      '@babel/runtime': 7.28.4
      '@rc-component/portal': 1.1.2(react-dom@18.3.1(react@18.3.1))(react@18.3.1)
      classnames: 2.5.1
      rc-motion: 2.9.5(react-dom@18.3.1(react@18.3.1))(react@18.3.1)
      rc-resize-observer: 1.4.3(react-dom@18.3.1(react@18.3.1))(react@18.3.1)
      rc-util: 5.44.4(react-dom@18.3.1(react@18.3.1))(react@18.3.1)
      react: 18.3.1
      react-dom: 18.3.1(react@18.3.1)

  '@rc-component/util@1.3.0(react-dom@18.3.1(react@18.3.1))(react@18.3.1)':
    dependencies:
      is-mobile: 5.0.0
      react: 18.3.1
      react-dom: 18.3.1(react@18.3.1)
      react-is: 18.3.1

  '@reactflow/background@11.3.14(@types/react@18.3.24)(immer@10.1.3)(react-dom@18.3.1(react@18.3.1))(react@18.3.1)':
    dependencies:
      '@reactflow/core': 11.11.4(@types/react@18.3.24)(immer@10.1.3)(react-dom@18.3.1(react@18.3.1))(react@18.3.1)
      classcat: 5.0.5
      react: 18.3.1
      react-dom: 18.3.1(react@18.3.1)
      zustand: 4.5.7(@types/react@18.3.24)(immer@10.1.3)(react@18.3.1)
    transitivePeerDependencies:
      - '@types/react'
      - immer

  '@reactflow/controls@11.2.14(@types/react@18.3.24)(immer@10.1.3)(react-dom@18.3.1(react@18.3.1))(react@18.3.1)':
    dependencies:
      '@reactflow/core': 11.11.4(@types/react@18.3.24)(immer@10.1.3)(react-dom@18.3.1(react@18.3.1))(react@18.3.1)
      classcat: 5.0.5
      react: 18.3.1
      react-dom: 18.3.1(react@18.3.1)
      zustand: 4.5.7(@types/react@18.3.24)(immer@10.1.3)(react@18.3.1)
    transitivePeerDependencies:
      - '@types/react'
      - immer

  '@reactflow/core@11.11.4(@types/react@18.3.24)(immer@10.1.3)(react-dom@18.3.1(react@18.3.1))(react@18.3.1)':
    dependencies:
      '@types/d3': 7.4.3
      '@types/d3-drag': 3.0.7
      '@types/d3-selection': 3.0.11
      '@types/d3-zoom': 3.0.8
      classcat: 5.0.5
      d3-drag: 3.0.0
      d3-selection: 3.0.0
      d3-zoom: 3.0.0
      react: 18.3.1
      react-dom: 18.3.1(react@18.3.1)
      zustand: 4.5.7(@types/react@18.3.24)(immer@10.1.3)(react@18.3.1)
    transitivePeerDependencies:
      - '@types/react'
      - immer

  '@reactflow/minimap@11.7.14(@types/react@18.3.24)(immer@10.1.3)(react-dom@18.3.1(react@18.3.1))(react@18.3.1)':
    dependencies:
      '@reactflow/core': 11.11.4(@types/react@18.3.24)(immer@10.1.3)(react-dom@18.3.1(react@18.3.1))(react@18.3.1)
      '@types/d3-selection': 3.0.11
      '@types/d3-zoom': 3.0.8
      classcat: 5.0.5
      d3-selection: 3.0.0
      d3-zoom: 3.0.0
      react: 18.3.1
      react-dom: 18.3.1(react@18.3.1)
      zustand: 4.5.7(@types/react@18.3.24)(immer@10.1.3)(react@18.3.1)
    transitivePeerDependencies:
      - '@types/react'
      - immer

  '@reactflow/node-resizer@2.2.14(@types/react@18.3.24)(immer@10.1.3)(react-dom@18.3.1(react@18.3.1))(react@18.3.1)':
    dependencies:
      '@reactflow/core': 11.11.4(@types/react@18.3.24)(immer@10.1.3)(react-dom@18.3.1(react@18.3.1))(react@18.3.1)
      classcat: 5.0.5
      d3-drag: 3.0.0
      d3-selection: 3.0.0
      react: 18.3.1
      react-dom: 18.3.1(react@18.3.1)
      zustand: 4.5.7(@types/react@18.3.24)(immer@10.1.3)(react@18.3.1)
    transitivePeerDependencies:
      - '@types/react'
      - immer

  '@reactflow/node-toolbar@1.3.14(@types/react@18.3.24)(immer@10.1.3)(react-dom@18.3.1(react@18.3.1))(react@18.3.1)':
    dependencies:
      '@reactflow/core': 11.11.4(@types/react@18.3.24)(immer@10.1.3)(react-dom@18.3.1(react@18.3.1))(react@18.3.1)
      classcat: 5.0.5
      react: 18.3.1
      react-dom: 18.3.1(react@18.3.1)
      zustand: 4.5.7(@types/react@18.3.24)(immer@10.1.3)(react@18.3.1)
    transitivePeerDependencies:
      - '@types/react'
      - immer

  '@remix-run/router@1.15.3': {}

  '@rolldown/pluginutils@1.0.0-beta.27': {}

  '@rollup/pluginutils@4.2.1':
    dependencies:
      estree-walker: 2.0.2
      picomatch: 2.3.1

  '@rollup/rollup-android-arm-eabi@4.52.3':
    optional: true

  '@rollup/rollup-android-arm64@4.52.3':
    optional: true

  '@rollup/rollup-darwin-arm64@4.52.3':
    optional: true

  '@rollup/rollup-darwin-x64@4.52.3':
    optional: true

  '@rollup/rollup-freebsd-arm64@4.52.3':
    optional: true

  '@rollup/rollup-freebsd-x64@4.52.3':
    optional: true

  '@rollup/rollup-linux-arm-gnueabihf@4.52.3':
    optional: true

  '@rollup/rollup-linux-arm-musleabihf@4.52.3':
    optional: true

  '@rollup/rollup-linux-arm64-gnu@4.52.3':
    optional: true

  '@rollup/rollup-linux-arm64-musl@4.52.3':
    optional: true

  '@rollup/rollup-linux-loong64-gnu@4.52.3':
    optional: true

  '@rollup/rollup-linux-ppc64-gnu@4.52.3':
    optional: true

  '@rollup/rollup-linux-riscv64-gnu@4.52.3':
    optional: true

  '@rollup/rollup-linux-riscv64-musl@4.52.3':
    optional: true

  '@rollup/rollup-linux-s390x-gnu@4.52.3':
    optional: true

  '@rollup/rollup-linux-x64-gnu@4.52.3':
    optional: true

  '@rollup/rollup-linux-x64-musl@4.52.3':
    optional: true

  '@rollup/rollup-openharmony-arm64@4.52.3':
    optional: true

  '@rollup/rollup-win32-arm64-msvc@4.52.3':
    optional: true

  '@rollup/rollup-win32-ia32-msvc@4.52.3':
    optional: true

  '@rollup/rollup-win32-x64-gnu@4.52.3':
    optional: true

  '@rollup/rollup-win32-x64-msvc@4.52.3':
    optional: true

  '@rtsao/scc@1.1.0': {}

  '@tanem/svg-injector@10.1.68':
    dependencies:
      '@babel/runtime': 7.28.4
      content-type: 1.0.5
      tslib: 2.8.1

  '@traptitech/markdown-it-katex@3.6.0':
    dependencies:
      katex: 0.16.22

  '@tsconfig/node10@1.0.11': {}

  '@tsconfig/node12@1.0.11': {}

  '@tsconfig/node14@1.0.3': {}

  '@tsconfig/node16@1.0.4': {}

  '@types/babel__core@7.20.5':
    dependencies:
      '@babel/parser': 7.28.4
      '@babel/types': 7.28.4
      '@types/babel__generator': 7.27.0
      '@types/babel__template': 7.4.4
      '@types/babel__traverse': 7.28.0

  '@types/babel__generator@7.27.0':
    dependencies:
      '@babel/types': 7.28.4

  '@types/babel__template@7.4.4':
    dependencies:
      '@babel/parser': 7.28.4
      '@babel/types': 7.28.4

  '@types/babel__traverse@7.28.0':
    dependencies:
      '@babel/types': 7.28.4

  '@types/d3-array@3.2.2': {}

  '@types/d3-axis@3.0.6':
    dependencies:
      '@types/d3-selection': 3.0.11

  '@types/d3-brush@3.0.6':
    dependencies:
      '@types/d3-selection': 3.0.11

  '@types/d3-chord@3.0.6': {}

  '@types/d3-color@3.1.3': {}

  '@types/d3-contour@3.0.6':
    dependencies:
      '@types/d3-array': 3.2.2
      '@types/geojson': 7946.0.16

  '@types/d3-delaunay@6.0.4': {}

  '@types/d3-dispatch@3.0.7': {}

  '@types/d3-drag@3.0.7':
    dependencies:
      '@types/d3-selection': 3.0.11

  '@types/d3-dsv@3.0.7': {}

  '@types/d3-ease@3.0.2': {}

  '@types/d3-fetch@3.0.7':
    dependencies:
      '@types/d3-dsv': 3.0.7

  '@types/d3-force@3.0.10': {}

  '@types/d3-format@3.0.4': {}

  '@types/d3-geo@3.1.0':
    dependencies:
      '@types/geojson': 7946.0.16

  '@types/d3-hierarchy@3.1.7': {}

  '@types/d3-interpolate@3.0.4':
    dependencies:
      '@types/d3-color': 3.1.3

  '@types/d3-path@3.1.1': {}

  '@types/d3-polygon@3.0.2': {}

  '@types/d3-quadtree@3.0.6': {}

  '@types/d3-random@3.0.3': {}

  '@types/d3-scale-chromatic@3.1.0': {}

  '@types/d3-scale@4.0.9':
    dependencies:
      '@types/d3-time': 3.0.4

  '@types/d3-selection@3.0.11': {}

  '@types/d3-shape@3.1.7':
    dependencies:
      '@types/d3-path': 3.1.1

  '@types/d3-time-format@4.0.3': {}

  '@types/d3-time@3.0.4': {}

  '@types/d3-timer@3.0.2': {}

  '@types/d3-transition@3.0.9':
    dependencies:
      '@types/d3-selection': 3.0.11

  '@types/d3-zoom@3.0.8':
    dependencies:
      '@types/d3-interpolate': 3.0.4
      '@types/d3-selection': 3.0.11

  '@types/d3@7.4.3':
    dependencies:
      '@types/d3-array': 3.2.2
      '@types/d3-axis': 3.0.6
      '@types/d3-brush': 3.0.6
      '@types/d3-chord': 3.0.6
      '@types/d3-color': 3.1.3
      '@types/d3-contour': 3.0.6
      '@types/d3-delaunay': 6.0.4
      '@types/d3-dispatch': 3.0.7
      '@types/d3-drag': 3.0.7
      '@types/d3-dsv': 3.0.7
      '@types/d3-ease': 3.0.2
      '@types/d3-fetch': 3.0.7
      '@types/d3-force': 3.0.10
      '@types/d3-format': 3.0.4
      '@types/d3-geo': 3.1.0
      '@types/d3-hierarchy': 3.1.7
      '@types/d3-interpolate': 3.0.4
      '@types/d3-path': 3.1.1
      '@types/d3-polygon': 3.0.2
      '@types/d3-quadtree': 3.0.6
      '@types/d3-random': 3.0.3
      '@types/d3-scale': 4.0.9
      '@types/d3-scale-chromatic': 3.1.0
      '@types/d3-selection': 3.0.11
      '@types/d3-shape': 3.1.7
      '@types/d3-time': 3.0.4
      '@types/d3-time-format': 4.0.3
      '@types/d3-timer': 3.0.2
      '@types/d3-transition': 3.0.9
      '@types/d3-zoom': 3.0.8

  '@types/debug@4.1.12':
    dependencies:
      '@types/ms': 2.1.0

  '@types/estree-jsx@1.0.5':
    dependencies:
      '@types/estree': 1.0.8

  '@types/estree@1.0.8': {}

  '@types/geojson@7946.0.16': {}

  '@types/hast@2.3.10':
    dependencies:
      '@types/unist': 2.0.11

  '@types/hast@3.0.4':
    dependencies:
      '@types/unist': 3.0.3

  '@types/hoist-non-react-statics@3.3.7(@types/react@18.3.24)':
    dependencies:
      '@types/react': 18.3.24
      hoist-non-react-statics: 3.3.2

  '@types/js-base64@3.3.1':
    dependencies:
      js-base64: 3.7.8

  '@types/js-cookie@3.0.6': {}

  '@types/json-schema@7.0.15': {}

  '@types/json5@0.0.29': {}

  '@types/katex@0.16.7': {}

  '@types/lodash@4.17.20': {}

  '@types/mdast@4.0.4':
    dependencies:
      '@types/unist': 3.0.3

  '@types/ms@2.1.0': {}

  '@types/node@22.18.6':
    dependencies:
      undici-types: 6.21.0

  '@types/prop-types@15.7.15': {}

  '@types/qs@6.14.0': {}

  '@types/react-dom@18.3.7(@types/react@18.3.24)':
    dependencies:
      '@types/react': 18.3.24

  '@types/react-syntax-highlighter@15.5.13':
    dependencies:
      '@types/react': 18.3.24

  '@types/react@18.3.24':
    dependencies:
      '@types/prop-types': 15.7.15
      csstype: 3.1.3

  '@types/unist@2.0.11': {}

  '@types/unist@3.0.3': {}

  '@types/uuid@10.0.0': {}

  '@typescript-eslint/eslint-plugin@8.44.1(@typescript-eslint/parser@8.44.1(eslint@9.36.0(jiti@1.21.7))(typescript@5.9.2))(eslint@9.36.0(jiti@1.21.7))(typescript@5.9.2)':
    dependencies:
      '@eslint-community/regexpp': 4.12.1
      '@typescript-eslint/parser': 8.44.1(eslint@9.36.0(jiti@1.21.7))(typescript@5.9.2)
      '@typescript-eslint/scope-manager': 8.44.1
      '@typescript-eslint/type-utils': 8.44.1(eslint@9.36.0(jiti@1.21.7))(typescript@5.9.2)
      '@typescript-eslint/utils': 8.44.1(eslint@9.36.0(jiti@1.21.7))(typescript@5.9.2)
      '@typescript-eslint/visitor-keys': 8.44.1
      eslint: 9.36.0(jiti@1.21.7)
      graphemer: 1.4.0
      ignore: 7.0.5
      natural-compare: 1.4.0
      ts-api-utils: 2.1.0(typescript@5.9.2)
      typescript: 5.9.2
    transitivePeerDependencies:
      - supports-color

  '@typescript-eslint/parser@8.44.1(eslint@9.36.0(jiti@1.21.7))(typescript@5.9.2)':
    dependencies:
      '@typescript-eslint/scope-manager': 8.44.1
      '@typescript-eslint/types': 8.44.1
      '@typescript-eslint/typescript-estree': 8.44.1(typescript@5.9.2)
      '@typescript-eslint/visitor-keys': 8.44.1
      debug: 4.4.3
      eslint: 9.36.0(jiti@1.21.7)
      typescript: 5.9.2
    transitivePeerDependencies:
      - supports-color

  '@typescript-eslint/project-service@8.44.1(typescript@5.9.2)':
    dependencies:
      '@typescript-eslint/tsconfig-utils': 8.44.1(typescript@5.9.2)
      '@typescript-eslint/types': 8.44.1
      debug: 4.4.3
      typescript: 5.9.2
    transitivePeerDependencies:
      - supports-color

  '@typescript-eslint/scope-manager@8.44.1':
    dependencies:
      '@typescript-eslint/types': 8.44.1
      '@typescript-eslint/visitor-keys': 8.44.1

  '@typescript-eslint/tsconfig-utils@8.44.1(typescript@5.9.2)':
    dependencies:
      typescript: 5.9.2

  '@typescript-eslint/type-utils@8.44.1(eslint@9.36.0(jiti@1.21.7))(typescript@5.9.2)':
    dependencies:
      '@typescript-eslint/types': 8.44.1
      '@typescript-eslint/typescript-estree': 8.44.1(typescript@5.9.2)
      '@typescript-eslint/utils': 8.44.1(eslint@9.36.0(jiti@1.21.7))(typescript@5.9.2)
      debug: 4.4.3
      eslint: 9.36.0(jiti@1.21.7)
      ts-api-utils: 2.1.0(typescript@5.9.2)
      typescript: 5.9.2
    transitivePeerDependencies:
      - supports-color

  '@typescript-eslint/types@8.44.1': {}

  '@typescript-eslint/typescript-estree@8.44.1(typescript@5.9.2)':
    dependencies:
      '@typescript-eslint/project-service': 8.44.1(typescript@5.9.2)
      '@typescript-eslint/tsconfig-utils': 8.44.1(typescript@5.9.2)
      '@typescript-eslint/types': 8.44.1
      '@typescript-eslint/visitor-keys': 8.44.1
      debug: 4.4.3
      fast-glob: 3.3.3
      is-glob: 4.0.3
      minimatch: 9.0.5
      semver: 7.7.2
      ts-api-utils: 2.1.0(typescript@5.9.2)
      typescript: 5.9.2
    transitivePeerDependencies:
      - supports-color

  '@typescript-eslint/utils@8.44.1(eslint@9.36.0(jiti@1.21.7))(typescript@5.9.2)':
    dependencies:
      '@eslint-community/eslint-utils': 4.9.0(eslint@9.36.0(jiti@1.21.7))
      '@typescript-eslint/scope-manager': 8.44.1
      '@typescript-eslint/types': 8.44.1
      '@typescript-eslint/typescript-estree': 8.44.1(typescript@5.9.2)
      eslint: 9.36.0(jiti@1.21.7)
      typescript: 5.9.2
    transitivePeerDependencies:
      - supports-color

  '@typescript-eslint/visitor-keys@8.44.1':
    dependencies:
      '@typescript-eslint/types': 8.44.1
      eslint-visitor-keys: 4.2.1

  '@ungap/structured-clone@1.3.0': {}

  '@vitejs/plugin-react@4.7.0(vite@5.4.20(@types/node@22.18.6)(sass@1.93.2)(terser@5.44.0))':
    dependencies:
      '@babel/core': 7.28.4
      '@babel/plugin-transform-react-jsx-self': 7.27.1(@babel/core@7.28.4)
      '@babel/plugin-transform-react-jsx-source': 7.27.1(@babel/core@7.28.4)
      '@rolldown/pluginutils': 1.0.0-beta.27
      '@types/babel__core': 7.20.5
      react-refresh: 0.17.0
      vite: 5.4.20(@types/node@22.18.6)(sass@1.93.2)(terser@5.44.0)
    transitivePeerDependencies:
      - supports-color

  '@vue/compiler-core@3.5.22':
    dependencies:
      '@babel/parser': 7.28.4
      '@vue/shared': 3.5.22
      entities: 4.5.0
      estree-walker: 2.0.2
      source-map-js: 1.2.1

  '@vue/compiler-dom@3.5.22':
    dependencies:
      '@vue/compiler-core': 3.5.22
      '@vue/shared': 3.5.22

  '@vue/shared@3.5.22': {}

  acorn-jsx@5.3.2(acorn@8.15.0):
    dependencies:
      acorn: 8.15.0

  acorn-walk@8.3.4:
    dependencies:
      acorn: 8.15.0

  acorn@8.15.0: {}

  adler-32@1.3.1: {}

  ahooks@3.9.5(react-dom@18.3.1(react@18.3.1))(react@18.3.1):
    dependencies:
      '@babel/runtime': 7.28.4
      '@types/js-cookie': 3.0.6
      dayjs: 1.11.18
      intersection-observer: 0.12.2
      js-cookie: 3.0.5
      lodash: 4.17.21
      react: 18.3.1
      react-dom: 18.3.1(react@18.3.1)
      react-fast-compare: 3.2.2
      resize-observer-polyfill: 1.5.1
      screenfull: 5.2.0
      tslib: 2.8.1

  ajv@6.12.6:
    dependencies:
      fast-deep-equal: 3.1.3
      fast-json-stable-stringify: 2.1.0
      json-schema-traverse: 0.4.1
      uri-js: 4.4.1

  ajv@8.17.1:
    dependencies:
      fast-deep-equal: 3.1.3
      fast-uri: 3.1.0
      json-schema-traverse: 1.0.0
      require-from-string: 2.0.2

  ansi-regex@5.0.1: {}

  ansi-regex@6.2.2: {}

  ansi-styles@4.3.0:
    dependencies:
      color-convert: 2.0.1

  ansi-styles@6.2.3: {}

  antd@5.19.1(react-dom@18.3.1(react@18.3.1))(react@18.3.1):
    dependencies:
      '@ant-design/colors': 7.2.1
      '@ant-design/cssinjs': 1.24.0(react-dom@18.3.1(react@18.3.1))(react@18.3.1)
      '@ant-design/icons': 5.6.1(react-dom@18.3.1(react@18.3.1))(react@18.3.1)
      '@ant-design/react-slick': 1.1.2(react@18.3.1)
      '@babel/runtime': 7.28.4
      '@ctrl/tinycolor': 3.6.1
      '@rc-component/color-picker': 1.5.3(react-dom@18.3.1(react@18.3.1))(react@18.3.1)
      '@rc-component/mutate-observer': 1.1.0(react-dom@18.3.1(react@18.3.1))(react@18.3.1)
      '@rc-component/qrcode': 1.0.1(react-dom@18.3.1(react@18.3.1))(react@18.3.1)
      '@rc-component/tour': 1.15.1(react-dom@18.3.1(react@18.3.1))(react@18.3.1)
      '@rc-component/trigger': 2.3.0(react-dom@18.3.1(react@18.3.1))(react@18.3.1)
      classnames: 2.5.1
      copy-to-clipboard: 3.3.3
      dayjs: 1.11.18
      rc-cascader: 3.27.1(react-dom@18.3.1(react@18.3.1))(react@18.3.1)
      rc-checkbox: 3.3.0(react-dom@18.3.1(react@18.3.1))(react@18.3.1)
      rc-collapse: 3.7.3(react-dom@18.3.1(react@18.3.1))(react@18.3.1)
      rc-dialog: 9.5.2(react-dom@18.3.1(react@18.3.1))(react@18.3.1)
      rc-drawer: 7.2.0(react-dom@18.3.1(react@18.3.1))(react@18.3.1)
      rc-dropdown: 4.2.1(react-dom@18.3.1(react@18.3.1))(react@18.3.1)
      rc-field-form: 2.2.1(react-dom@18.3.1(react@18.3.1))(react@18.3.1)
      rc-image: 7.9.0(react-dom@18.3.1(react@18.3.1))(react@18.3.1)
      rc-input: 1.5.1(react-dom@18.3.1(react@18.3.1))(react@18.3.1)
      rc-input-number: 9.1.0(react-dom@18.3.1(react@18.3.1))(react@18.3.1)
      rc-mentions: 2.14.0(react-dom@18.3.1(react@18.3.1))(react@18.3.1)
      rc-menu: 9.14.1(react-dom@18.3.1(react@18.3.1))(react@18.3.1)
      rc-motion: 2.9.5(react-dom@18.3.1(react@18.3.1))(react@18.3.1)
      rc-notification: 5.6.4(react-dom@18.3.1(react@18.3.1))(react@18.3.1)
      rc-pagination: 4.2.0(react-dom@18.3.1(react@18.3.1))(react@18.3.1)
      rc-picker: 4.6.15(dayjs@1.11.18)(react-dom@18.3.1(react@18.3.1))(react@18.3.1)
      rc-progress: 4.0.0(react-dom@18.3.1(react@18.3.1))(react@18.3.1)
      rc-rate: 2.13.1(react-dom@18.3.1(react@18.3.1))(react@18.3.1)
      rc-resize-observer: 1.4.3(react-dom@18.3.1(react@18.3.1))(react@18.3.1)
      rc-segmented: 2.3.0(react-dom@18.3.1(react@18.3.1))(react@18.3.1)
      rc-select: 14.15.2(react-dom@18.3.1(react@18.3.1))(react@18.3.1)
      rc-slider: 10.6.2(react-dom@18.3.1(react@18.3.1))(react@18.3.1)
      rc-steps: 6.0.1(react-dom@18.3.1(react@18.3.1))(react@18.3.1)
      rc-switch: 4.1.0(react-dom@18.3.1(react@18.3.1))(react@18.3.1)
      rc-table: 7.45.7(react-dom@18.3.1(react@18.3.1))(react@18.3.1)
      rc-tabs: 15.1.1(react-dom@18.3.1(react@18.3.1))(react@18.3.1)
      rc-textarea: 1.7.0(react-dom@18.3.1(react@18.3.1))(react@18.3.1)
      rc-tooltip: 6.2.1(react-dom@18.3.1(react@18.3.1))(react@18.3.1)
      rc-tree: 5.8.8(react-dom@18.3.1(react@18.3.1))(react@18.3.1)
      rc-tree-select: 5.22.2(react-dom@18.3.1(react@18.3.1))(react@18.3.1)
      rc-upload: 4.5.2(react-dom@18.3.1(react@18.3.1))(react@18.3.1)
      rc-util: 5.44.4(react-dom@18.3.1(react@18.3.1))(react@18.3.1)
      react: 18.3.1
      react-dom: 18.3.1(react@18.3.1)
      scroll-into-view-if-needed: 3.1.0
      throttle-debounce: 5.0.2
    transitivePeerDependencies:
      - date-fns
      - luxon
      - moment

  any-promise@1.3.0: {}

  anymatch@3.1.3:
    dependencies:
      normalize-path: 3.0.0
      picomatch: 2.3.1

  arg@4.1.3: {}

  arg@5.0.2: {}

  argparse@2.0.1: {}

  array-buffer-byte-length@1.0.2:
    dependencies:
      call-bound: 1.0.4
      is-array-buffer: 3.0.5

  array-includes@3.1.9:
    dependencies:
      call-bind: 1.0.8
      call-bound: 1.0.4
      define-properties: 1.2.1
      es-abstract: 1.24.0
      es-object-atoms: 1.1.1
      get-intrinsic: 1.3.0
      is-string: 1.1.1
      math-intrinsics: 1.1.0

  array-tree-filter@2.1.0: {}

  array.prototype.findlast@1.2.5:
    dependencies:
      call-bind: 1.0.8
      define-properties: 1.2.1
      es-abstract: 1.24.0
      es-errors: 1.3.0
      es-object-atoms: 1.1.1
      es-shim-unscopables: 1.1.0

  array.prototype.findlastindex@1.2.6:
    dependencies:
      call-bind: 1.0.8
      call-bound: 1.0.4
      define-properties: 1.2.1
      es-abstract: 1.24.0
      es-errors: 1.3.0
      es-object-atoms: 1.1.1
      es-shim-unscopables: 1.1.0

  array.prototype.flat@1.3.3:
    dependencies:
      call-bind: 1.0.8
      define-properties: 1.2.1
      es-abstract: 1.24.0
      es-shim-unscopables: 1.1.0

  array.prototype.flatmap@1.3.3:
    dependencies:
      call-bind: 1.0.8
      define-properties: 1.2.1
      es-abstract: 1.24.0
      es-shim-unscopables: 1.1.0

  array.prototype.tosorted@1.1.4:
    dependencies:
      call-bind: 1.0.8
      define-properties: 1.2.1
      es-abstract: 1.24.0
      es-errors: 1.3.0
      es-shim-unscopables: 1.1.0

  arraybuffer.prototype.slice@1.0.4:
    dependencies:
      array-buffer-byte-length: 1.0.2
      call-bind: 1.0.8
      define-properties: 1.2.1
      es-abstract: 1.24.0
      es-errors: 1.3.0
      get-intrinsic: 1.3.0
      is-array-buffer: 3.0.5

  asap@2.0.6: {}

  async-function@1.0.0: {}

  async@3.2.6: {}

  asynckit@0.4.0: {}

  autoprefixer@10.4.16(postcss@8.4.31):
    dependencies:
      browserslist: 4.26.2
      caniuse-lite: 1.0.30001745
      fraction.js: 4.3.7
      normalize-range: 0.1.2
      picocolors: 1.1.1
      postcss: 8.4.31
      postcss-value-parser: 4.2.0

  available-typed-arrays@1.0.7:
    dependencies:
      possible-typed-array-names: 1.1.0

  axios@1.6.2:
    dependencies:
      follow-redirects: 1.15.11
      form-data: 4.0.4
      proxy-from-env: 1.1.0
    transitivePeerDependencies:
      - debug

  bail@2.0.2: {}

  balanced-match@1.0.2: {}

  base16@1.0.0: {}

  base64-arraybuffer@1.0.2: {}

  baseline-browser-mapping@2.8.9: {}

  binary-extensions@2.3.0: {}

  blueimp-canvas-to-blob@3.29.0: {}

  boolbase@1.0.0: {}

  brace-expansion@1.1.12:
    dependencies:
      balanced-match: 1.0.2
      concat-map: 0.0.1

  brace-expansion@2.0.2:
    dependencies:
      balanced-match: 1.0.2

  braces@3.0.3:
    dependencies:
      fill-range: 7.1.1

  browserslist@4.26.2:
    dependencies:
      baseline-browser-mapping: 2.8.9
      caniuse-lite: 1.0.30001745
      electron-to-chromium: 1.5.227
      node-releases: 2.0.21
      update-browserslist-db: 1.1.3(browserslist@4.26.2)

  buffer-from@1.1.2: {}

  call-bind-apply-helpers@1.0.2:
    dependencies:
      es-errors: 1.3.0
      function-bind: 1.1.2

  call-bind@1.0.8:
    dependencies:
      call-bind-apply-helpers: 1.0.2
      es-define-property: 1.0.1
      get-intrinsic: 1.3.0
      set-function-length: 1.2.2

  call-bound@1.0.4:
    dependencies:
      call-bind-apply-helpers: 1.0.2
      get-intrinsic: 1.3.0

  callsites@3.1.0: {}

  camel-case@4.1.2:
    dependencies:
      pascal-case: 3.1.2
      tslib: 2.8.1

  camelcase-css@2.0.1: {}

  caniuse-lite@1.0.30001745: {}

  casdoor-js-sdk@0.16.0:
    dependencies:
      js-pkce: 1.5.1
      jwt-decode: 4.0.0

  ccount@2.0.1: {}

  cfb@1.2.2:
    dependencies:
      adler-32: 1.3.1
      crc-32: 1.2.2

  chalk@4.1.1:
    dependencies:
      ansi-styles: 4.3.0
      supports-color: 7.2.0

  chalk@4.1.2:
    dependencies:
      ansi-styles: 4.3.0
      supports-color: 7.2.0

  character-entities-html4@2.1.0: {}

  character-entities-legacy@1.1.4: {}

  character-entities-legacy@3.0.0: {}

  character-entities@1.2.4: {}

  character-entities@2.0.2: {}

  character-reference-invalid@1.1.4: {}

  character-reference-invalid@2.0.1: {}

  charenc@0.0.2: {}

  chokidar@3.6.0:
    dependencies:
      anymatch: 3.1.3
      braces: 3.0.3
      glob-parent: 5.1.2
      is-binary-path: 2.1.0
      is-glob: 4.0.3
      normalize-path: 3.0.0
      readdirp: 3.6.0
    optionalDependencies:
      fsevents: 2.3.3

  chokidar@4.0.3:
    dependencies:
      readdirp: 4.1.2

  classcat@5.0.5: {}

  classnames@2.5.1: {}

  clean-css@5.3.3:
    dependencies:
      source-map: 0.6.1

  clsx@2.1.1: {}

  code-inspector-plugin@1.2.10:
    dependencies:
      '@code-inspector/core': 1.2.10
      '@code-inspector/esbuild': 1.2.10
      '@code-inspector/mako': 1.2.10
      '@code-inspector/turbopack': 1.2.10
      '@code-inspector/vite': 1.2.10
      '@code-inspector/webpack': 1.2.10
      chalk: 4.1.1
    transitivePeerDependencies:
      - supports-color

  codepage@1.15.0: {}

  color-convert@2.0.1:
    dependencies:
      color-name: 1.1.4

  color-name@1.1.4: {}

  colorette@2.0.20: {}

  combined-stream@1.0.8:
    dependencies:
      delayed-stream: 1.0.0

  comma-separated-tokens@1.0.8: {}

  comma-separated-tokens@2.0.3: {}

  commander@2.20.3: {}

  commander@4.1.1: {}

  commander@8.3.0: {}

  compressorjs@1.2.1:
    dependencies:
      blueimp-canvas-to-blob: 3.29.0
      is-blob: 2.1.0

  compute-scroll-into-view@3.1.1: {}

  concat-map@0.0.1: {}

  connect-history-api-fallback@1.6.0: {}

  consola@2.15.3: {}

  content-type@1.0.5: {}

  convert-source-map@2.0.0: {}

  cookie@1.0.2: {}

  copy-to-clipboard@3.3.3:
    dependencies:
      toggle-selection: 1.0.6

  crc-32@1.2.2: {}

  create-require@1.1.1: {}

  cross-env@7.0.3:
    dependencies:
      cross-spawn: 7.0.6

  cross-fetch@3.2.0:
    dependencies:
      node-fetch: 2.7.0
    transitivePeerDependencies:
      - encoding

  cross-spawn@7.0.6:
    dependencies:
      path-key: 3.1.1
      shebang-command: 2.0.0
      which: 2.0.2

  crypt@0.0.2: {}

  crypto-js@4.2.0: {}

  css-line-break@2.1.0:
    dependencies:
      utrie: 1.0.2

  css-select@4.3.0:
    dependencies:
      boolbase: 1.0.0
      css-what: 6.2.2
      domhandler: 4.3.1
      domutils: 2.8.0
      nth-check: 2.1.1

  css-what@6.2.2: {}

  cssesc@3.0.0: {}

  csstype@3.1.3: {}

  d3-color@3.1.0: {}

  d3-dispatch@3.0.1: {}

  d3-drag@3.0.0:
    dependencies:
      d3-dispatch: 3.0.1
      d3-selection: 3.0.0

  d3-ease@3.0.1: {}

  d3-interpolate@3.0.1:
    dependencies:
      d3-color: 3.1.0

  d3-selection@3.0.0: {}

  d3-timer@3.0.1: {}

  d3-transition@3.0.1(d3-selection@3.0.0):
    dependencies:
      d3-color: 3.1.0
      d3-dispatch: 3.0.1
      d3-ease: 3.0.1
      d3-interpolate: 3.0.1
      d3-selection: 3.0.0
      d3-timer: 3.0.1

  d3-zoom@3.0.0:
    dependencies:
      d3-dispatch: 3.0.1
      d3-drag: 3.0.0
      d3-interpolate: 3.0.1
      d3-selection: 3.0.0
      d3-transition: 3.0.1(d3-selection@3.0.0)

  dagre@0.8.5:
    dependencies:
      graphlib: 2.1.8
      lodash: 4.17.21

  data-view-buffer@1.0.2:
    dependencies:
      call-bound: 1.0.4
      es-errors: 1.3.0
      is-data-view: 1.0.2

  data-view-byte-length@1.0.2:
    dependencies:
      call-bound: 1.0.4
      es-errors: 1.3.0
      is-data-view: 1.0.2

  data-view-byte-offset@1.0.1:
    dependencies:
      call-bound: 1.0.4
      es-errors: 1.3.0
      is-data-view: 1.0.2

  dayjs@1.11.18: {}

  debug@3.2.7:
    dependencies:
      ms: 2.1.3

  debug@4.4.3:
    dependencies:
      ms: 2.1.3
<<<<<<< HEAD

  decimal.js@10.6.0: {}

=======

  decimal.js@10.6.0: {}

>>>>>>> 48654abb
  decode-named-character-reference@1.2.0:
    dependencies:
      character-entities: 2.0.2

  deep-is@0.1.4: {}

  deepmerge@4.3.1: {}

  define-data-property@1.1.4:
    dependencies:
      es-define-property: 1.0.1
      es-errors: 1.3.0
      gopd: 1.2.0

  define-properties@1.2.1:
    dependencies:
      define-data-property: 1.1.4
      has-property-descriptors: 1.0.2
      object-keys: 1.1.1

  delayed-stream@1.0.0: {}

  dequal@2.0.3: {}

  detect-libc@1.0.3:
    optional: true

  devlop@1.1.0:
    dependencies:
      dequal: 2.0.3

  didyoumean@1.2.2: {}

  diff@4.0.2: {}

  dlv@1.1.3: {}

  doctrine@2.1.0:
    dependencies:
      esutils: 2.0.3

  dom-serializer@1.4.1:
    dependencies:
      domelementtype: 2.3.0
      domhandler: 4.3.1
      entities: 2.2.0

  dom-serializer@2.0.0:
    dependencies:
      domelementtype: 2.3.0
      domhandler: 5.0.3
      entities: 4.5.0

  domelementtype@2.3.0: {}

  domhandler@4.3.1:
    dependencies:
      domelementtype: 2.3.0

  domhandler@5.0.3:
    dependencies:
      domelementtype: 2.3.0

  domutils@2.8.0:
    dependencies:
      dom-serializer: 1.4.1
      domelementtype: 2.3.0
      domhandler: 4.3.1

  domutils@3.2.2:
    dependencies:
      dom-serializer: 2.0.0
      domelementtype: 2.3.0
      domhandler: 5.0.3

  dot-case@3.0.4:
    dependencies:
      no-case: 3.0.4
      tslib: 2.8.1

  dotenv-expand@8.0.3: {}

  dotenv@16.6.1: {}

  dunder-proto@1.0.1:
    dependencies:
      call-bind-apply-helpers: 1.0.2
      es-errors: 1.3.0
      gopd: 1.2.0

  eastasianwidth@0.2.0: {}

  echarts-for-react@3.0.2(echarts@5.4.3)(react@18.3.1):
    dependencies:
      echarts: 5.4.3
      fast-deep-equal: 3.1.3
      react: 18.3.1
      size-sensor: 1.0.2

  echarts@5.4.3:
    dependencies:
      tslib: 2.3.0
      zrender: 5.4.4

  ejs@3.1.10:
    dependencies:
      jake: 10.9.4

  electron-to-chromium@1.5.227: {}

  emoji-regex@8.0.0: {}

  emoji-regex@9.2.2: {}

  entities@2.2.0: {}

  entities@4.5.0: {}

  entities@6.0.1: {}

  es-abstract@1.24.0:
    dependencies:
      array-buffer-byte-length: 1.0.2
      arraybuffer.prototype.slice: 1.0.4
      available-typed-arrays: 1.0.7
      call-bind: 1.0.8
      call-bound: 1.0.4
      data-view-buffer: 1.0.2
      data-view-byte-length: 1.0.2
      data-view-byte-offset: 1.0.1
      es-define-property: 1.0.1
      es-errors: 1.3.0
      es-object-atoms: 1.1.1
      es-set-tostringtag: 2.1.0
      es-to-primitive: 1.3.0
      function.prototype.name: 1.1.8
      get-intrinsic: 1.3.0
      get-proto: 1.0.1
      get-symbol-description: 1.1.0
      globalthis: 1.0.4
      gopd: 1.2.0
      has-property-descriptors: 1.0.2
      has-proto: 1.2.0
      has-symbols: 1.1.0
      hasown: 2.0.2
      internal-slot: 1.1.0
      is-array-buffer: 3.0.5
      is-callable: 1.2.7
      is-data-view: 1.0.2
      is-negative-zero: 2.0.3
      is-regex: 1.2.1
      is-set: 2.0.3
      is-shared-array-buffer: 1.0.4
      is-string: 1.1.1
      is-typed-array: 1.1.15
      is-weakref: 1.1.1
      math-intrinsics: 1.1.0
      object-inspect: 1.13.4
      object-keys: 1.1.1
      object.assign: 4.1.7
      own-keys: 1.0.1
      regexp.prototype.flags: 1.5.4
      safe-array-concat: 1.1.3
      safe-push-apply: 1.0.0
      safe-regex-test: 1.1.0
      set-proto: 1.0.0
      stop-iteration-iterator: 1.1.0
      string.prototype.trim: 1.2.10
      string.prototype.trimend: 1.0.9
      string.prototype.trimstart: 1.0.8
      typed-array-buffer: 1.0.3
      typed-array-byte-length: 1.0.3
      typed-array-byte-offset: 1.0.4
      typed-array-length: 1.0.7
      unbox-primitive: 1.1.0
      which-typed-array: 1.1.19

  es-define-property@1.0.1: {}

  es-errors@1.3.0: {}

  es-iterator-helpers@1.2.1:
    dependencies:
      call-bind: 1.0.8
      call-bound: 1.0.4
      define-properties: 1.2.1
      es-abstract: 1.24.0
      es-errors: 1.3.0
      es-set-tostringtag: 2.1.0
      function-bind: 1.1.2
      get-intrinsic: 1.3.0
      globalthis: 1.0.4
      gopd: 1.2.0
      has-property-descriptors: 1.0.2
      has-proto: 1.2.0
      has-symbols: 1.1.0
      internal-slot: 1.1.0
      iterator.prototype: 1.1.5
      safe-array-concat: 1.1.3

  es-module-lexer@1.7.0: {}

  es-object-atoms@1.1.1:
    dependencies:
      es-errors: 1.3.0

  es-set-tostringtag@2.1.0:
    dependencies:
      es-errors: 1.3.0
      get-intrinsic: 1.3.0
      has-tostringtag: 1.0.2
      hasown: 2.0.2

  es-shim-unscopables@1.1.0:
    dependencies:
      hasown: 2.0.2

  es-to-primitive@1.3.0:
    dependencies:
      is-callable: 1.2.7
      is-date-object: 1.1.0
      is-symbol: 1.1.1

  esbuild@0.21.5:
    optionalDependencies:
      '@esbuild/aix-ppc64': 0.21.5
      '@esbuild/android-arm': 0.21.5
      '@esbuild/android-arm64': 0.21.5
      '@esbuild/android-x64': 0.21.5
      '@esbuild/darwin-arm64': 0.21.5
      '@esbuild/darwin-x64': 0.21.5
      '@esbuild/freebsd-arm64': 0.21.5
      '@esbuild/freebsd-x64': 0.21.5
      '@esbuild/linux-arm': 0.21.5
      '@esbuild/linux-arm64': 0.21.5
      '@esbuild/linux-ia32': 0.21.5
      '@esbuild/linux-loong64': 0.21.5
      '@esbuild/linux-mips64el': 0.21.5
      '@esbuild/linux-ppc64': 0.21.5
      '@esbuild/linux-riscv64': 0.21.5
      '@esbuild/linux-s390x': 0.21.5
      '@esbuild/linux-x64': 0.21.5
      '@esbuild/netbsd-x64': 0.21.5
      '@esbuild/openbsd-x64': 0.21.5
      '@esbuild/sunos-x64': 0.21.5
      '@esbuild/win32-arm64': 0.21.5
      '@esbuild/win32-ia32': 0.21.5
      '@esbuild/win32-x64': 0.21.5

  escalade@3.2.0: {}

  escape-string-regexp@4.0.0: {}

  escape-string-regexp@5.0.0: {}

  eslint-config-prettier@9.1.2(eslint@9.36.0(jiti@1.21.7)):
    dependencies:
      eslint: 9.36.0(jiti@1.21.7)

  eslint-import-resolver-node@0.3.9:
    dependencies:
      debug: 3.2.7
      is-core-module: 2.16.1
      resolve: 1.22.10
    transitivePeerDependencies:
      - supports-color

  eslint-module-utils@2.12.1(@typescript-eslint/parser@8.44.1(eslint@9.36.0(jiti@1.21.7))(typescript@5.9.2))(eslint-import-resolver-node@0.3.9)(eslint@9.36.0(jiti@1.21.7)):
    dependencies:
      debug: 3.2.7
    optionalDependencies:
      '@typescript-eslint/parser': 8.44.1(eslint@9.36.0(jiti@1.21.7))(typescript@5.9.2)
      eslint: 9.36.0(jiti@1.21.7)
      eslint-import-resolver-node: 0.3.9
    transitivePeerDependencies:
      - supports-color

  eslint-plugin-import@2.32.0(@typescript-eslint/parser@8.44.1(eslint@9.36.0(jiti@1.21.7))(typescript@5.9.2))(eslint@9.36.0(jiti@1.21.7)):
    dependencies:
      '@rtsao/scc': 1.1.0
      array-includes: 3.1.9
      array.prototype.findlastindex: 1.2.6
      array.prototype.flat: 1.3.3
      array.prototype.flatmap: 1.3.3
      debug: 3.2.7
      doctrine: 2.1.0
      eslint: 9.36.0(jiti@1.21.7)
      eslint-import-resolver-node: 0.3.9
      eslint-module-utils: 2.12.1(@typescript-eslint/parser@8.44.1(eslint@9.36.0(jiti@1.21.7))(typescript@5.9.2))(eslint-import-resolver-node@0.3.9)(eslint@9.36.0(jiti@1.21.7))
      hasown: 2.0.2
      is-core-module: 2.16.1
      is-glob: 4.0.3
      minimatch: 3.1.2
      object.fromentries: 2.0.8
      object.groupby: 1.0.3
      object.values: 1.2.1
      semver: 6.3.1
      string.prototype.trimend: 1.0.9
      tsconfig-paths: 3.15.0
    optionalDependencies:
      '@typescript-eslint/parser': 8.44.1(eslint@9.36.0(jiti@1.21.7))(typescript@5.9.2)
    transitivePeerDependencies:
      - eslint-import-resolver-typescript
      - eslint-import-resolver-webpack
      - supports-color

  eslint-plugin-prettier@5.5.4(eslint-config-prettier@9.1.2(eslint@9.36.0(jiti@1.21.7)))(eslint@9.36.0(jiti@1.21.7))(prettier@3.6.2):
    dependencies:
      eslint: 9.36.0(jiti@1.21.7)
      prettier: 3.6.2
      prettier-linter-helpers: 1.0.0
      synckit: 0.11.11
    optionalDependencies:
      eslint-config-prettier: 9.1.2(eslint@9.36.0(jiti@1.21.7))

  eslint-plugin-react-hooks@5.2.0(eslint@9.36.0(jiti@1.21.7)):
    dependencies:
      eslint: 9.36.0(jiti@1.21.7)

  eslint-plugin-react-refresh@0.4.22(eslint@9.36.0(jiti@1.21.7)):
    dependencies:
      eslint: 9.36.0(jiti@1.21.7)

  eslint-plugin-react@7.37.5(eslint@9.36.0(jiti@1.21.7)):
    dependencies:
      array-includes: 3.1.9
      array.prototype.findlast: 1.2.5
      array.prototype.flatmap: 1.3.3
      array.prototype.tosorted: 1.1.4
      doctrine: 2.1.0
      es-iterator-helpers: 1.2.1
      eslint: 9.36.0(jiti@1.21.7)
      estraverse: 5.3.0
      hasown: 2.0.2
      jsx-ast-utils: 3.3.5
      minimatch: 3.1.2
      object.entries: 1.1.9
      object.fromentries: 2.0.8
      object.values: 1.2.1
      prop-types: 15.8.1
      resolve: 2.0.0-next.5
      semver: 6.3.1
      string.prototype.matchall: 4.0.12
      string.prototype.repeat: 1.0.0

  eslint-scope@8.4.0:
    dependencies:
      esrecurse: 4.3.0
      estraverse: 5.3.0

  eslint-visitor-keys@3.4.3: {}

  eslint-visitor-keys@4.2.1: {}

  eslint@9.36.0(jiti@1.21.7):
    dependencies:
      '@eslint-community/eslint-utils': 4.9.0(eslint@9.36.0(jiti@1.21.7))
      '@eslint-community/regexpp': 4.12.1
      '@eslint/config-array': 0.21.0
      '@eslint/config-helpers': 0.3.1
      '@eslint/core': 0.15.2
      '@eslint/eslintrc': 3.3.1
      '@eslint/js': 9.36.0
      '@eslint/plugin-kit': 0.3.5
      '@humanfs/node': 0.16.7
      '@humanwhocodes/module-importer': 1.0.1
      '@humanwhocodes/retry': 0.4.3
      '@types/estree': 1.0.8
      '@types/json-schema': 7.0.15
      ajv: 6.12.6
      chalk: 4.1.2
      cross-spawn: 7.0.6
      debug: 4.4.3
      escape-string-regexp: 4.0.0
      eslint-scope: 8.4.0
      eslint-visitor-keys: 4.2.1
      espree: 10.4.0
      esquery: 1.6.0
      esutils: 2.0.3
      fast-deep-equal: 3.1.3
      file-entry-cache: 8.0.0
      find-up: 5.0.0
      glob-parent: 6.0.2
      ignore: 5.3.2
      imurmurhash: 0.1.4
      is-glob: 4.0.3
      json-stable-stringify-without-jsonify: 1.0.1
      lodash.merge: 4.6.2
      minimatch: 3.1.2
      natural-compare: 1.4.0
      optionator: 0.9.4
    optionalDependencies:
      jiti: 1.21.7
    transitivePeerDependencies:
      - supports-color

  espree@10.4.0:
    dependencies:
      acorn: 8.15.0
      acorn-jsx: 5.3.2(acorn@8.15.0)
      eslint-visitor-keys: 4.2.1

  esquery@1.6.0:
    dependencies:
      estraverse: 5.3.0

  esrecurse@4.3.0:
    dependencies:
      estraverse: 5.3.0

  estraverse@5.3.0: {}

  estree-util-is-identifier-name@3.0.0: {}

  estree-walker@2.0.2: {}

  esutils@2.0.3: {}

  events@3.3.0: {}

  extend@3.0.2: {}

  fast-average-color@9.5.0: {}

  fast-deep-equal@3.1.3: {}

  fast-diff@1.3.0: {}

  fast-glob@3.3.3:
    dependencies:
      '@nodelib/fs.stat': 2.0.5
      '@nodelib/fs.walk': 1.2.8
      glob-parent: 5.1.2
      merge2: 1.4.1
      micromatch: 4.0.8

  fast-json-stable-stringify@2.1.0: {}

  fast-levenshtein@2.0.6: {}

  fast-uri@3.1.0: {}

  fastq@1.19.1:
    dependencies:
      reusify: 1.1.0

  fault@1.0.4:
    dependencies:
      format: 0.2.2

  fbemitter@3.0.0:
    dependencies:
      fbjs: 3.0.5
    transitivePeerDependencies:
      - encoding

  fbjs-css-vars@1.0.2: {}

  fbjs@3.0.5:
    dependencies:
      cross-fetch: 3.2.0
      fbjs-css-vars: 1.0.2
      loose-envify: 1.4.0
      object-assign: 4.1.1
      promise: 7.3.1
      setimmediate: 1.0.5
      ua-parser-js: 1.0.41
    transitivePeerDependencies:
      - encoding

  file-entry-cache@8.0.0:
    dependencies:
      flat-cache: 4.0.1

  filelist@1.0.4:
    dependencies:
      minimatch: 5.1.6

  fill-range@7.1.1:
    dependencies:
      to-regex-range: 5.0.1

  find-up@5.0.0:
    dependencies:
      locate-path: 6.0.0
      path-exists: 4.0.0

  flat-cache@4.0.1:
    dependencies:
      flatted: 3.3.3
      keyv: 4.5.4

  flatted@3.3.3: {}

  flux@4.0.4(react@18.3.1):
    dependencies:
      fbemitter: 3.0.0
      fbjs: 3.0.5
      react: 18.3.1
    transitivePeerDependencies:
      - encoding

  follow-redirects@1.15.11: {}

  for-each@0.3.5:
    dependencies:
      is-callable: 1.2.7

  foreground-child@3.3.1:
    dependencies:
      cross-spawn: 7.0.6
      signal-exit: 4.1.0

  form-data@4.0.4:
    dependencies:
      asynckit: 0.4.0
      combined-stream: 1.0.8
      es-set-tostringtag: 2.1.0
      hasown: 2.0.2
      mime-types: 2.1.35

  format@0.2.2: {}

  frac@1.1.2: {}

  fraction.js@4.3.7: {}

  fs-extra@10.1.0:
    dependencies:
      graceful-fs: 4.2.11
      jsonfile: 6.2.0
      universalify: 2.0.1

  fsevents@2.3.3:
    optional: true

  function-bind@1.1.2: {}

  function.prototype.name@1.1.8:
    dependencies:
      call-bind: 1.0.8
      call-bound: 1.0.4
      define-properties: 1.2.1
      functions-have-names: 1.2.3
      hasown: 2.0.2
      is-callable: 1.2.7

  functions-have-names@1.2.3: {}

  gensync@1.0.0-beta.2: {}

  get-intrinsic@1.3.0:
    dependencies:
      call-bind-apply-helpers: 1.0.2
      es-define-property: 1.0.1
      es-errors: 1.3.0
      es-object-atoms: 1.1.1
      function-bind: 1.1.2
      get-proto: 1.0.1
      gopd: 1.2.0
      has-symbols: 1.1.0
      hasown: 2.0.2
      math-intrinsics: 1.1.0

  get-proto@1.0.1:
    dependencies:
      dunder-proto: 1.0.1
      es-object-atoms: 1.1.1

  get-symbol-description@1.1.0:
    dependencies:
      call-bound: 1.0.4
      es-errors: 1.3.0
      get-intrinsic: 1.3.0

  github-markdown-css@5.6.1: {}

  glob-parent@5.1.2:
    dependencies:
      is-glob: 4.0.3

  glob-parent@6.0.2:
    dependencies:
      is-glob: 4.0.3

  glob@10.4.5:
    dependencies:
      foreground-child: 3.3.1
      jackspeak: 3.4.3
      minimatch: 9.0.5
      minipass: 7.1.2
      package-json-from-dist: 1.0.1
      path-scurry: 1.11.1

  globals@14.0.0: {}

  globalthis@1.0.4:
    dependencies:
      define-properties: 1.2.1
      gopd: 1.2.0

  gopd@1.2.0: {}

  graceful-fs@4.2.11: {}

  graphemer@1.4.0: {}

  graphlib@2.1.8:
    dependencies:
      lodash: 4.17.21

  hamt_plus@1.0.2: {}

  has-bigints@1.1.0: {}

  has-flag@4.0.0: {}

  has-property-descriptors@1.0.2:
    dependencies:
      es-define-property: 1.0.1

  has-proto@1.2.0:
    dependencies:
      dunder-proto: 1.0.1

  has-symbols@1.1.0: {}

  has-tostringtag@1.0.2:
    dependencies:
      has-symbols: 1.1.0

  hasown@2.0.2:
    dependencies:
      function-bind: 1.1.2

  hast-util-from-dom@5.0.1:
    dependencies:
      '@types/hast': 3.0.4
      hastscript: 9.0.1
      web-namespaces: 2.0.1

  hast-util-from-html-isomorphic@2.0.0:
    dependencies:
      '@types/hast': 3.0.4
      hast-util-from-dom: 5.0.1
      hast-util-from-html: 2.0.3
      unist-util-remove-position: 5.0.0

  hast-util-from-html@2.0.3:
    dependencies:
      '@types/hast': 3.0.4
      devlop: 1.1.0
      hast-util-from-parse5: 8.0.3
      parse5: 7.3.0
      vfile: 6.0.3
      vfile-message: 4.0.3

  hast-util-from-parse5@8.0.3:
    dependencies:
      '@types/hast': 3.0.4
      '@types/unist': 3.0.3
      devlop: 1.1.0
      hastscript: 9.0.1
      property-information: 7.1.0
      vfile: 6.0.3
      vfile-location: 5.0.3
      web-namespaces: 2.0.1

  hast-util-is-element@3.0.0:
    dependencies:
      '@types/hast': 3.0.4

  hast-util-parse-selector@2.2.5: {}

  hast-util-parse-selector@4.0.0:
    dependencies:
      '@types/hast': 3.0.4

  hast-util-raw@9.1.0:
    dependencies:
      '@types/hast': 3.0.4
      '@types/unist': 3.0.3
      '@ungap/structured-clone': 1.3.0
      hast-util-from-parse5: 8.0.3
      hast-util-to-parse5: 8.0.0
      html-void-elements: 3.0.0
      mdast-util-to-hast: 13.2.0
      parse5: 7.3.0
      unist-util-position: 5.0.0
      unist-util-visit: 5.0.0
      vfile: 6.0.3
      web-namespaces: 2.0.1
      zwitch: 2.0.4

  hast-util-to-jsx-runtime@2.3.6:
    dependencies:
      '@types/estree': 1.0.8
      '@types/hast': 3.0.4
      '@types/unist': 3.0.3
      comma-separated-tokens: 2.0.3
      devlop: 1.1.0
      estree-util-is-identifier-name: 3.0.0
      hast-util-whitespace: 3.0.0
      mdast-util-mdx-expression: 2.0.1
      mdast-util-mdx-jsx: 3.2.0
      mdast-util-mdxjs-esm: 2.0.1
      property-information: 7.1.0
      space-separated-tokens: 2.0.2
      style-to-js: 1.1.17
      unist-util-position: 5.0.0
      vfile-message: 4.0.3
    transitivePeerDependencies:
      - supports-color

  hast-util-to-parse5@8.0.0:
    dependencies:
      '@types/hast': 3.0.4
      comma-separated-tokens: 2.0.3
      devlop: 1.1.0
      property-information: 6.5.0
      space-separated-tokens: 2.0.2
      web-namespaces: 2.0.1
      zwitch: 2.0.4

  hast-util-to-text@4.0.2:
    dependencies:
      '@types/hast': 3.0.4
      '@types/unist': 3.0.3
      hast-util-is-element: 3.0.0
      unist-util-find-after: 5.0.0

  hast-util-whitespace@3.0.0:
    dependencies:
      '@types/hast': 3.0.4

  hastscript@6.0.0:
    dependencies:
      '@types/hast': 2.3.10
      comma-separated-tokens: 1.0.8
      hast-util-parse-selector: 2.2.5
      property-information: 5.6.0
      space-separated-tokens: 1.1.5

  hastscript@9.0.1:
    dependencies:
      '@types/hast': 3.0.4
      comma-separated-tokens: 2.0.3
      hast-util-parse-selector: 4.0.0
      property-information: 7.1.0
      space-separated-tokens: 2.0.2

  he@1.2.0: {}

  highlight.js@10.7.3: {}

  highlight.js@11.11.1: {}

  highlightjs-vue@1.0.0: {}

  hoist-non-react-statics@3.3.2:
    dependencies:
      react-is: 16.13.1

  html-minifier-terser@6.1.0:
    dependencies:
      camel-case: 4.1.2
      clean-css: 5.3.3
      commander: 8.3.0
      he: 1.2.0
      param-case: 3.0.4
      relateurl: 0.2.7
      terser: 5.44.0

  html-parse-stringify@3.0.1:
    dependencies:
      void-elements: 3.1.0

  html-url-attributes@3.0.1: {}

  html-void-elements@3.0.0: {}

  html2canvas-pro@1.5.11:
    dependencies:
      css-line-break: 2.1.0
      text-segmentation: 1.0.3

  htmlparser2@8.0.2:
    dependencies:
      domelementtype: 2.3.0
      domhandler: 5.0.3
      domutils: 3.2.2
      entities: 4.5.0

  i18next-browser-languagedetector@7.2.2:
    dependencies:
      '@babel/runtime': 7.28.4

  i18next@23.16.8:
    dependencies:
      '@babel/runtime': 7.28.4

  ignore@5.3.2: {}

  ignore@7.0.5: {}

  immediate@3.0.6: {}

  immer@10.1.3: {}

  immutable@5.1.3: {}

  import-fresh@3.3.1:
    dependencies:
      parent-module: 1.0.1
      resolve-from: 4.0.0

  imurmurhash@0.1.4: {}

  inline-style-parser@0.2.4: {}

  internal-slot@1.1.0:
    dependencies:
      es-errors: 1.3.0
      hasown: 2.0.2
      side-channel: 1.1.0

  intersection-observer@0.12.2: {}

  intl-messageformat@10.7.16:
    dependencies:
      '@formatjs/ecma402-abstract': 2.3.4
      '@formatjs/fast-memoize': 2.2.7
      '@formatjs/icu-messageformat-parser': 2.11.2
      tslib: 2.8.1

  is-alphabetical@1.0.4: {}

  is-alphabetical@2.0.1: {}

  is-alphanumerical@1.0.4:
    dependencies:
      is-alphabetical: 1.0.4
      is-decimal: 1.0.4

  is-alphanumerical@2.0.1:
    dependencies:
      is-alphabetical: 2.0.1
      is-decimal: 2.0.1

  is-array-buffer@3.0.5:
    dependencies:
      call-bind: 1.0.8
      call-bound: 1.0.4
      get-intrinsic: 1.3.0

  is-async-function@2.1.1:
    dependencies:
      async-function: 1.0.0
      call-bound: 1.0.4
      get-proto: 1.0.1
      has-tostringtag: 1.0.2
      safe-regex-test: 1.1.0

  is-bigint@1.1.0:
    dependencies:
      has-bigints: 1.1.0

  is-binary-path@2.1.0:
    dependencies:
      binary-extensions: 2.3.0

  is-blob@2.1.0: {}

  is-boolean-object@1.2.2:
    dependencies:
      call-bound: 1.0.4
      has-tostringtag: 1.0.2

  is-buffer@1.1.6: {}

  is-callable@1.2.7: {}

  is-core-module@2.16.1:
    dependencies:
      hasown: 2.0.2

  is-data-view@1.0.2:
    dependencies:
      call-bound: 1.0.4
      get-intrinsic: 1.3.0
      is-typed-array: 1.1.15

  is-date-object@1.1.0:
    dependencies:
      call-bound: 1.0.4
      has-tostringtag: 1.0.2

  is-decimal@1.0.4: {}

  is-decimal@2.0.1: {}

  is-extglob@2.1.1: {}

  is-finalizationregistry@1.1.1:
    dependencies:
      call-bound: 1.0.4

  is-fullwidth-code-point@3.0.0: {}

  is-generator-function@1.1.0:
    dependencies:
      call-bound: 1.0.4
      get-proto: 1.0.1
      has-tostringtag: 1.0.2
      safe-regex-test: 1.1.0

  is-glob@4.0.3:
    dependencies:
      is-extglob: 2.1.1

  is-hexadecimal@1.0.4: {}

  is-hexadecimal@2.0.1: {}

  is-map@2.0.3: {}

  is-mobile@5.0.0: {}

  is-negative-zero@2.0.3: {}

  is-number-object@1.1.1:
    dependencies:
      call-bound: 1.0.4
      has-tostringtag: 1.0.2

  is-number@7.0.0: {}

  is-plain-obj@4.1.0: {}

  is-plain-object@5.0.0: {}

  is-regex@1.2.1:
    dependencies:
      call-bound: 1.0.4
      gopd: 1.2.0
      has-tostringtag: 1.0.2
      hasown: 2.0.2

  is-set@2.0.3: {}

  is-shared-array-buffer@1.0.4:
    dependencies:
      call-bound: 1.0.4

  is-string@1.1.1:
    dependencies:
      call-bound: 1.0.4
      has-tostringtag: 1.0.2

  is-symbol@1.1.1:
    dependencies:
      call-bound: 1.0.4
      has-symbols: 1.1.0
      safe-regex-test: 1.1.0

  is-typed-array@1.1.15:
    dependencies:
      which-typed-array: 1.1.19

  is-weakmap@2.0.2: {}

  is-weakref@1.1.1:
    dependencies:
      call-bound: 1.0.4

  is-weakset@2.0.4:
    dependencies:
      call-bound: 1.0.4
      get-intrinsic: 1.3.0

  isarray@2.0.5: {}

  isexe@2.0.0: {}

  iterator.prototype@1.1.5:
    dependencies:
      define-data-property: 1.1.4
      es-object-atoms: 1.1.1
      get-intrinsic: 1.3.0
      get-proto: 1.0.1
      has-symbols: 1.1.0
      set-function-name: 2.0.2

  jackspeak@3.4.3:
    dependencies:
      '@isaacs/cliui': 8.0.2
    optionalDependencies:
      '@pkgjs/parseargs': 0.11.0

  jake@10.9.4:
    dependencies:
      async: 3.2.6
      filelist: 1.0.4
      picocolors: 1.1.1

  jiti@1.21.7: {}

  jquery@3.7.1: {}

  js-base64@3.7.8: {}

  js-cookie@3.0.5: {}

  js-pkce@1.5.1:
    dependencies:
      crypto-js: 4.2.0

  js-tokens@4.0.0: {}

  js-yaml@4.1.0:
    dependencies:
      argparse: 2.0.1

  jsencrypt@3.5.4: {}

  jsesc@3.1.0: {}

  json-buffer@3.0.1: {}

  json-schema-traverse@0.4.1: {}

  json-schema-traverse@1.0.0: {}

  json-stable-stringify-without-jsonify@1.0.1: {}

  json2mq@0.2.0:
    dependencies:
      string-convert: 0.2.1

  json5@1.0.2:
    dependencies:
      minimist: 1.2.8

  json5@2.2.3: {}

  jsonfile@6.2.0:
    dependencies:
      universalify: 2.0.1
    optionalDependencies:
      graceful-fs: 4.2.11

  jsx-ast-utils@3.3.5:
    dependencies:
      array-includes: 3.1.9
      array.prototype.flat: 1.3.3
      object.assign: 4.1.7
      object.values: 1.2.1

  jwt-decode@4.0.0: {}

  katex@0.16.22:
    dependencies:
      commander: 8.3.0

  keyv@4.5.4:
    dependencies:
      json-buffer: 3.0.1

  launch-ide@1.2.0:
    dependencies:
      chalk: 4.1.2
      dotenv: 16.6.1

  levn@0.4.1:
    dependencies:
      prelude-ls: 1.2.1
      type-check: 0.4.0

  lie@3.1.1:
    dependencies:
      immediate: 3.0.6

  lilconfig@2.1.0: {}

  lilconfig@3.1.3: {}

  lines-and-columns@1.2.4: {}

  linkify-it@5.0.0:
    dependencies:
      uc.micro: 2.1.0

  localforage@1.10.0:
    dependencies:
      lie: 3.1.1

  locate-path@6.0.0:
    dependencies:
      p-locate: 5.0.0

  lodash.curry@4.1.1: {}

  lodash.flow@3.5.0: {}

  lodash.merge@4.6.2: {}

  lodash@4.17.21: {}

  longest-streak@3.1.0: {}

  loose-envify@1.4.0:
    dependencies:
      js-tokens: 4.0.0

  lottie-react@2.4.0(react-dom@18.3.1(react@18.3.1))(react@18.3.1):
    dependencies:
      lottie-web: 5.13.0
      react: 18.3.1
      react-dom: 18.3.1(react@18.3.1)

  lottie-web@5.13.0: {}

  lower-case@2.0.2:
    dependencies:
      tslib: 2.8.1

  lowlight@1.20.0:
    dependencies:
      fault: 1.0.4
      highlight.js: 10.7.3

  lru-cache@10.4.3: {}

  lru-cache@5.1.1:
    dependencies:
      yallist: 3.1.1

  magic-string@0.30.19:
    dependencies:
      '@jridgewell/sourcemap-codec': 1.5.5

  make-error@1.3.6: {}

  markdown-it-link-attributes@4.0.1: {}

  markdown-it@14.1.0:
    dependencies:
      argparse: 2.0.1
      entities: 4.5.0
      linkify-it: 5.0.0
      mdurl: 2.0.0
      punycode.js: 2.3.1
      uc.micro: 2.1.0

  markdown-table@3.0.4: {}

  math-intrinsics@1.1.0: {}

  md5@2.3.0:
    dependencies:
      charenc: 0.0.2
      crypt: 0.0.2
      is-buffer: 1.1.6

  mdast-util-find-and-replace@3.0.2:
    dependencies:
      '@types/mdast': 4.0.4
      escape-string-regexp: 5.0.0
      unist-util-is: 6.0.0
      unist-util-visit-parents: 6.0.1

  mdast-util-from-markdown@2.0.2:
    dependencies:
      '@types/mdast': 4.0.4
      '@types/unist': 3.0.3
      decode-named-character-reference: 1.2.0
      devlop: 1.1.0
      mdast-util-to-string: 4.0.0
      micromark: 4.0.2
      micromark-util-decode-numeric-character-reference: 2.0.2
      micromark-util-decode-string: 2.0.1
      micromark-util-normalize-identifier: 2.0.1
      micromark-util-symbol: 2.0.1
      micromark-util-types: 2.0.2
      unist-util-stringify-position: 4.0.0
    transitivePeerDependencies:
      - supports-color

  mdast-util-gfm-autolink-literal@2.0.1:
    dependencies:
      '@types/mdast': 4.0.4
      ccount: 2.0.1
      devlop: 1.1.0
      mdast-util-find-and-replace: 3.0.2
      micromark-util-character: 2.1.1

  mdast-util-gfm-footnote@2.1.0:
    dependencies:
      '@types/mdast': 4.0.4
      devlop: 1.1.0
      mdast-util-from-markdown: 2.0.2
      mdast-util-to-markdown: 2.1.2
      micromark-util-normalize-identifier: 2.0.1
    transitivePeerDependencies:
      - supports-color

  mdast-util-gfm-strikethrough@2.0.0:
    dependencies:
      '@types/mdast': 4.0.4
      mdast-util-from-markdown: 2.0.2
      mdast-util-to-markdown: 2.1.2
    transitivePeerDependencies:
      - supports-color

  mdast-util-gfm-table@2.0.0:
    dependencies:
      '@types/mdast': 4.0.4
      devlop: 1.1.0
      markdown-table: 3.0.4
      mdast-util-from-markdown: 2.0.2
      mdast-util-to-markdown: 2.1.2
    transitivePeerDependencies:
      - supports-color

  mdast-util-gfm-task-list-item@2.0.0:
    dependencies:
      '@types/mdast': 4.0.4
      devlop: 1.1.0
      mdast-util-from-markdown: 2.0.2
      mdast-util-to-markdown: 2.1.2
    transitivePeerDependencies:
      - supports-color

  mdast-util-gfm@3.1.0:
    dependencies:
      mdast-util-from-markdown: 2.0.2
      mdast-util-gfm-autolink-literal: 2.0.1
      mdast-util-gfm-footnote: 2.1.0
      mdast-util-gfm-strikethrough: 2.0.0
      mdast-util-gfm-table: 2.0.0
      mdast-util-gfm-task-list-item: 2.0.0
      mdast-util-to-markdown: 2.1.2
    transitivePeerDependencies:
      - supports-color

  mdast-util-math@3.0.0:
    dependencies:
      '@types/hast': 3.0.4
      '@types/mdast': 4.0.4
      devlop: 1.1.0
      longest-streak: 3.1.0
      mdast-util-from-markdown: 2.0.2
      mdast-util-to-markdown: 2.1.2
      unist-util-remove-position: 5.0.0
    transitivePeerDependencies:
      - supports-color

  mdast-util-mdx-expression@2.0.1:
    dependencies:
      '@types/estree-jsx': 1.0.5
      '@types/hast': 3.0.4
      '@types/mdast': 4.0.4
      devlop: 1.1.0
      mdast-util-from-markdown: 2.0.2
      mdast-util-to-markdown: 2.1.2
    transitivePeerDependencies:
      - supports-color

  mdast-util-mdx-jsx@3.2.0:
    dependencies:
      '@types/estree-jsx': 1.0.5
      '@types/hast': 3.0.4
      '@types/mdast': 4.0.4
      '@types/unist': 3.0.3
      ccount: 2.0.1
      devlop: 1.1.0
      mdast-util-from-markdown: 2.0.2
      mdast-util-to-markdown: 2.1.2
      parse-entities: 4.0.2
      stringify-entities: 4.0.4
      unist-util-stringify-position: 4.0.0
      vfile-message: 4.0.3
    transitivePeerDependencies:
      - supports-color

  mdast-util-mdxjs-esm@2.0.1:
    dependencies:
      '@types/estree-jsx': 1.0.5
      '@types/hast': 3.0.4
      '@types/mdast': 4.0.4
      devlop: 1.1.0
      mdast-util-from-markdown: 2.0.2
      mdast-util-to-markdown: 2.1.2
    transitivePeerDependencies:
      - supports-color

  mdast-util-phrasing@4.1.0:
    dependencies:
      '@types/mdast': 4.0.4
      unist-util-is: 6.0.0

  mdast-util-to-hast@13.2.0:
    dependencies:
      '@types/hast': 3.0.4
      '@types/mdast': 4.0.4
      '@ungap/structured-clone': 1.3.0
      devlop: 1.1.0
      micromark-util-sanitize-uri: 2.0.1
      trim-lines: 3.0.1
      unist-util-position: 5.0.0
      unist-util-visit: 5.0.0
      vfile: 6.0.3

  mdast-util-to-markdown@2.1.2:
    dependencies:
      '@types/mdast': 4.0.4
      '@types/unist': 3.0.3
      longest-streak: 3.1.0
      mdast-util-phrasing: 4.1.0
      mdast-util-to-string: 4.0.0
      micromark-util-classify-character: 2.0.1
      micromark-util-decode-string: 2.0.1
      unist-util-visit: 5.0.0
      zwitch: 2.0.4

  mdast-util-to-string@4.0.0:
    dependencies:
      '@types/mdast': 4.0.4

  mdurl@2.0.0: {}

  merge2@1.4.1: {}

  micromark-core-commonmark@2.0.3:
    dependencies:
      decode-named-character-reference: 1.2.0
      devlop: 1.1.0
      micromark-factory-destination: 2.0.1
      micromark-factory-label: 2.0.1
      micromark-factory-space: 2.0.1
      micromark-factory-title: 2.0.1
      micromark-factory-whitespace: 2.0.1
      micromark-util-character: 2.1.1
      micromark-util-chunked: 2.0.1
      micromark-util-classify-character: 2.0.1
      micromark-util-html-tag-name: 2.0.1
      micromark-util-normalize-identifier: 2.0.1
      micromark-util-resolve-all: 2.0.1
      micromark-util-subtokenize: 2.1.0
      micromark-util-symbol: 2.0.1
      micromark-util-types: 2.0.2

  micromark-extension-gfm-autolink-literal@2.1.0:
    dependencies:
      micromark-util-character: 2.1.1
      micromark-util-sanitize-uri: 2.0.1
      micromark-util-symbol: 2.0.1
      micromark-util-types: 2.0.2

  micromark-extension-gfm-footnote@2.1.0:
    dependencies:
      devlop: 1.1.0
      micromark-core-commonmark: 2.0.3
      micromark-factory-space: 2.0.1
      micromark-util-character: 2.1.1
      micromark-util-normalize-identifier: 2.0.1
      micromark-util-sanitize-uri: 2.0.1
      micromark-util-symbol: 2.0.1
      micromark-util-types: 2.0.2

  micromark-extension-gfm-strikethrough@2.1.0:
    dependencies:
      devlop: 1.1.0
      micromark-util-chunked: 2.0.1
      micromark-util-classify-character: 2.0.1
      micromark-util-resolve-all: 2.0.1
      micromark-util-symbol: 2.0.1
      micromark-util-types: 2.0.2

  micromark-extension-gfm-table@2.1.1:
    dependencies:
      devlop: 1.1.0
      micromark-factory-space: 2.0.1
      micromark-util-character: 2.1.1
      micromark-util-symbol: 2.0.1
      micromark-util-types: 2.0.2

  micromark-extension-gfm-tagfilter@2.0.0:
    dependencies:
      micromark-util-types: 2.0.2

  micromark-extension-gfm-task-list-item@2.1.0:
    dependencies:
      devlop: 1.1.0
      micromark-factory-space: 2.0.1
      micromark-util-character: 2.1.1
      micromark-util-symbol: 2.0.1
      micromark-util-types: 2.0.2

  micromark-extension-gfm@3.0.0:
    dependencies:
      micromark-extension-gfm-autolink-literal: 2.1.0
      micromark-extension-gfm-footnote: 2.1.0
      micromark-extension-gfm-strikethrough: 2.1.0
      micromark-extension-gfm-table: 2.1.1
      micromark-extension-gfm-tagfilter: 2.0.0
      micromark-extension-gfm-task-list-item: 2.1.0
      micromark-util-combine-extensions: 2.0.1
      micromark-util-types: 2.0.2

  micromark-extension-math@3.1.0:
    dependencies:
      '@types/katex': 0.16.7
      devlop: 1.1.0
      katex: 0.16.22
      micromark-factory-space: 2.0.1
      micromark-util-character: 2.1.1
      micromark-util-symbol: 2.0.1
      micromark-util-types: 2.0.2

  micromark-factory-destination@2.0.1:
    dependencies:
      micromark-util-character: 2.1.1
      micromark-util-symbol: 2.0.1
      micromark-util-types: 2.0.2

  micromark-factory-label@2.0.1:
    dependencies:
      devlop: 1.1.0
      micromark-util-character: 2.1.1
      micromark-util-symbol: 2.0.1
      micromark-util-types: 2.0.2

  micromark-factory-space@2.0.1:
    dependencies:
      micromark-util-character: 2.1.1
      micromark-util-types: 2.0.2

  micromark-factory-title@2.0.1:
    dependencies:
      micromark-factory-space: 2.0.1
      micromark-util-character: 2.1.1
      micromark-util-symbol: 2.0.1
      micromark-util-types: 2.0.2

  micromark-factory-whitespace@2.0.1:
    dependencies:
      micromark-factory-space: 2.0.1
      micromark-util-character: 2.1.1
      micromark-util-symbol: 2.0.1
      micromark-util-types: 2.0.2

  micromark-util-character@2.1.1:
    dependencies:
      micromark-util-symbol: 2.0.1
      micromark-util-types: 2.0.2

  micromark-util-chunked@2.0.1:
    dependencies:
      micromark-util-symbol: 2.0.1

  micromark-util-classify-character@2.0.1:
    dependencies:
      micromark-util-character: 2.1.1
      micromark-util-symbol: 2.0.1
      micromark-util-types: 2.0.2

  micromark-util-combine-extensions@2.0.1:
    dependencies:
      micromark-util-chunked: 2.0.1
      micromark-util-types: 2.0.2

  micromark-util-decode-numeric-character-reference@2.0.2:
    dependencies:
      micromark-util-symbol: 2.0.1

  micromark-util-decode-string@2.0.1:
    dependencies:
      decode-named-character-reference: 1.2.0
      micromark-util-character: 2.1.1
      micromark-util-decode-numeric-character-reference: 2.0.2
      micromark-util-symbol: 2.0.1

  micromark-util-encode@2.0.1: {}

  micromark-util-html-tag-name@2.0.1: {}

  micromark-util-normalize-identifier@2.0.1:
    dependencies:
      micromark-util-symbol: 2.0.1

  micromark-util-resolve-all@2.0.1:
    dependencies:
      micromark-util-types: 2.0.2

  micromark-util-sanitize-uri@2.0.1:
    dependencies:
      micromark-util-character: 2.1.1
      micromark-util-encode: 2.0.1
      micromark-util-symbol: 2.0.1

  micromark-util-subtokenize@2.1.0:
    dependencies:
      devlop: 1.1.0
      micromark-util-chunked: 2.0.1
      micromark-util-symbol: 2.0.1
      micromark-util-types: 2.0.2

  micromark-util-symbol@2.0.1: {}

  micromark-util-types@2.0.2: {}

  micromark@4.0.2:
    dependencies:
      '@types/debug': 4.1.12
      debug: 4.4.3
      decode-named-character-reference: 1.2.0
      devlop: 1.1.0
      micromark-core-commonmark: 2.0.3
      micromark-factory-space: 2.0.1
      micromark-util-character: 2.1.1
      micromark-util-chunked: 2.0.1
      micromark-util-combine-extensions: 2.0.1
      micromark-util-decode-numeric-character-reference: 2.0.2
      micromark-util-encode: 2.0.1
      micromark-util-normalize-identifier: 2.0.1
      micromark-util-resolve-all: 2.0.1
      micromark-util-sanitize-uri: 2.0.1
      micromark-util-subtokenize: 2.1.0
      micromark-util-symbol: 2.0.1
      micromark-util-types: 2.0.2
    transitivePeerDependencies:
      - supports-color

  micromatch@4.0.8:
    dependencies:
      braces: 3.0.3
      picomatch: 2.3.1

  mime-db@1.52.0: {}

  mime-types@2.1.35:
    dependencies:
      mime-db: 1.52.0

  minimatch@3.1.2:
    dependencies:
      brace-expansion: 1.1.12

  minimatch@5.1.6:
    dependencies:
      brace-expansion: 2.0.2

  minimatch@9.0.5:
    dependencies:
      brace-expansion: 2.0.2

  minimist@1.2.8: {}

  minipass@7.1.2: {}

  monaco-editor@0.52.0: {}

  ms@2.1.3: {}

  mz@2.7.0:
    dependencies:
      any-promise: 1.3.0
      object-assign: 4.1.1
      thenify-all: 1.6.0

  nanoid@3.3.11: {}

  natural-compare@1.4.0: {}

  no-case@3.0.4:
    dependencies:
      lower-case: 2.0.2
      tslib: 2.8.1

  node-addon-api@7.1.1:
    optional: true

  node-fetch@2.7.0:
    dependencies:
      whatwg-url: 5.0.0

  node-html-parser@5.4.2:
    dependencies:
      css-select: 4.3.0
      he: 1.2.0

  node-releases@2.0.21: {}

  normalize-path@3.0.0: {}

  normalize-range@0.1.2: {}

  normalize-wheel@1.0.1: {}

  nth-check@2.1.1:
    dependencies:
      boolbase: 1.0.0

  object-assign@4.1.1: {}

  object-hash@3.0.0: {}

  object-inspect@1.13.4: {}

  object-keys@1.1.1: {}

  object.assign@4.1.7:
    dependencies:
      call-bind: 1.0.8
      call-bound: 1.0.4
      define-properties: 1.2.1
      es-object-atoms: 1.1.1
      has-symbols: 1.1.0
      object-keys: 1.1.1

  object.entries@1.1.9:
    dependencies:
      call-bind: 1.0.8
      call-bound: 1.0.4
      define-properties: 1.2.1
      es-object-atoms: 1.1.1

  object.fromentries@2.0.8:
    dependencies:
      call-bind: 1.0.8
      define-properties: 1.2.1
      es-abstract: 1.24.0
      es-object-atoms: 1.1.1

  object.groupby@1.0.3:
    dependencies:
      call-bind: 1.0.8
      define-properties: 1.2.1
      es-abstract: 1.24.0

  object.values@1.2.1:
    dependencies:
      call-bind: 1.0.8
      call-bound: 1.0.4
      define-properties: 1.2.1
      es-object-atoms: 1.1.1

  optionator@0.9.4:
    dependencies:
      deep-is: 0.1.4
      fast-levenshtein: 2.0.6
      levn: 0.4.1
      prelude-ls: 1.2.1
      type-check: 0.4.0
      word-wrap: 1.2.5

  own-keys@1.0.1:
    dependencies:
      get-intrinsic: 1.3.0
      object-keys: 1.1.1
      safe-push-apply: 1.0.0

  p-limit@3.1.0:
    dependencies:
      yocto-queue: 0.1.0

  p-locate@5.0.0:
    dependencies:
      p-limit: 3.1.0

  package-json-from-dist@1.0.1: {}

  param-case@3.0.4:
    dependencies:
      dot-case: 3.0.4
      tslib: 2.8.1

  parent-module@1.0.1:
    dependencies:
      callsites: 3.1.0

  parse-entities@2.0.0:
    dependencies:
      character-entities: 1.2.4
      character-entities-legacy: 1.1.4
      character-reference-invalid: 1.1.4
      is-alphanumerical: 1.0.4
      is-decimal: 1.0.4
      is-hexadecimal: 1.0.4

  parse-entities@4.0.2:
    dependencies:
      '@types/unist': 2.0.11
      character-entities-legacy: 3.0.0
      character-reference-invalid: 2.0.1
      decode-named-character-reference: 1.2.0
      is-alphanumerical: 2.0.1
      is-decimal: 2.0.1
      is-hexadecimal: 2.0.1

  parse-srcset@1.0.2: {}

  parse5@7.3.0:
    dependencies:
      entities: 6.0.1

  pascal-case@3.1.2:
    dependencies:
      no-case: 3.0.4
      tslib: 2.8.1

  path-exists@4.0.0: {}

  path-key@3.1.1: {}

  path-parse@1.0.7: {}

  path-scurry@1.11.1:
    dependencies:
      lru-cache: 10.4.3
      minipass: 7.1.2

  pathe@0.2.0: {}

  picocolors@1.1.1: {}

  picomatch@2.3.1: {}

  pify@2.3.0: {}

  pirates@4.0.7: {}

  portfinder@1.0.38:
    dependencies:
      async: 3.2.6
      debug: 4.4.3
    transitivePeerDependencies:
      - supports-color

  possible-typed-array-names@1.1.0: {}

  postcss-import@15.1.0(postcss@8.4.31):
    dependencies:
      postcss: 8.4.31
      postcss-value-parser: 4.2.0
      read-cache: 1.0.0
      resolve: 1.22.10

  postcss-js@4.1.0(postcss@8.4.31):
    dependencies:
      camelcase-css: 2.0.1
      postcss: 8.4.31

  postcss-load-config@4.0.2(postcss@8.4.31)(ts-node@10.9.2(@types/node@22.18.6)(typescript@5.9.2)):
    dependencies:
      lilconfig: 3.1.3
      yaml: 2.8.1
    optionalDependencies:
      postcss: 8.4.31
      ts-node: 10.9.2(@types/node@22.18.6)(typescript@5.9.2)

  postcss-nested@6.2.0(postcss@8.4.31):
    dependencies:
      postcss: 8.4.31
      postcss-selector-parser: 6.1.2

  postcss-selector-parser@6.1.2:
    dependencies:
      cssesc: 3.0.0
      util-deprecate: 1.0.2

  postcss-value-parser@4.2.0: {}

  postcss@8.4.31:
    dependencies:
      nanoid: 3.3.11
      picocolors: 1.1.1
      source-map-js: 1.2.1

  postcss@8.5.6:
    dependencies:
      nanoid: 3.3.11
      picocolors: 1.1.1
      source-map-js: 1.2.1

  prelude-ls@1.2.1: {}

  prettier-linter-helpers@1.0.0:
    dependencies:
      fast-diff: 1.3.0

  prettier@3.6.2: {}

  prismjs@1.27.0: {}

  prismjs@1.30.0: {}

  promise@7.3.1:
    dependencies:
      asap: 2.0.6

  prop-types@15.8.1:
    dependencies:
      loose-envify: 1.4.0
      object-assign: 4.1.1
      react-is: 16.13.1

  property-information@5.6.0:
    dependencies:
      xtend: 4.0.2

  property-information@6.5.0: {}

  property-information@7.1.0: {}

  proxy-from-env@1.1.0: {}

  punycode.js@2.3.1: {}

  punycode@2.3.1: {}

  pure-color@1.3.0: {}

  qr.js@0.0.0: {}

  qs@6.14.0:
    dependencies:
      side-channel: 1.1.0

  querystringify@2.2.0: {}

  queue-microtask@1.2.3: {}

  rc-cascader@3.27.1(react-dom@18.3.1(react@18.3.1))(react@18.3.1):
    dependencies:
      '@babel/runtime': 7.28.4
      array-tree-filter: 2.1.0
      classnames: 2.5.1
      rc-select: 14.15.2(react-dom@18.3.1(react@18.3.1))(react@18.3.1)
      rc-tree: 5.8.8(react-dom@18.3.1(react@18.3.1))(react@18.3.1)
      rc-util: 5.44.4(react-dom@18.3.1(react@18.3.1))(react@18.3.1)
      react: 18.3.1
      react-dom: 18.3.1(react@18.3.1)

  rc-checkbox@3.3.0(react-dom@18.3.1(react@18.3.1))(react@18.3.1):
    dependencies:
      '@babel/runtime': 7.28.4
      classnames: 2.5.1
      rc-util: 5.44.4(react-dom@18.3.1(react@18.3.1))(react@18.3.1)
      react: 18.3.1
      react-dom: 18.3.1(react@18.3.1)

  rc-collapse@3.7.3(react-dom@18.3.1(react@18.3.1))(react@18.3.1):
    dependencies:
      '@babel/runtime': 7.28.4
      classnames: 2.5.1
      rc-motion: 2.9.5(react-dom@18.3.1(react@18.3.1))(react@18.3.1)
      rc-util: 5.44.4(react-dom@18.3.1(react@18.3.1))(react@18.3.1)
      react: 18.3.1
      react-dom: 18.3.1(react@18.3.1)

  rc-dialog@9.5.2(react-dom@18.3.1(react@18.3.1))(react@18.3.1):
    dependencies:
      '@babel/runtime': 7.28.4
      '@rc-component/portal': 1.1.2(react-dom@18.3.1(react@18.3.1))(react@18.3.1)
      classnames: 2.5.1
      rc-motion: 2.9.5(react-dom@18.3.1(react@18.3.1))(react@18.3.1)
      rc-util: 5.44.4(react-dom@18.3.1(react@18.3.1))(react@18.3.1)
      react: 18.3.1
      react-dom: 18.3.1(react@18.3.1)

  rc-drawer@7.2.0(react-dom@18.3.1(react@18.3.1))(react@18.3.1):
    dependencies:
      '@babel/runtime': 7.28.4
      '@rc-component/portal': 1.1.2(react-dom@18.3.1(react@18.3.1))(react@18.3.1)
      classnames: 2.5.1
      rc-motion: 2.9.5(react-dom@18.3.1(react@18.3.1))(react@18.3.1)
      rc-util: 5.44.4(react-dom@18.3.1(react@18.3.1))(react@18.3.1)
      react: 18.3.1
      react-dom: 18.3.1(react@18.3.1)

  rc-dropdown@4.2.1(react-dom@18.3.1(react@18.3.1))(react@18.3.1):
    dependencies:
      '@babel/runtime': 7.28.4
      '@rc-component/trigger': 2.3.0(react-dom@18.3.1(react@18.3.1))(react@18.3.1)
      classnames: 2.5.1
      rc-util: 5.44.4(react-dom@18.3.1(react@18.3.1))(react@18.3.1)
      react: 18.3.1
      react-dom: 18.3.1(react@18.3.1)

  rc-field-form@2.2.1(react-dom@18.3.1(react@18.3.1))(react@18.3.1):
    dependencies:
      '@babel/runtime': 7.28.4
      '@rc-component/async-validator': 5.0.4
      rc-util: 5.44.4(react-dom@18.3.1(react@18.3.1))(react@18.3.1)
      react: 18.3.1
      react-dom: 18.3.1(react@18.3.1)

  rc-image@7.9.0(react-dom@18.3.1(react@18.3.1))(react@18.3.1):
    dependencies:
      '@babel/runtime': 7.28.4
      '@rc-component/portal': 1.1.2(react-dom@18.3.1(react@18.3.1))(react@18.3.1)
      classnames: 2.5.1
      rc-dialog: 9.5.2(react-dom@18.3.1(react@18.3.1))(react@18.3.1)
      rc-motion: 2.9.5(react-dom@18.3.1(react@18.3.1))(react@18.3.1)
      rc-util: 5.44.4(react-dom@18.3.1(react@18.3.1))(react@18.3.1)
      react: 18.3.1
      react-dom: 18.3.1(react@18.3.1)

  rc-input-number@9.1.0(react-dom@18.3.1(react@18.3.1))(react@18.3.1):
    dependencies:
      '@babel/runtime': 7.28.4
      '@rc-component/mini-decimal': 1.1.0
      classnames: 2.5.1
      rc-input: 1.5.1(react-dom@18.3.1(react@18.3.1))(react@18.3.1)
      rc-util: 5.44.4(react-dom@18.3.1(react@18.3.1))(react@18.3.1)
      react: 18.3.1
      react-dom: 18.3.1(react@18.3.1)

  rc-input@1.5.1(react-dom@18.3.1(react@18.3.1))(react@18.3.1):
    dependencies:
      '@babel/runtime': 7.28.4
      classnames: 2.5.1
      rc-util: 5.44.4(react-dom@18.3.1(react@18.3.1))(react@18.3.1)
      react: 18.3.1
      react-dom: 18.3.1(react@18.3.1)

  rc-mentions@2.14.0(react-dom@18.3.1(react@18.3.1))(react@18.3.1):
    dependencies:
      '@babel/runtime': 7.28.4
      '@rc-component/trigger': 2.3.0(react-dom@18.3.1(react@18.3.1))(react@18.3.1)
      classnames: 2.5.1
      rc-input: 1.5.1(react-dom@18.3.1(react@18.3.1))(react@18.3.1)
      rc-menu: 9.14.1(react-dom@18.3.1(react@18.3.1))(react@18.3.1)
      rc-textarea: 1.7.0(react-dom@18.3.1(react@18.3.1))(react@18.3.1)
      rc-util: 5.44.4(react-dom@18.3.1(react@18.3.1))(react@18.3.1)
      react: 18.3.1
      react-dom: 18.3.1(react@18.3.1)

  rc-menu@9.14.1(react-dom@18.3.1(react@18.3.1))(react@18.3.1):
    dependencies:
      '@babel/runtime': 7.28.4
      '@rc-component/trigger': 2.3.0(react-dom@18.3.1(react@18.3.1))(react@18.3.1)
      classnames: 2.5.1
      rc-motion: 2.9.5(react-dom@18.3.1(react@18.3.1))(react@18.3.1)
      rc-overflow: 1.4.1(react-dom@18.3.1(react@18.3.1))(react@18.3.1)
      rc-util: 5.44.4(react-dom@18.3.1(react@18.3.1))(react@18.3.1)
      react: 18.3.1
      react-dom: 18.3.1(react@18.3.1)

  rc-motion@2.9.5(react-dom@18.3.1(react@18.3.1))(react@18.3.1):
    dependencies:
      '@babel/runtime': 7.28.4
      classnames: 2.5.1
      rc-util: 5.44.4(react-dom@18.3.1(react@18.3.1))(react@18.3.1)
      react: 18.3.1
      react-dom: 18.3.1(react@18.3.1)

  rc-notification@5.6.4(react-dom@18.3.1(react@18.3.1))(react@18.3.1):
    dependencies:
      '@babel/runtime': 7.28.4
      classnames: 2.5.1
      rc-motion: 2.9.5(react-dom@18.3.1(react@18.3.1))(react@18.3.1)
      rc-util: 5.44.4(react-dom@18.3.1(react@18.3.1))(react@18.3.1)
      react: 18.3.1
      react-dom: 18.3.1(react@18.3.1)

  rc-overflow@1.4.1(react-dom@18.3.1(react@18.3.1))(react@18.3.1):
    dependencies:
      '@babel/runtime': 7.28.4
      classnames: 2.5.1
      rc-resize-observer: 1.4.3(react-dom@18.3.1(react@18.3.1))(react@18.3.1)
      rc-util: 5.44.4(react-dom@18.3.1(react@18.3.1))(react@18.3.1)
      react: 18.3.1
      react-dom: 18.3.1(react@18.3.1)

  rc-pagination@4.2.0(react-dom@18.3.1(react@18.3.1))(react@18.3.1):
    dependencies:
      '@babel/runtime': 7.28.4
      classnames: 2.5.1
      rc-util: 5.44.4(react-dom@18.3.1(react@18.3.1))(react@18.3.1)
      react: 18.3.1
      react-dom: 18.3.1(react@18.3.1)

  rc-picker@4.6.15(dayjs@1.11.18)(react-dom@18.3.1(react@18.3.1))(react@18.3.1):
    dependencies:
      '@babel/runtime': 7.28.4
      '@rc-component/trigger': 2.3.0(react-dom@18.3.1(react@18.3.1))(react@18.3.1)
      classnames: 2.5.1
      rc-overflow: 1.4.1(react-dom@18.3.1(react@18.3.1))(react@18.3.1)
      rc-resize-observer: 1.4.3(react-dom@18.3.1(react@18.3.1))(react@18.3.1)
      rc-util: 5.44.4(react-dom@18.3.1(react@18.3.1))(react@18.3.1)
      react: 18.3.1
      react-dom: 18.3.1(react@18.3.1)
    optionalDependencies:
      dayjs: 1.11.18

  rc-progress@4.0.0(react-dom@18.3.1(react@18.3.1))(react@18.3.1):
    dependencies:
      '@babel/runtime': 7.28.4
      classnames: 2.5.1
      rc-util: 5.44.4(react-dom@18.3.1(react@18.3.1))(react@18.3.1)
      react: 18.3.1
      react-dom: 18.3.1(react@18.3.1)

  rc-rate@2.13.1(react-dom@18.3.1(react@18.3.1))(react@18.3.1):
    dependencies:
      '@babel/runtime': 7.28.4
      classnames: 2.5.1
      rc-util: 5.44.4(react-dom@18.3.1(react@18.3.1))(react@18.3.1)
      react: 18.3.1
      react-dom: 18.3.1(react@18.3.1)

  rc-resize-observer@1.4.3(react-dom@18.3.1(react@18.3.1))(react@18.3.1):
    dependencies:
      '@babel/runtime': 7.28.4
      classnames: 2.5.1
      rc-util: 5.44.4(react-dom@18.3.1(react@18.3.1))(react@18.3.1)
      react: 18.3.1
      react-dom: 18.3.1(react@18.3.1)
      resize-observer-polyfill: 1.5.1

  rc-segmented@2.3.0(react-dom@18.3.1(react@18.3.1))(react@18.3.1):
    dependencies:
      '@babel/runtime': 7.28.4
      classnames: 2.5.1
      rc-motion: 2.9.5(react-dom@18.3.1(react@18.3.1))(react@18.3.1)
      rc-util: 5.44.4(react-dom@18.3.1(react@18.3.1))(react@18.3.1)
      react: 18.3.1
      react-dom: 18.3.1(react@18.3.1)

  rc-select@14.15.2(react-dom@18.3.1(react@18.3.1))(react@18.3.1):
    dependencies:
      '@babel/runtime': 7.28.4
      '@rc-component/trigger': 2.3.0(react-dom@18.3.1(react@18.3.1))(react@18.3.1)
      classnames: 2.5.1
      rc-motion: 2.9.5(react-dom@18.3.1(react@18.3.1))(react@18.3.1)
      rc-overflow: 1.4.1(react-dom@18.3.1(react@18.3.1))(react@18.3.1)
      rc-util: 5.44.4(react-dom@18.3.1(react@18.3.1))(react@18.3.1)
      rc-virtual-list: 3.19.2(react-dom@18.3.1(react@18.3.1))(react@18.3.1)
      react: 18.3.1
      react-dom: 18.3.1(react@18.3.1)

  rc-slider@10.6.2(react-dom@18.3.1(react@18.3.1))(react@18.3.1):
    dependencies:
      '@babel/runtime': 7.28.4
      classnames: 2.5.1
      rc-util: 5.44.4(react-dom@18.3.1(react@18.3.1))(react@18.3.1)
      react: 18.3.1
      react-dom: 18.3.1(react@18.3.1)

  rc-steps@6.0.1(react-dom@18.3.1(react@18.3.1))(react@18.3.1):
    dependencies:
      '@babel/runtime': 7.28.4
      classnames: 2.5.1
      rc-util: 5.44.4(react-dom@18.3.1(react@18.3.1))(react@18.3.1)
      react: 18.3.1
      react-dom: 18.3.1(react@18.3.1)

  rc-switch@4.1.0(react-dom@18.3.1(react@18.3.1))(react@18.3.1):
    dependencies:
      '@babel/runtime': 7.28.4
      classnames: 2.5.1
      rc-util: 5.44.4(react-dom@18.3.1(react@18.3.1))(react@18.3.1)
      react: 18.3.1
      react-dom: 18.3.1(react@18.3.1)

  rc-table@7.45.7(react-dom@18.3.1(react@18.3.1))(react@18.3.1):
    dependencies:
      '@babel/runtime': 7.28.4
      '@rc-component/context': 1.4.0(react-dom@18.3.1(react@18.3.1))(react@18.3.1)
      classnames: 2.5.1
      rc-resize-observer: 1.4.3(react-dom@18.3.1(react@18.3.1))(react@18.3.1)
      rc-util: 5.44.4(react-dom@18.3.1(react@18.3.1))(react@18.3.1)
      rc-virtual-list: 3.19.2(react-dom@18.3.1(react@18.3.1))(react@18.3.1)
      react: 18.3.1
      react-dom: 18.3.1(react@18.3.1)

  rc-tabs@15.1.1(react-dom@18.3.1(react@18.3.1))(react@18.3.1):
    dependencies:
      '@babel/runtime': 7.28.4
      classnames: 2.5.1
      rc-dropdown: 4.2.1(react-dom@18.3.1(react@18.3.1))(react@18.3.1)
      rc-menu: 9.14.1(react-dom@18.3.1(react@18.3.1))(react@18.3.1)
      rc-motion: 2.9.5(react-dom@18.3.1(react@18.3.1))(react@18.3.1)
      rc-resize-observer: 1.4.3(react-dom@18.3.1(react@18.3.1))(react@18.3.1)
      rc-util: 5.44.4(react-dom@18.3.1(react@18.3.1))(react@18.3.1)
      react: 18.3.1
      react-dom: 18.3.1(react@18.3.1)

  rc-textarea@1.7.0(react-dom@18.3.1(react@18.3.1))(react@18.3.1):
    dependencies:
      '@babel/runtime': 7.28.4
      classnames: 2.5.1
      rc-input: 1.5.1(react-dom@18.3.1(react@18.3.1))(react@18.3.1)
      rc-resize-observer: 1.4.3(react-dom@18.3.1(react@18.3.1))(react@18.3.1)
      rc-util: 5.44.4(react-dom@18.3.1(react@18.3.1))(react@18.3.1)
      react: 18.3.1
      react-dom: 18.3.1(react@18.3.1)

  rc-tooltip@6.2.1(react-dom@18.3.1(react@18.3.1))(react@18.3.1):
    dependencies:
      '@babel/runtime': 7.28.4
      '@rc-component/trigger': 2.3.0(react-dom@18.3.1(react@18.3.1))(react@18.3.1)
      classnames: 2.5.1
      react: 18.3.1
      react-dom: 18.3.1(react@18.3.1)

  rc-tree-select@5.22.2(react-dom@18.3.1(react@18.3.1))(react@18.3.1):
    dependencies:
      '@babel/runtime': 7.28.4
      classnames: 2.5.1
      rc-select: 14.15.2(react-dom@18.3.1(react@18.3.1))(react@18.3.1)
      rc-tree: 5.8.8(react-dom@18.3.1(react@18.3.1))(react@18.3.1)
      rc-util: 5.44.4(react-dom@18.3.1(react@18.3.1))(react@18.3.1)
      react: 18.3.1
      react-dom: 18.3.1(react@18.3.1)

  rc-tree@5.8.8(react-dom@18.3.1(react@18.3.1))(react@18.3.1):
    dependencies:
      '@babel/runtime': 7.28.4
      classnames: 2.5.1
      rc-motion: 2.9.5(react-dom@18.3.1(react@18.3.1))(react@18.3.1)
      rc-util: 5.44.4(react-dom@18.3.1(react@18.3.1))(react@18.3.1)
      rc-virtual-list: 3.19.2(react-dom@18.3.1(react@18.3.1))(react@18.3.1)
      react: 18.3.1
      react-dom: 18.3.1(react@18.3.1)

  rc-upload@4.5.2(react-dom@18.3.1(react@18.3.1))(react@18.3.1):
    dependencies:
      '@babel/runtime': 7.28.4
      classnames: 2.5.1
      rc-util: 5.44.4(react-dom@18.3.1(react@18.3.1))(react@18.3.1)
      react: 18.3.1
      react-dom: 18.3.1(react@18.3.1)

  rc-util@5.44.4(react-dom@18.3.1(react@18.3.1))(react@18.3.1):
    dependencies:
      '@babel/runtime': 7.28.4
      react: 18.3.1
      react-dom: 18.3.1(react@18.3.1)
      react-is: 18.3.1

  rc-virtual-list@3.19.2(react-dom@18.3.1(react@18.3.1))(react@18.3.1):
    dependencies:
      '@babel/runtime': 7.28.4
      classnames: 2.5.1
      rc-resize-observer: 1.4.3(react-dom@18.3.1(react@18.3.1))(react@18.3.1)
      rc-util: 5.44.4(react-dom@18.3.1(react@18.3.1))(react@18.3.1)
      react: 18.3.1
      react-dom: 18.3.1(react@18.3.1)

  react-base16-styling@0.6.0:
    dependencies:
      base16: 1.0.0
      lodash.curry: 4.1.1
      lodash.flow: 3.5.0
      pure-color: 1.3.0

  react-dom@18.3.1(react@18.3.1):
    dependencies:
      loose-envify: 1.4.0
      react: 18.3.1
      scheduler: 0.23.2

  react-easy-crop@5.5.2(react-dom@18.3.1(react@18.3.1))(react@18.3.1):
    dependencies:
      normalize-wheel: 1.0.1
      react: 18.3.1
      react-dom: 18.3.1(react@18.3.1)
      tslib: 2.8.1

  react-error-boundary@5.0.0(react@18.3.1):
    dependencies:
      '@babel/runtime': 7.28.4
      react: 18.3.1

  react-fast-compare@3.2.2: {}

  react-i18next@14.1.3(i18next@23.16.8)(react-dom@18.3.1(react@18.3.1))(react@18.3.1):
    dependencies:
      '@babel/runtime': 7.28.4
      html-parse-stringify: 3.0.1
      i18next: 23.16.8
      react: 18.3.1
    optionalDependencies:
      react-dom: 18.3.1(react@18.3.1)

  react-intl@7.1.11(react@18.3.1)(typescript@5.9.2):
    dependencies:
      '@formatjs/ecma402-abstract': 2.3.4
      '@formatjs/icu-messageformat-parser': 2.11.2
      '@formatjs/intl': 3.1.6(typescript@5.9.2)
      '@types/hoist-non-react-statics': 3.3.7(@types/react@18.3.24)
      '@types/react': 18.3.24
      hoist-non-react-statics: 3.3.2
      intl-messageformat: 10.7.16
      react: 18.3.1
      tslib: 2.8.1
    optionalDependencies:
      typescript: 5.9.2

  react-is@16.13.1: {}

  react-is@18.3.1: {}

  react-json-view@1.21.3(@types/react@18.3.24)(react-dom@18.3.1(react@18.3.1))(react@18.3.1):
    dependencies:
      flux: 4.0.4(react@18.3.1)
      react: 18.3.1
      react-base16-styling: 0.6.0
      react-dom: 18.3.1(react@18.3.1)
      react-lifecycles-compat: 3.0.4
      react-textarea-autosize: 8.5.9(@types/react@18.3.24)(react@18.3.1)
    transitivePeerDependencies:
      - '@types/react'
      - encoding

  react-lifecycles-compat@3.0.4: {}

  react-markdown@9.1.0(@types/react@18.3.24)(react@18.3.1):
    dependencies:
      '@types/hast': 3.0.4
      '@types/mdast': 4.0.4
      '@types/react': 18.3.24
      devlop: 1.1.0
      hast-util-to-jsx-runtime: 2.3.6
      html-url-attributes: 3.0.1
      mdast-util-to-hast: 13.2.0
      react: 18.3.1
      remark-parse: 11.0.0
      remark-rehype: 11.1.2
      unified: 11.0.5
      unist-util-visit: 5.0.0
      vfile: 6.0.3
    transitivePeerDependencies:
      - supports-color

  react-qr-code@2.0.18(react@18.3.1):
    dependencies:
      prop-types: 15.8.1
      qr.js: 0.0.0
      react: 18.3.1

  react-refresh@0.17.0: {}

  react-router-dom@6.22.3(react-dom@18.3.1(react@18.3.1))(react@18.3.1):
    dependencies:
      '@remix-run/router': 1.15.3
      react: 18.3.1
      react-dom: 18.3.1(react@18.3.1)
      react-router: 6.22.3(react@18.3.1)

  react-router@6.22.3(react@18.3.1):
    dependencies:
      '@remix-run/router': 1.15.3
      react: 18.3.1

  react-router@7.9.3(react-dom@18.3.1(react@18.3.1))(react@18.3.1):
    dependencies:
      cookie: 1.0.2
      react: 18.3.1
      set-cookie-parser: 2.7.1
    optionalDependencies:
      react-dom: 18.3.1(react@18.3.1)

  react-spinners@0.16.1(react-dom@18.3.1(react@18.3.1))(react@18.3.1):
    dependencies:
      react: 18.3.1
      react-dom: 18.3.1(react@18.3.1)

  react-svg@16.3.0(react-dom@18.3.1(react@18.3.1))(react@18.3.1):
    dependencies:
      '@babel/runtime': 7.28.4
      '@tanem/svg-injector': 10.1.68
      '@types/prop-types': 15.7.15
      prop-types: 15.8.1
      react: 18.3.1
      react-dom: 18.3.1(react@18.3.1)

  react-syntax-highlighter@15.6.6(react@18.3.1):
    dependencies:
      '@babel/runtime': 7.28.4
      highlight.js: 10.7.3
      highlightjs-vue: 1.0.0
      lowlight: 1.20.0
      prismjs: 1.30.0
      react: 18.3.1
      refractor: 3.6.0

  react-textarea-autosize@8.5.9(@types/react@18.3.24)(react@18.3.1):
    dependencies:
      '@babel/runtime': 7.28.4
      react: 18.3.1
      use-composed-ref: 1.4.0(@types/react@18.3.24)(react@18.3.1)
      use-latest: 1.3.0(@types/react@18.3.24)(react@18.3.1)
    transitivePeerDependencies:
      - '@types/react'

  react@18.3.1:
    dependencies:
      loose-envify: 1.4.0

  reactflow@11.11.4(@types/react@18.3.24)(immer@10.1.3)(react-dom@18.3.1(react@18.3.1))(react@18.3.1):
    dependencies:
      '@reactflow/background': 11.3.14(@types/react@18.3.24)(immer@10.1.3)(react-dom@18.3.1(react@18.3.1))(react@18.3.1)
      '@reactflow/controls': 11.2.14(@types/react@18.3.24)(immer@10.1.3)(react-dom@18.3.1(react@18.3.1))(react@18.3.1)
      '@reactflow/core': 11.11.4(@types/react@18.3.24)(immer@10.1.3)(react-dom@18.3.1(react@18.3.1))(react@18.3.1)
      '@reactflow/minimap': 11.7.14(@types/react@18.3.24)(immer@10.1.3)(react-dom@18.3.1(react@18.3.1))(react@18.3.1)
      '@reactflow/node-resizer': 2.2.14(@types/react@18.3.24)(immer@10.1.3)(react-dom@18.3.1(react@18.3.1))(react@18.3.1)
      '@reactflow/node-toolbar': 1.3.14(@types/react@18.3.24)(immer@10.1.3)(react-dom@18.3.1(react@18.3.1))(react@18.3.1)
      react: 18.3.1
      react-dom: 18.3.1(react@18.3.1)
    transitivePeerDependencies:
      - '@types/react'
      - immer

  read-cache@1.0.0:
    dependencies:
      pify: 2.3.0

  readdirp@3.6.0:
    dependencies:
      picomatch: 2.3.1

  readdirp@4.1.2: {}

  recoil-persist@5.1.0(recoil@0.7.7(react-dom@18.3.1(react@18.3.1))(react@18.3.1)):
    dependencies:
      recoil: 0.7.7(react-dom@18.3.1(react@18.3.1))(react@18.3.1)

  recoil@0.7.7(react-dom@18.3.1(react@18.3.1))(react@18.3.1):
    dependencies:
      hamt_plus: 1.0.2
      react: 18.3.1
    optionalDependencies:
      react-dom: 18.3.1(react@18.3.1)

  reflect.getprototypeof@1.0.10:
    dependencies:
      call-bind: 1.0.8
      define-properties: 1.2.1
      es-abstract: 1.24.0
      es-errors: 1.3.0
      es-object-atoms: 1.1.1
      get-intrinsic: 1.3.0
      get-proto: 1.0.1
      which-builtin-type: 1.2.1

  refractor@3.6.0:
    dependencies:
      hastscript: 6.0.0
      parse-entities: 2.0.0
      prismjs: 1.27.0

  regexp.prototype.flags@1.5.4:
    dependencies:
      call-bind: 1.0.8
      define-properties: 1.2.1
      es-errors: 1.3.0
      get-proto: 1.0.1
      gopd: 1.2.0
      set-function-name: 2.0.2

  rehype-katex@7.0.1:
    dependencies:
      '@types/hast': 3.0.4
      '@types/katex': 0.16.7
      hast-util-from-html-isomorphic: 2.0.0
      hast-util-to-text: 4.0.2
      katex: 0.16.22
      unist-util-visit-parents: 6.0.1
      vfile: 6.0.3

  rehype-raw@7.0.0:
    dependencies:
      '@types/hast': 3.0.4
      hast-util-raw: 9.1.0
      vfile: 6.0.3

  relateurl@0.2.7: {}

  remark-gfm@4.0.1:
    dependencies:
      '@types/mdast': 4.0.4
      mdast-util-gfm: 3.1.0
      micromark-extension-gfm: 3.0.0
      remark-parse: 11.0.0
      remark-stringify: 11.0.0
      unified: 11.0.5
    transitivePeerDependencies:
      - supports-color

  remark-math@6.0.0:
    dependencies:
      '@types/mdast': 4.0.4
      mdast-util-math: 3.0.0
      micromark-extension-math: 3.1.0
      unified: 11.0.5
    transitivePeerDependencies:
      - supports-color

  remark-parse@11.0.0:
    dependencies:
      '@types/mdast': 4.0.4
      mdast-util-from-markdown: 2.0.2
      micromark-util-types: 2.0.2
      unified: 11.0.5
    transitivePeerDependencies:
      - supports-color

  remark-rehype@11.1.2:
    dependencies:
      '@types/hast': 3.0.4
      '@types/mdast': 4.0.4
      mdast-util-to-hast: 13.2.0
      unified: 11.0.5
      vfile: 6.0.3

  remark-stringify@11.0.0:
    dependencies:
      '@types/mdast': 4.0.4
      mdast-util-to-markdown: 2.1.2
      unified: 11.0.5

  require-from-string@2.0.2: {}

  requires-port@1.0.0: {}

  resize-observer-polyfill@1.5.1: {}

  resolve-from@4.0.0: {}

  resolve@1.22.10:
    dependencies:
      is-core-module: 2.16.1
      path-parse: 1.0.7
      supports-preserve-symlinks-flag: 1.0.0

  resolve@2.0.0-next.5:
    dependencies:
      is-core-module: 2.16.1
      path-parse: 1.0.7
      supports-preserve-symlinks-flag: 1.0.0

  reusify@1.1.0: {}

  rollup@4.52.3:
    dependencies:
      '@types/estree': 1.0.8
    optionalDependencies:
      '@rollup/rollup-android-arm-eabi': 4.52.3
      '@rollup/rollup-android-arm64': 4.52.3
      '@rollup/rollup-darwin-arm64': 4.52.3
      '@rollup/rollup-darwin-x64': 4.52.3
      '@rollup/rollup-freebsd-arm64': 4.52.3
      '@rollup/rollup-freebsd-x64': 4.52.3
      '@rollup/rollup-linux-arm-gnueabihf': 4.52.3
      '@rollup/rollup-linux-arm-musleabihf': 4.52.3
      '@rollup/rollup-linux-arm64-gnu': 4.52.3
      '@rollup/rollup-linux-arm64-musl': 4.52.3
      '@rollup/rollup-linux-loong64-gnu': 4.52.3
      '@rollup/rollup-linux-ppc64-gnu': 4.52.3
      '@rollup/rollup-linux-riscv64-gnu': 4.52.3
      '@rollup/rollup-linux-riscv64-musl': 4.52.3
      '@rollup/rollup-linux-s390x-gnu': 4.52.3
      '@rollup/rollup-linux-x64-gnu': 4.52.3
      '@rollup/rollup-linux-x64-musl': 4.52.3
      '@rollup/rollup-openharmony-arm64': 4.52.3
      '@rollup/rollup-win32-arm64-msvc': 4.52.3
      '@rollup/rollup-win32-ia32-msvc': 4.52.3
      '@rollup/rollup-win32-x64-gnu': 4.52.3
      '@rollup/rollup-win32-x64-msvc': 4.52.3
      fsevents: 2.3.3

  run-parallel@1.2.0:
    dependencies:
      queue-microtask: 1.2.3

  safe-array-concat@1.1.3:
    dependencies:
      call-bind: 1.0.8
      call-bound: 1.0.4
      get-intrinsic: 1.3.0
      has-symbols: 1.1.0
      isarray: 2.0.5

  safe-push-apply@1.0.0:
    dependencies:
      es-errors: 1.3.0
      isarray: 2.0.5

  safe-regex-test@1.1.0:
    dependencies:
      call-bound: 1.0.4
      es-errors: 1.3.0
      is-regex: 1.2.1

  sanitize-html@2.17.0:
    dependencies:
      deepmerge: 4.3.1
      escape-string-regexp: 4.0.0
      htmlparser2: 8.0.2
      is-plain-object: 5.0.0
      parse-srcset: 1.0.2
      postcss: 8.4.31

  sass@1.93.2:
    dependencies:
      chokidar: 4.0.3
      immutable: 5.1.3
      source-map-js: 1.2.1
    optionalDependencies:
      '@parcel/watcher': 2.5.1

  scheduler@0.23.2:
    dependencies:
      loose-envify: 1.4.0

  screenfull@5.2.0: {}

  scroll-into-view-if-needed@3.1.0:
    dependencies:
      compute-scroll-into-view: 3.1.1

  semver@6.3.1: {}

  semver@7.7.2: {}

  set-cookie-parser@2.7.1: {}

  set-function-length@1.2.2:
    dependencies:
      define-data-property: 1.1.4
      es-errors: 1.3.0
      function-bind: 1.1.2
      get-intrinsic: 1.3.0
      gopd: 1.2.0
      has-property-descriptors: 1.0.2

  set-function-name@2.0.2:
    dependencies:
      define-data-property: 1.1.4
      es-errors: 1.3.0
      functions-have-names: 1.2.3
      has-property-descriptors: 1.0.2

  set-proto@1.0.0:
    dependencies:
      dunder-proto: 1.0.1
      es-errors: 1.3.0
      es-object-atoms: 1.1.1

  setimmediate@1.0.5: {}

  shebang-command@2.0.0:
    dependencies:
      shebang-regex: 3.0.0

  shebang-regex@3.0.0: {}

  side-channel-list@1.0.0:
    dependencies:
      es-errors: 1.3.0
      object-inspect: 1.13.4

  side-channel-map@1.0.1:
    dependencies:
      call-bound: 1.0.4
      es-errors: 1.3.0
      get-intrinsic: 1.3.0
      object-inspect: 1.13.4

  side-channel-weakmap@1.0.2:
    dependencies:
      call-bound: 1.0.4
      es-errors: 1.3.0
      get-intrinsic: 1.3.0
      object-inspect: 1.13.4
      side-channel-map: 1.0.1

  side-channel@1.1.0:
    dependencies:
      es-errors: 1.3.0
      object-inspect: 1.13.4
      side-channel-list: 1.0.0
      side-channel-map: 1.0.1
      side-channel-weakmap: 1.0.2

  signal-exit@4.1.0: {}

  size-sensor@1.0.2: {}

  source-map-js@1.2.1: {}

  source-map-support@0.5.21:
    dependencies:
      buffer-from: 1.1.2
      source-map: 0.6.1

  source-map@0.6.1: {}

  space-separated-tokens@1.1.5: {}

  space-separated-tokens@2.0.2: {}

  ssf@0.11.2:
    dependencies:
      frac: 1.1.2

  state-local@1.0.7: {}

  stop-iteration-iterator@1.1.0:
    dependencies:
      es-errors: 1.3.0
      internal-slot: 1.1.0

  string-convert@0.2.1: {}

  string-width@4.2.3:
    dependencies:
      emoji-regex: 8.0.0
      is-fullwidth-code-point: 3.0.0
      strip-ansi: 6.0.1

  string-width@5.1.2:
    dependencies:
      eastasianwidth: 0.2.0
      emoji-regex: 9.2.2
      strip-ansi: 7.1.2

  string.prototype.matchall@4.0.12:
    dependencies:
      call-bind: 1.0.8
      call-bound: 1.0.4
      define-properties: 1.2.1
      es-abstract: 1.24.0
      es-errors: 1.3.0
      es-object-atoms: 1.1.1
      get-intrinsic: 1.3.0
      gopd: 1.2.0
      has-symbols: 1.1.0
      internal-slot: 1.1.0
      regexp.prototype.flags: 1.5.4
      set-function-name: 2.0.2
      side-channel: 1.1.0

  string.prototype.repeat@1.0.0:
    dependencies:
      define-properties: 1.2.1
      es-abstract: 1.24.0

  string.prototype.trim@1.2.10:
    dependencies:
      call-bind: 1.0.8
      call-bound: 1.0.4
      define-data-property: 1.1.4
      define-properties: 1.2.1
      es-abstract: 1.24.0
      es-object-atoms: 1.1.1
      has-property-descriptors: 1.0.2

  string.prototype.trimend@1.0.9:
    dependencies:
      call-bind: 1.0.8
      call-bound: 1.0.4
      define-properties: 1.2.1
      es-object-atoms: 1.1.1

  string.prototype.trimstart@1.0.8:
    dependencies:
      call-bind: 1.0.8
      define-properties: 1.2.1
      es-object-atoms: 1.1.1

  stringify-entities@4.0.4:
    dependencies:
      character-entities-html4: 2.1.0
      character-entities-legacy: 3.0.0

  strip-ansi@6.0.1:
    dependencies:
      ansi-regex: 5.0.1

  strip-ansi@7.1.2:
    dependencies:
      ansi-regex: 6.2.2

  strip-bom@3.0.0: {}

  strip-json-comments@3.1.1: {}

  style-to-js@1.1.17:
    dependencies:
      style-to-object: 1.0.9

  style-to-object@1.0.9:
    dependencies:
      inline-style-parser: 0.2.4

  stylis@4.3.6: {}

  sucrase@3.35.0:
    dependencies:
      '@jridgewell/gen-mapping': 0.3.13
      commander: 4.1.1
      glob: 10.4.5
      lines-and-columns: 1.2.4
      mz: 2.7.0
      pirates: 4.0.7
      ts-interface-checker: 0.1.13

  supports-color@7.2.0:
    dependencies:
      has-flag: 4.0.0

  supports-preserve-symlinks-flag@1.0.0: {}

  synckit@0.11.11:
    dependencies:
      '@pkgr/core': 0.2.9

  tailwindcss@3.3.5(ts-node@10.9.2(@types/node@22.18.6)(typescript@5.9.2)):
    dependencies:
      '@alloc/quick-lru': 5.2.0
      arg: 5.0.2
      chokidar: 3.6.0
      didyoumean: 1.2.2
      dlv: 1.1.3
      fast-glob: 3.3.3
      glob-parent: 6.0.2
      is-glob: 4.0.3
      jiti: 1.21.7
      lilconfig: 2.1.0
      micromatch: 4.0.8
      normalize-path: 3.0.0
      object-hash: 3.0.0
      picocolors: 1.1.1
      postcss: 8.4.31
      postcss-import: 15.1.0(postcss@8.4.31)
      postcss-js: 4.1.0(postcss@8.4.31)
      postcss-load-config: 4.0.2(postcss@8.4.31)(ts-node@10.9.2(@types/node@22.18.6)(typescript@5.9.2))
      postcss-nested: 6.2.0(postcss@8.4.31)
      postcss-selector-parser: 6.1.2
      resolve: 1.22.10
      sucrase: 3.35.0
    transitivePeerDependencies:
      - ts-node

  terser@5.44.0:
    dependencies:
      '@jridgewell/source-map': 0.3.11
      acorn: 8.15.0
      commander: 2.20.3
      source-map-support: 0.5.21

  text-segmentation@1.0.3:
    dependencies:
      utrie: 1.0.2

  thenify-all@1.6.0:
    dependencies:
      thenify: 3.3.1

  thenify@3.3.1:
    dependencies:
      any-promise: 1.3.0

  throttle-debounce@5.0.2: {}

  to-regex-range@5.0.1:
    dependencies:
      is-number: 7.0.0

  toggle-selection@1.0.6: {}

  tr46@0.0.3: {}

  trim-lines@3.0.1: {}

  trough@2.2.0: {}

  ts-api-utils@2.1.0(typescript@5.9.2):
    dependencies:
      typescript: 5.9.2

  ts-interface-checker@0.1.13: {}

  ts-node@10.9.2(@types/node@22.18.6)(typescript@5.9.2):
    dependencies:
      '@cspotcode/source-map-support': 0.8.1
      '@tsconfig/node10': 1.0.11
      '@tsconfig/node12': 1.0.11
      '@tsconfig/node14': 1.0.3
      '@tsconfig/node16': 1.0.4
      '@types/node': 22.18.6
      acorn: 8.15.0
      acorn-walk: 8.3.4
      arg: 4.1.3
      create-require: 1.1.1
      diff: 4.0.2
      make-error: 1.3.6
      typescript: 5.9.2
      v8-compile-cache-lib: 3.0.1
      yn: 3.1.1

  tsconfig-paths@3.15.0:
    dependencies:
      '@types/json5': 0.0.29
      json5: 1.0.2
      minimist: 1.2.8
      strip-bom: 3.0.0

  tslib@2.3.0: {}

  tslib@2.8.1: {}

  type-check@0.4.0:
    dependencies:
      prelude-ls: 1.2.1

  typed-array-buffer@1.0.3:
    dependencies:
      call-bound: 1.0.4
      es-errors: 1.3.0
      is-typed-array: 1.1.15

  typed-array-byte-length@1.0.3:
    dependencies:
      call-bind: 1.0.8
      for-each: 0.3.5
      gopd: 1.2.0
      has-proto: 1.2.0
      is-typed-array: 1.1.15

  typed-array-byte-offset@1.0.4:
    dependencies:
      available-typed-arrays: 1.0.7
      call-bind: 1.0.8
      for-each: 0.3.5
      gopd: 1.2.0
      has-proto: 1.2.0
      is-typed-array: 1.1.15
      reflect.getprototypeof: 1.0.10

  typed-array-length@1.0.7:
    dependencies:
      call-bind: 1.0.8
      for-each: 0.3.5
      gopd: 1.2.0
      is-typed-array: 1.1.15
      possible-typed-array-names: 1.1.0
      reflect.getprototypeof: 1.0.10

  typescript@5.9.2: {}

  ua-parser-js@1.0.41: {}

  uc.micro@2.1.0: {}

  unbox-primitive@1.1.0:
    dependencies:
      call-bound: 1.0.4
      has-bigints: 1.1.0
      has-symbols: 1.1.0
      which-boxed-primitive: 1.1.1

  undici-types@6.21.0: {}

  unified@11.0.5:
    dependencies:
      '@types/unist': 3.0.3
      bail: 2.0.2
      devlop: 1.1.0
      extend: 3.0.2
      is-plain-obj: 4.1.0
      trough: 2.2.0
      vfile: 6.0.3

  unist-util-find-after@5.0.0:
    dependencies:
      '@types/unist': 3.0.3
      unist-util-is: 6.0.0

  unist-util-is@6.0.0:
    dependencies:
      '@types/unist': 3.0.3

  unist-util-position@5.0.0:
    dependencies:
      '@types/unist': 3.0.3

  unist-util-remove-position@5.0.0:
    dependencies:
      '@types/unist': 3.0.3
      unist-util-visit: 5.0.0

  unist-util-stringify-position@4.0.0:
    dependencies:
      '@types/unist': 3.0.3

  unist-util-visit-parents@6.0.1:
    dependencies:
      '@types/unist': 3.0.3
      unist-util-is: 6.0.0

  unist-util-visit@5.0.0:
    dependencies:
      '@types/unist': 3.0.3
      unist-util-is: 6.0.0
      unist-util-visit-parents: 6.0.1

  universalify@2.0.1: {}

  update-browserslist-db@1.1.3(browserslist@4.26.2):
    dependencies:
      browserslist: 4.26.2
      escalade: 3.2.0
      picocolors: 1.1.1

  uri-js@4.4.1:
    dependencies:
      punycode: 2.3.1

  url-parse@1.5.10:
    dependencies:
      querystringify: 2.2.0
      requires-port: 1.0.0

  use-composed-ref@1.4.0(@types/react@18.3.24)(react@18.3.1):
    dependencies:
      react: 18.3.1
    optionalDependencies:
      '@types/react': 18.3.24

  use-isomorphic-layout-effect@1.2.1(@types/react@18.3.24)(react@18.3.1):
    dependencies:
      react: 18.3.1
    optionalDependencies:
      '@types/react': 18.3.24

  use-latest@1.3.0(@types/react@18.3.24)(react@18.3.1):
    dependencies:
      react: 18.3.1
      use-isomorphic-layout-effect: 1.2.1(@types/react@18.3.24)(react@18.3.1)
    optionalDependencies:
      '@types/react': 18.3.24

  use-sync-external-store@1.5.0(react@18.3.1):
    dependencies:
      react: 18.3.1

  util-deprecate@1.0.2: {}

  utrie@1.0.2:
    dependencies:
      base64-arraybuffer: 1.0.2

  uuid@9.0.1: {}

  uuidjs@5.1.0: {}

  v8-compile-cache-lib@3.0.1: {}

  vfile-location@5.0.3:
    dependencies:
      '@types/unist': 3.0.3
      vfile: 6.0.3

  vfile-message@4.0.3:
    dependencies:
      '@types/unist': 3.0.3
      unist-util-stringify-position: 4.0.0

  vfile@6.0.3:
    dependencies:
      '@types/unist': 3.0.3
      vfile-message: 4.0.3

  view-bigimg@1.0.7: {}

  vite-plugin-commonjs@0.10.4:
    dependencies:
      acorn: 8.15.0
      magic-string: 0.30.19
      vite-plugin-dynamic-import: 1.6.0

  vite-plugin-dynamic-import@1.6.0:
    dependencies:
      acorn: 8.15.0
      es-module-lexer: 1.7.0
      fast-glob: 3.3.3
      magic-string: 0.30.19

  vite-plugin-html@3.2.2(vite@5.4.20(@types/node@22.18.6)(sass@1.93.2)(terser@5.44.0)):
    dependencies:
      '@rollup/pluginutils': 4.2.1
      colorette: 2.0.20
      connect-history-api-fallback: 1.6.0
      consola: 2.15.3
      dotenv: 16.6.1
      dotenv-expand: 8.0.3
      ejs: 3.1.10
      fast-glob: 3.3.3
      fs-extra: 10.1.0
      html-minifier-terser: 6.1.0
      node-html-parser: 5.4.2
      pathe: 0.2.0
      vite: 5.4.20(@types/node@22.18.6)(sass@1.93.2)(terser@5.44.0)

  vite@5.4.20(@types/node@22.18.6)(sass@1.93.2)(terser@5.44.0):
    dependencies:
      esbuild: 0.21.5
      postcss: 8.5.6
      rollup: 4.52.3
    optionalDependencies:
      '@types/node': 22.18.6
      fsevents: 2.3.3
      sass: 1.93.2
      terser: 5.44.0

  void-elements@3.1.0: {}

  web-namespaces@2.0.1: {}

  webidl-conversions@3.0.1: {}

  whatwg-url@5.0.0:
    dependencies:
      tr46: 0.0.3
      webidl-conversions: 3.0.1

  which-boxed-primitive@1.1.1:
    dependencies:
      is-bigint: 1.1.0
      is-boolean-object: 1.2.2
      is-number-object: 1.1.1
      is-string: 1.1.1
      is-symbol: 1.1.1

  which-builtin-type@1.2.1:
    dependencies:
      call-bound: 1.0.4
      function.prototype.name: 1.1.8
      has-tostringtag: 1.0.2
      is-async-function: 2.1.1
      is-date-object: 1.1.0
      is-finalizationregistry: 1.1.1
      is-generator-function: 1.1.0
      is-regex: 1.2.1
      is-weakref: 1.1.1
      isarray: 2.0.5
      which-boxed-primitive: 1.1.1
      which-collection: 1.0.2
      which-typed-array: 1.1.19

  which-collection@1.0.2:
    dependencies:
      is-map: 2.0.3
      is-set: 2.0.3
      is-weakmap: 2.0.2
      is-weakset: 2.0.4

  which-typed-array@1.1.19:
    dependencies:
      available-typed-arrays: 1.0.7
      call-bind: 1.0.8
      call-bound: 1.0.4
      for-each: 0.3.5
      get-proto: 1.0.1
      gopd: 1.2.0
      has-tostringtag: 1.0.2

  which@2.0.2:
    dependencies:
      isexe: 2.0.0

  wmf@1.0.2: {}

  word-wrap@1.2.5: {}

  word@0.3.0: {}

  wrap-ansi@7.0.0:
    dependencies:
      ansi-styles: 4.3.0
      string-width: 4.2.3
      strip-ansi: 6.0.1

  wrap-ansi@8.1.0:
    dependencies:
      ansi-styles: 6.2.3
      string-width: 5.1.2
      strip-ansi: 7.1.2

  xlsx@0.18.5:
    dependencies:
      adler-32: 1.3.1
      cfb: 1.2.2
      codepage: 1.15.0
      crc-32: 1.2.2
      ssf: 0.11.2
      wmf: 1.0.2
      word: 0.3.0

  xtend@4.0.2: {}

  yallist@3.1.1: {}

  yaml@2.8.1: {}

  yn@3.1.1: {}

  yocto-queue@0.1.0: {}

  zrender@5.4.4:
    dependencies:
      tslib: 2.3.0

  zustand@4.5.7(@types/react@18.3.24)(immer@10.1.3)(react@18.3.1):
    dependencies:
      use-sync-external-store: 1.5.0(react@18.3.1)
    optionalDependencies:
      '@types/react': 18.3.24
      immer: 10.1.3
      react: 18.3.1

  zustand@5.0.8(@types/react@18.3.24)(immer@10.1.3)(react@18.3.1)(use-sync-external-store@1.5.0(react@18.3.1)):
    optionalDependencies:
      '@types/react': 18.3.24
      immer: 10.1.3
      react: 18.3.1
      use-sync-external-store: 1.5.0(react@18.3.1)

  zwitch@2.0.4: {}<|MERGE_RESOLUTION|>--- conflicted
+++ resolved
@@ -4406,11 +4406,7 @@
   '@code-inspector/core@1.2.10':
     dependencies:
       '@vue/compiler-dom': 3.5.22
-<<<<<<< HEAD
-      chalk: 4.1.1
-=======
       chalk: 4.1.2
->>>>>>> 48654abb
       dotenv: 16.6.1
       launch-ide: 1.2.0
       portfinder: 1.0.38
@@ -5848,15 +5844,9 @@
   debug@4.4.3:
     dependencies:
       ms: 2.1.3
-<<<<<<< HEAD
 
   decimal.js@10.6.0: {}
 
-=======
-
-  decimal.js@10.6.0: {}
-
->>>>>>> 48654abb
   decode-named-character-reference@1.2.0:
     dependencies:
       character-entities: 2.0.2
