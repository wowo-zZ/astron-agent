# 第一阶段：构建阶段
FROM node:18-alpine AS builder

# 设置工作目录
WORKDIR /app

# 复制 package.json 和 package-lock.json（如果存在）
COPY console/frontend/package*.json ./

# 安装依赖
RUN npm i --legacy-peer-deps

# 复制源代码
COPY console/frontend/ ./

# 执行构建
RUN npm run build-dev

# 第二阶段：部署阶段
FROM nginx:1.15-alpine

ENV port 1881

RUN echo "user nginx; \
worker_processes  8; \
error_log  /var/log/nginx/error.log error; \
pid        /var/run/nginx.pid; \
events { \
    worker_connections  65535; \
} \
http { \
    include       /etc/nginx/mime.types; \
    default_type  application/octet-stream; \
    sendfile        on; \
    keepalive_timeout  65; \
    gzip on; \
    gzip_http_version 1.0; \
    gzip_disable \"MSIE [1-6].\"; \
    gzip_types text/plain application/x-javascript text/css  application/javascript text/javascript; \
    server { \
        listen ${port}; \
        index index.html; \
        root /var/www; \
        access_log off; \
	location / { \
<<<<<<< HEAD
    try_files \$uri \$uri /index.html; \
=======
        try_files \$uri \$uri /index.html; \
>>>>>>> 7692b383
            expires -1; \
        } \
        location ~ .*\.(gif|jpg|jpeg|png|PNG|bmp|swf|asp|cfm|xml|py|pl|lasso|cfc|afp|txt|zip|log|ico|csv|json|xls|pdf|mp3|mp4|apk)$ \
        { \
            expires      1y; \
            access_log off; \
        } \
        location ~ .*\.(js|css)?$ \
        { \
            expires      1y; \
            access_log off; \
        } \
    } \
}" > /etc/nginx/nginx.conf

EXPOSE ${port}

# 从构建阶段复制构建产物
COPY --from=builder /app/dist /var/www<|MERGE_RESOLUTION|>--- conflicted
+++ resolved
@@ -43,11 +43,7 @@
         root /var/www; \
         access_log off; \
 	location / { \
-<<<<<<< HEAD
-    try_files \$uri \$uri /index.html; \
-=======
         try_files \$uri \$uri /index.html; \
->>>>>>> 7692b383
             expires -1; \
         } \
         location ~ .*\.(gif|jpg|jpeg|png|PNG|bmp|swf|asp|cfm|xml|py|pl|lasso|cfc|afp|txt|zip|log|ico|csv|json|xls|pdf|mp3|mp4|apk)$ \
