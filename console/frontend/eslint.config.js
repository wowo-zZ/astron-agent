import js from '@eslint/js';
import tseslint from '@typescript-eslint/eslint-plugin';
import tsparser from '@typescript-eslint/parser';
import prettier from 'eslint-plugin-prettier';
import eslintConfigPrettier from 'eslint-config-prettier';

export default [
  js.configs.recommended,
  {
    files: ['**/*.{ts,tsx}'],
    languageOptions: {
      parser: tsparser,
      parserOptions: {
        ecmaVersion: 2020,
        sourceType: 'module',
        project: './tsconfig.json',
      },
      globals: {
        console: 'readonly',
        process: 'readonly',
        Buffer: 'readonly',
        __dirname: 'readonly',
        __filename: 'readonly',
        global: 'readonly',
        module: 'readonly',
        require: 'readonly',
        exports: 'readonly',
        document: 'readonly',
        window: 'writable', // 允许修改 window（如 window.xxx = 123）
        navigator: 'readonly',
        localStorage: 'readonly',
        sessionStorage: 'readonly',
        setTimeout: 'readonly',
        setInterval: 'readonly',
        clearTimeout: 'readonly',
        clearInterval: 'readonly',
<<<<<<< HEAD
=======
        IFlyCollector: 'readonly',
        fetch: 'readonly',
>>>>>>> f0860afe
      },
    },
    extends: [eslintConfigPrettier],
    plugins: {
      '@typescript-eslint': tseslint,
      prettier: prettier,
    },
    rules: {
      'no-unused-vars': 'off', // 禁用原生规则
      // Prettier 集成（覆盖为 error，并显式使用 .prettierrc）
      'prettier/prettier': ['warn', {}, { usePrettierrc: true }],
      // TypeScript基本规则
      // TODO: refactor 暂时改成warn
      '@typescript-eslint/no-explicit-any': 'warn',
      // TODO: refactor 暂时改成warn
      '@typescript-eslint/explicit-function-return-type': 'warn',
      // TODO: refactor 暂时改成warn
      '@typescript-eslint/no-unused-vars': [
        'warn',
        {
          vars: 'all',
          args: 'none', // function arguments should not force to match this rule.
          argsIgnorePattern: '^_', // Specifications allow underlining
          ignoreRestSiblings: true, //Use rest syntax (such as'var {foo,... rest} = data ') to ignore foo.
          destructuredArrayIgnorePattern: '^_', //Structural arrays allow _
          caughtErrors: 'none',
          // "caughtErrorsIgnorePattern": "^e$"
        },
      ],
      // TODO: refactor 暂时改成warn
      '@typescript-eslint/no-non-null-assertion': 'warn',
      // 代码复杂度控制
      // TODO: refactor 暂时改成20
      complexity: ['warn', 40],
      // TODO: refactor 暂时改成200
      'max-lines-per-function': [
        'warn',
        {
          max: 200,
          IIFEs: true,
        },
      ],
      'max-params': ['warn', 5],
      // TODO: refactor 暂时改成warn
      'no-extra-boolean-cast': 'warn',
      'no-console': 'warn',
      'no-debugger': 'warn',
      'prefer-const': 'warn',
      'no-var': 'warn',
    },
  },
  {
    ignores: [
      'node_modules/',
      'dist/',
      'build/',
      'coverage/',
      '*.log',
      '.DS_Store',
    ],
  },
];<|MERGE_RESOLUTION|>--- conflicted
+++ resolved
@@ -34,11 +34,8 @@
         setInterval: 'readonly',
         clearTimeout: 'readonly',
         clearInterval: 'readonly',
-<<<<<<< HEAD
-=======
         IFlyCollector: 'readonly',
         fetch: 'readonly',
->>>>>>> f0860afe
       },
     },
     extends: [eslintConfigPrettier],
