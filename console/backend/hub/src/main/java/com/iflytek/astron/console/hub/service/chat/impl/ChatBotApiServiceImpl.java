package com.iflytek.astron.console.hub.service.chat.impl;

import com.baomidou.mybatisplus.core.toolkit.Wrappers;
import com.iflytek.astron.console.commons.dto.bot.ChatBotApi;
import com.iflytek.astron.console.commons.mapper.bot.ChatBotApiMapper;
import com.iflytek.astron.console.hub.service.chat.ChatBotApiService;
import lombok.extern.slf4j.Slf4j;
import org.springframework.beans.factory.annotation.Autowired;
import org.springframework.stereotype.Service;

import java.time.LocalDateTime;
import java.util.List;

/**
 * @author mingsuiyongheng
 */
@Slf4j
@Service
public class ChatBotApiServiceImpl implements ChatBotApiService {

    @Autowired
    private ChatBotApiMapper chatBotApiMapper;

    /**
     * Get chat bot API list for specified user ID
     *
     * @param uid User ID
     * @return List of chat bot APIs
     */
    @Override
    public List<ChatBotApi> getBotApiList(String uid) {
        return chatBotApiMapper.selectListWithVersion(uid);
    }

    @Override
    public boolean exists(Long botId) {
        return chatBotApiMapper.exists(Wrappers.lambdaQuery(ChatBotApi.class).eq(ChatBotApi::getBotId, botId));
    }

    @Override
    public Long selectCount(Integer botId) {
        return chatBotApiMapper.selectCount(Wrappers.lambdaQuery(ChatBotApi.class).eq(ChatBotApi::getBotId, botId));
    }

    @Override
<<<<<<< HEAD
    public void insertOrUpdate(String uid, Integer botId, String assistantId, String appId, String appSecret, String appKey,
                               String prompt, String pluginIds, String embeddingIds, String apiPath, String description) {
        ChatBotApi chatBotApi = ChatBotApi.builder()
                .uid(uid)
                .botId(botId)
                .assistantId(assistantId)
                .appId(appId)
                .apiSecret(appSecret)
                .apiKey(appKey)
                .prompt(prompt)
                .pluginId(pluginIds)
                .embeddingId(embeddingIds)
                .apiPath(apiPath)
                .description(description)
                .createTime(LocalDateTime.now())
                .build();
=======
    public void insertOrUpdate(ChatBotApi chatBotApi) {
        if (chatBotApi.getCreateTime() == null) {
            chatBotApi.setCreateTime(LocalDateTime.now());
        }

        String assistantId = chatBotApi.getAssistantId();
>>>>>>> cd667a11
        if (assistantId != null && chatBotApiMapper.exists(Wrappers.lambdaQuery(ChatBotApi.class).eq(ChatBotApi::getAssistantId, assistantId))) {
            chatBotApiMapper.updateById(chatBotApi);
        } else {
            chatBotApiMapper.insert(chatBotApi);
        }

<<<<<<< HEAD
=======
    }

    @Override
    public ChatBotApi getOneByUidAndBotId(String uid, Long botId) {
        return chatBotApiMapper.selectOne(Wrappers.lambdaQuery(ChatBotApi.class)
                .eq(ChatBotApi::getBotId, botId)
                .eq(ChatBotApi::getUid, uid)
                .orderByDesc(ChatBotApi::getId)
                .last("limit 1"));
>>>>>>> cd667a11
    }

}<|MERGE_RESOLUTION|>--- conflicted
+++ resolved
@@ -43,39 +43,18 @@
     }
 
     @Override
-<<<<<<< HEAD
-    public void insertOrUpdate(String uid, Integer botId, String assistantId, String appId, String appSecret, String appKey,
-                               String prompt, String pluginIds, String embeddingIds, String apiPath, String description) {
-        ChatBotApi chatBotApi = ChatBotApi.builder()
-                .uid(uid)
-                .botId(botId)
-                .assistantId(assistantId)
-                .appId(appId)
-                .apiSecret(appSecret)
-                .apiKey(appKey)
-                .prompt(prompt)
-                .pluginId(pluginIds)
-                .embeddingId(embeddingIds)
-                .apiPath(apiPath)
-                .description(description)
-                .createTime(LocalDateTime.now())
-                .build();
-=======
     public void insertOrUpdate(ChatBotApi chatBotApi) {
         if (chatBotApi.getCreateTime() == null) {
             chatBotApi.setCreateTime(LocalDateTime.now());
         }
 
         String assistantId = chatBotApi.getAssistantId();
->>>>>>> cd667a11
         if (assistantId != null && chatBotApiMapper.exists(Wrappers.lambdaQuery(ChatBotApi.class).eq(ChatBotApi::getAssistantId, assistantId))) {
             chatBotApiMapper.updateById(chatBotApi);
         } else {
             chatBotApiMapper.insert(chatBotApi);
         }
 
-<<<<<<< HEAD
-=======
     }
 
     @Override
@@ -85,7 +64,6 @@
                 .eq(ChatBotApi::getUid, uid)
                 .orderByDesc(ChatBotApi::getId)
                 .last("limit 1"));
->>>>>>> cd667a11
     }
 
 }