--- conflicted
+++ resolved
@@ -369,11 +369,7 @@
         if (debugRequest.getMultiTurn() && StringUtils.isNotBlank(debugRequest.getArr())) {
             messageList = JSON.parseArray(debugRequest.getArr(), String.class);
         }
-<<<<<<< HEAD
-        // 解析前端传来的数组
-=======
         // Parse array from frontend
->>>>>>> 0a2a4636
         List<String> maasDatasetList;
         String maasDatasetListStr = debugRequest.getMaasDatasetListStr();
         if (Objects.nonNull(maasDatasetListStr) && StringUtils.isNotBlank(maasDatasetListStr)) {
