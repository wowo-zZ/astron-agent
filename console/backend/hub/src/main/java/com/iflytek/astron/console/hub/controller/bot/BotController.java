--- conflicted
+++ resolved
@@ -135,11 +135,7 @@
     @PostMapping("/updateSynchronize")
     @Transactional(rollbackFor = Exception.class)
     public ApiResult<Long> updateSynchronize(@RequestBody MaasDuplicate update) {
-<<<<<<< HEAD
-        log.info("----- 星辰画布更新: {}", JSON.toJSONString(update));
-=======
         log.info("----- Xingchen canvas update: {}", JSON.toJSONString(update));
->>>>>>> 0a2a4636
         Long maasId = update.getMaasId();
         List<UserLangChainInfo> list = userLangChainDataService.findByMaasId(maasId);
         if (Objects.isNull(list) || list.isEmpty()) {
@@ -148,11 +144,7 @@
         }
         Integer botId = list.getFirst().getBotId();
         if (redissonClient.getBucket(MaasUtil.generatePrefix(maasId.toString(), botId)).isExists()) {
-<<<<<<< HEAD
-            log.info("----- 星火内部服务,无需处理: {}", JSON.toJSONString(update));
-=======
             log.info("----- Xinghuo internal service, no processing needed: {}", JSON.toJSONString(update));
->>>>>>> 0a2a4636
             redissonClient.getBucket(MaasUtil.generatePrefix(maasId.toString(), botId)).delete();
             return ApiResult.success(botId.longValue());
         }
@@ -172,11 +164,7 @@
     }
 
     /**
-<<<<<<< HEAD
-     * 把助手复制到指定助手
-=======
      * Copy assistant to specified assistant
->>>>>>> 0a2a4636
      */
     @SpacePreAuth(key = "BotV2Controller_copyBot2_POST")
     @PostMapping("/copy-bot")
@@ -184,11 +172,7 @@
         botPermissionUtil.checkBot(Math.toIntExact(botId));
         String uid = RequestContextUtil.getUID();
         Long spaceId = SpaceInfoUtil.getSpaceId();
-<<<<<<< HEAD
-        log.info("***** uid: {} 复制助手: {}", uid, botId);
-=======
         log.info("***** uid: {} copy assistant: {}", uid, botId);
->>>>>>> 0a2a4636
         botTransactionalService.copyBot(uid, Math.toIntExact(botId), request, spaceId);
         return ApiResult.success();
     }
