--- conflicted
+++ resolved
@@ -7,13 +7,8 @@
 
 /**
  * Market publish prepare data DTO
-<<<<<<< HEAD
  * 
  * @author Omuigix
-=======
- *
- * @author Assistant
->>>>>>> cc5b106d
  */
 @Data
 @EqualsAndHashCode(callSuper = true)
