--- conflicted
+++ resolved
@@ -12,12 +12,7 @@
 
     Long selectCount(Integer botId);
 
-<<<<<<< HEAD
-    void insertOrUpdate(String uid, Integer botId, String assistantId, String appId, String appSecret, String appKey,
-                        String prompt, String pluginIds, String embeddingIds, String apiPath, String description);
-=======
     void insertOrUpdate(ChatBotApi chatBotApi);
 
     ChatBotApi getOneByUidAndBotId(String uid, Long botId);
->>>>>>> cd667a11
 }