--- conflicted
+++ resolved
@@ -718,11 +718,7 @@
                 .collect(Collectors.toMap(ChatUserVO::getUid, i -> i));
         for (String username : usernames) {
             UserInfoResultExcelDTO userInfoResultExcelDTO = new UserInfoResultExcelDTO();
-<<<<<<< HEAD
-            userInfoResultExcelDTO.setMobile(username); // Store username in mobile field for now
-=======
             userInfoResultExcelDTO.setUsername(username);
->>>>>>> 881c34b5
             if (StringUtils.isBlank(username)) {
                 userInfoResultExcelDTO.setResult(UserInfoResultEnum.NOT_EXIST.getDesc());
             } else if (!collect.containsKey(username)) {
