package com.iflytek.astron.console.hub.service.publish.impl;

import com.alibaba.fastjson2.JSONArray;
import com.alibaba.fastjson2.JSONObject;
import com.iflytek.astron.console.hub.dto.user.TenantAuth;
import com.iflytek.astron.console.hub.service.publish.TenantService;
import lombok.RequiredArgsConstructor;
import lombok.extern.slf4j.Slf4j;
import okhttp3.*;
import org.springframework.beans.factory.annotation.Value;
import org.springframework.stereotype.Service;

import java.util.UUID;
import java.util.concurrent.TimeUnit;

/**
 * @author yun-zhi-ztl
 */
@Slf4j
@Service
@RequiredArgsConstructor
public class TenantServiceImpl implements TenantService {

    @Value("${tenant.create-app}")
    private String createApp;

    @Value("${tenant.get-app-detail}")
    private String getAppDetail;

    private static final OkHttpClient HTTP_CLIENT = new OkHttpClient().newBuilder()
            .connectionPool(new ConnectionPool(100, 5, TimeUnit.MINUTES))
            .connectTimeout(60, TimeUnit.SECONDS)
            .readTimeout(60, TimeUnit.SECONDS)
            .writeTimeout(60, TimeUnit.SECONDS)
            .build();

    @Override
    public String createApp(String uid, String appName, String appDesc) {
        JSONObject requestBody = new JSONObject();
        requestBody.put("request_id", uid + UUID.randomUUID());
        requestBody.put("app_name", appName);
        requestBody.put("app_desc", appDesc);
        requestBody.put("dev_id", 1);
        requestBody.put("cloud_id", "0");

        RequestBody body = RequestBody.create(MediaType.parse("application/json"), requestBody.toJSONString());
        Request request = new Request.Builder()
                .url(createApp)
                .method("POST", body)
                .build();

        JSONObject reqJson = new JSONObject();
        try (Response response = HTTP_CLIENT.newCall(request).execute()) {
            if ((!response.isSuccessful()) || (response.body() == null)) {
                log.error("tenant-service-create-app error request:  {}, response: {}", requestBody, reqJson);
                return null;
            }
            reqJson = JSONObject.parseObject(response.body().string());
            if (reqJson.getInteger("code") == 0 && reqJson.containsKey("data") && reqJson.getJSONObject("data").containsKey("app_id")) {
                return reqJson.getJSONObject("data").getString("app_id");
            } else {
                log.error("tenant-service-create-app is not successful request : {}, response: {}", requestBody, reqJson);
            }
        } catch (Exception e) {
            log.error("tenant-service-create-app throw exception request : {}", requestBody, e);
        }
        return null;
    }

    @Override
    public TenantAuth getAppDetail(String appId) {
        String requestUrl = String.format("%s?app_ids=%s", getAppDetail, appId);
        Request request = new Request.Builder()
                .url(requestUrl)
                .method("GET", null)
                .build();

        JSONObject reqJson = new JSONObject();
        try (Response response = HTTP_CLIENT.newCall(request).execute()) {
            if ((!response.isSuccessful()) || (response.body() == null)) {
                log.error("tenant-service-get-app-detail  error requestUrl: {}, response: {}", requestUrl, reqJson);
                return null;
            }
            reqJson = JSONObject.parseObject(response.body().string());
<<<<<<< HEAD
            log.error("tenant-service-get-app-detail Lack of return requestUrl: {}, response: {}", requestUrl, reqJson);
=======
>>>>>>> 34fd2881
            if (reqJson.getInteger("code") == 0 && reqJson.containsKey("data")
                    && reqJson.getJSONArray("data").getJSONObject(0).containsKey("auth_list")) {
                return JSONArray.parseArray(reqJson.getJSONArray("data").getJSONObject(0).getString("auth_list"), TenantAuth.class).get(0);
            } else {
                log.error("tenant-service-get-app-detail Lack of return requestUrl: {}, response: {}", requestUrl, reqJson);
            }
        } catch (Exception e) {
            log.error("tenant-service-get-app-detail throw exception requestUrl: {}", requestUrl, e);
        }
        return null;
    }

}<|MERGE_RESOLUTION|>--- conflicted
+++ resolved
@@ -82,10 +82,6 @@
                 return null;
             }
             reqJson = JSONObject.parseObject(response.body().string());
-<<<<<<< HEAD
-            log.error("tenant-service-get-app-detail Lack of return requestUrl: {}, response: {}", requestUrl, reqJson);
-=======
->>>>>>> 34fd2881
             if (reqJson.getInteger("code") == 0 && reqJson.containsKey("data")
                     && reqJson.getJSONArray("data").getJSONObject(0).containsKey("auth_list")) {
                 return JSONArray.parseArray(reqJson.getJSONArray("data").getJSONObject(0).getString("auth_list"), TenantAuth.class).get(0);
