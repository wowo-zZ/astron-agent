package com.iflytek.astron.console.hub.service.publish.impl;

import com.alibaba.fastjson2.JSONArray;
import com.alibaba.fastjson2.JSONObject;
import com.iflytek.astron.console.hub.dto.user.TenantAuth;
import com.iflytek.astron.console.hub.service.publish.TenantService;
import lombok.RequiredArgsConstructor;
import lombok.extern.slf4j.Slf4j;
import okhttp3.*;
import org.springframework.beans.factory.annotation.Value;
import org.springframework.stereotype.Service;

import java.util.UUID;
import java.util.concurrent.TimeUnit;

/**
 * @author yun-zhi-ztl
 */
@Slf4j
@Service
@RequiredArgsConstructor
public class TenantServiceImpl implements TenantService {

    @Value("${tenant.create-app}")
    private String createApp;

    @Value("${tenant.get-app-detail}")
    private String getAppDetail;

    private static final OkHttpClient HTTP_CLIENT = new OkHttpClient().newBuilder()
            .connectionPool(new ConnectionPool(100, 5, TimeUnit.MINUTES))
            .connectTimeout(60, TimeUnit.SECONDS)
            .readTimeout(60, TimeUnit.SECONDS)
            .writeTimeout(60, TimeUnit.SECONDS)
            .build();

    @Override
    public String createApp(String uid, String appName, String appDesc) {
        JSONObject requestBody = new JSONObject();
        requestBody.put("request_id", uid + UUID.randomUUID());
        requestBody.put("app_name", appName);
        requestBody.put("app_desc", appDesc);
        requestBody.put("dev_id", 1);
        requestBody.put("cloud_id", "0");

        RequestBody body = RequestBody.create(MediaType.parse("application/json"), requestBody.toJSONString());
        Request request = new Request.Builder()
<<<<<<< HEAD
                .url(createApp)
                .method("POST", body)
                .build();

=======
                .url(createApp).method("POST", body).build();
        log.info("TenantServiceImpl createApp: request: {}", request);
        log.info("TenantServiceImpl createApp: requestUrl: {}", request.url());
        log.info("TenantServiceImpl createApp: body: {}", requestBody);
>>>>>>> 5e93d07b
        JSONObject reqJson = new JSONObject();
        try (Response response = HTTP_CLIENT.newCall(request).execute()) {
            if ((!response.isSuccessful()) || (response.body() == null)) {
                log.error("tenant-service-create-app error request:  {}, response: {}", requestBody, reqJson);
                return null;
            }
            reqJson = JSONObject.parseObject(response.body().string());
            if (reqJson.getInteger("code") == 0 && reqJson.containsKey("data") && reqJson.getJSONObject("data").containsKey("app_id")) {
                return reqJson.getJSONObject("data").getString("app_id");
            } else {
                log.error("tenant-service-create-app is not successful request : {}, response: {}", requestBody, reqJson);
            }
        } catch (Exception e) {
            log.error("tenant-service-create-app throw exception request : {}", requestBody, e);
        }
        return null;
    }

    @Override
    public TenantAuth getAppDetail(String appId) {
        String requestUrl = String.format("%s?app_ids=%s", getAppDetail, appId);
        Request request = new Request.Builder()
<<<<<<< HEAD
                .url(requestUrl)
                .method("GET", null)
                .build();

=======
                .url(requestUrl).method("GET", null).build();
        log.info("TenantServiceImpl getAppDetail: request: {}", request);
        log.info("TenantServiceImpl getAppDetail: requestUrl: {}", request.url());
>>>>>>> 5e93d07b
        JSONObject reqJson = new JSONObject();
        try (Response response = HTTP_CLIENT.newCall(request).execute()) {
            if ((!response.isSuccessful()) || (response.body() == null)) {
                log.error("tenant-service-get-app-detail  error requestUrl: {}, response: {}", requestUrl, reqJson);
                return null;
            }
            reqJson = JSONObject.parseObject(response.body().string());
            log.error("tenant-service-get-app-detail Lack of return requestUrl: {}, response: {}", requestUrl, reqJson);
            if (reqJson.getInteger("code") == 0 && reqJson.containsKey("data")
                    && reqJson.getJSONArray("data").getJSONObject(0).containsKey("auth_list")) {
                return JSONArray.parseArray(reqJson.getJSONArray("data").getJSONObject(0).getString("auth_list"), TenantAuth.class).get(0);
            } else {
                log.error("tenant-service-get-app-detail Lack of return requestUrl: {}, response: {}", requestUrl, reqJson);
            }
        } catch (Exception e) {
            log.error("tenant-service-get-app-detail throw exception requestUrl: {}", requestUrl, e);
        }
        return null;
    }

}<|MERGE_RESOLUTION|>--- conflicted
+++ resolved
@@ -45,17 +45,10 @@
 
         RequestBody body = RequestBody.create(MediaType.parse("application/json"), requestBody.toJSONString());
         Request request = new Request.Builder()
-<<<<<<< HEAD
                 .url(createApp)
                 .method("POST", body)
                 .build();
 
-=======
-                .url(createApp).method("POST", body).build();
-        log.info("TenantServiceImpl createApp: request: {}", request);
-        log.info("TenantServiceImpl createApp: requestUrl: {}", request.url());
-        log.info("TenantServiceImpl createApp: body: {}", requestBody);
->>>>>>> 5e93d07b
         JSONObject reqJson = new JSONObject();
         try (Response response = HTTP_CLIENT.newCall(request).execute()) {
             if ((!response.isSuccessful()) || (response.body() == null)) {
@@ -78,16 +71,10 @@
     public TenantAuth getAppDetail(String appId) {
         String requestUrl = String.format("%s?app_ids=%s", getAppDetail, appId);
         Request request = new Request.Builder()
-<<<<<<< HEAD
                 .url(requestUrl)
                 .method("GET", null)
                 .build();
 
-=======
-                .url(requestUrl).method("GET", null).build();
-        log.info("TenantServiceImpl getAppDetail: request: {}", request);
-        log.info("TenantServiceImpl getAppDetail: requestUrl: {}", request.url());
->>>>>>> 5e93d07b
         JSONObject reqJson = new JSONObject();
         try (Response response = HTTP_CLIENT.newCall(request).execute()) {
             if ((!response.isSuccessful()) || (response.body() == null)) {
