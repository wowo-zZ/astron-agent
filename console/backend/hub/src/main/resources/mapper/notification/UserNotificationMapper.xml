--- conflicted
+++ resolved
@@ -1,14 +1,8 @@
 <?xml version="1.0" encoding="UTF-8"?>
 <!DOCTYPE mapper PUBLIC "-//mybatis.org//DTD Mapper 3.0//EN" "http://mybatis.org/dtd/mybatis-3-mapper.dtd">
-<<<<<<< HEAD
-<mapper namespace="com.iflytek.astra.console.hub.mapper.notification.UserNotificationMapper">
-
-    <resultMap id="BaseResultMap" type="com.iflytek.astra.console.hub.entity.notification.UserNotification">
-=======
 <mapper namespace="com.iflytek.astron.console.hub.mapper.notification.UserNotificationMapper">
 
     <resultMap id="BaseResultMap" type="com.iflytek.astron.console.hub.entity.notification.UserNotification">
->>>>>>> 07dca841
         <id column="id" property="id"/>
         <result column="notification_id" property="notificationId"/>
         <result column="receiver_uid" property="receiverUid"/>
@@ -18,11 +12,7 @@
         <result column="extra" property="extra"/>
     </resultMap>
 
-<<<<<<< HEAD
-    <resultMap id="NotificationDtoResultMap" type="com.iflytek.astra.console.hub.dto.notification.NotificationDto">
-=======
     <resultMap id="NotificationDtoResultMap" type="com.iflytek.astron.console.hub.dto.notification.NotificationDto">
->>>>>>> 07dca841
         <id column="n_id" property="id"/>
         <result column="n_type" property="type"/>
         <result column="n_title" property="title"/>
