--- conflicted
+++ resolved
@@ -38,15 +38,10 @@
     private S3ClientUtil s3ClientUtil;
 
     // MinIO test environment configuration - from environment variables
-<<<<<<< HEAD
-    // TEST_ENDPOINT is used for actual MinIO connection and URL generation
-    private static final String TEST_ENDPOINT = System.getenv().getOrDefault("MINIO_TEST_ENDPOINT", "http://localhost:9000");
-=======
     // TEST_ENDPOINT is used for actual MinIO connection (internal)
     // TEST_REMOTE_ENDPOINT is used for URL generation (external access)
     private static final String TEST_ENDPOINT = System.getenv().getOrDefault("MINIO_TEST_ENDPOINT", "http://localhost:9000");
     private static final String TEST_REMOTE_ENDPOINT = System.getenv().getOrDefault("MINIO_TEST_REMOTE_ENDPOINT", TEST_ENDPOINT);
->>>>>>> 2c9090bc
     private static final String TEST_ACCESS_KEY = System.getenv().getOrDefault("MINIO_TEST_ACCESS_KEY", "minioadmin");
     private static final String TEST_SECRET_KEY = System.getenv().getOrDefault("MINIO_TEST_SECRET_KEY", "minioadmin");
     private static final String TEST_BUCKET = System.getenv().getOrDefault("MINIO_TEST_BUCKET", "astron-project");
@@ -84,14 +79,10 @@
         s3ClientUtil = new S3ClientUtil();
 
         // Use real MinIO test environment configuration
-<<<<<<< HEAD
-        ReflectionTestUtils.setField(s3ClientUtil, "remoteEndpoint", TEST_ENDPOINT);
-=======
         // endpoint: for internal connection (MinioClient)
         // remoteEndpoint: for URL generation (external access)
         ReflectionTestUtils.setField(s3ClientUtil, "endpoint", TEST_ENDPOINT);
         ReflectionTestUtils.setField(s3ClientUtil, "remoteEndpoint", TEST_REMOTE_ENDPOINT);
->>>>>>> 2c9090bc
         ReflectionTestUtils.setField(s3ClientUtil, "accessKey", TEST_ACCESS_KEY);
         ReflectionTestUtils.setField(s3ClientUtil, "secretKey", TEST_SECRET_KEY);
         ReflectionTestUtils.setField(s3ClientUtil, "defaultBucket", TEST_BUCKET);
@@ -157,13 +148,8 @@
         // Execute test
         String result = s3ClientUtil.uploadObject(TEST_BUCKET, objectKey, contentType, inputStream, testContent.length, -1);
 
-<<<<<<< HEAD
-        // Verify returned URL format is correct
-        String expectedUrl = TEST_ENDPOINT + "/" + TEST_BUCKET + "/" + objectKey;
-=======
         // Verify returned URL format is correct (should use remoteEndpoint)
         String expectedUrl = TEST_REMOTE_ENDPOINT + "/" + TEST_BUCKET + "/" + objectKey;
->>>>>>> 2c9090bc
         Assertions.assertEquals(expectedUrl, result);
     }
 
@@ -178,13 +164,8 @@
         // Execute test - contentType is null
         String result = s3ClientUtil.uploadObject(TEST_BUCKET, objectKey, null, inputStream, testContent.length, -1);
 
-<<<<<<< HEAD
-        // Verify returned URL
-        String expectedUrl = TEST_ENDPOINT + "/" + TEST_BUCKET + "/" + objectKey;
-=======
         // Verify returned URL (should use remoteEndpoint)
         String expectedUrl = TEST_REMOTE_ENDPOINT + "/" + TEST_BUCKET + "/" + objectKey;
->>>>>>> 2c9090bc
         Assertions.assertEquals(expectedUrl, result);
     }
 
@@ -199,13 +180,8 @@
         // Execute test - contentType is empty string
         String result = s3ClientUtil.uploadObject(TEST_BUCKET, objectKey, "", inputStream, testContent.length, -1);
 
-<<<<<<< HEAD
-        // Verify returned URL
-        String expectedUrl = TEST_ENDPOINT + "/" + TEST_BUCKET + "/" + objectKey;
-=======
         // Verify returned URL (should use remoteEndpoint)
         String expectedUrl = TEST_REMOTE_ENDPOINT + "/" + TEST_BUCKET + "/" + objectKey;
->>>>>>> 2c9090bc
         Assertions.assertEquals(expectedUrl, result);
     }
 
@@ -214,7 +190,8 @@
     void uploadObject_withInvalidCredentials() {
         // Create an S3ClientUtil using invalid credentials
         S3ClientUtil invalidS3ClientUtil = new S3ClientUtil();
-        ReflectionTestUtils.setField(invalidS3ClientUtil, "remoteEndpoint", TEST_ENDPOINT);
+        ReflectionTestUtils.setField(invalidS3ClientUtil, "endpoint", TEST_ENDPOINT);
+        ReflectionTestUtils.setField(invalidS3ClientUtil, "remoteEndpoint", TEST_REMOTE_ENDPOINT);
         ReflectionTestUtils.setField(invalidS3ClientUtil, "accessKey", INVALID_ACCESS_KEY);
         ReflectionTestUtils.setField(invalidS3ClientUtil, "secretKey", INVALID_SECRET_KEY);
         ReflectionTestUtils.setField(invalidS3ClientUtil, "defaultBucket", TEST_BUCKET);
@@ -251,7 +228,7 @@
 
         // Verify result contains necessary components (should use remoteEndpoint)
         Assertions.assertNotNull(actualUrl);
-        Assertions.assertTrue(actualUrl.startsWith(TEST_ENDPOINT));
+        Assertions.assertTrue(actualUrl.startsWith(TEST_REMOTE_ENDPOINT));
         Assertions.assertTrue(actualUrl.contains(TEST_BUCKET));
         Assertions.assertTrue(actualUrl.contains(objectKey));
         Assertions.assertTrue(actualUrl.contains("X-Amz-Algorithm=AWS4-HMAC-SHA256"));
@@ -262,7 +239,8 @@
     void generatePresignedPutUrl_withInvalidCredentials() {
         // Create an S3ClientUtil using invalid credentials
         S3ClientUtil invalidS3ClientUtil = new S3ClientUtil();
-        ReflectionTestUtils.setField(invalidS3ClientUtil, "remoteEndpoint", TEST_ENDPOINT);
+        ReflectionTestUtils.setField(invalidS3ClientUtil, "endpoint", TEST_ENDPOINT);
+        ReflectionTestUtils.setField(invalidS3ClientUtil, "remoteEndpoint", TEST_REMOTE_ENDPOINT);
         ReflectionTestUtils.setField(invalidS3ClientUtil, "accessKey", INVALID_ACCESS_KEY);
         ReflectionTestUtils.setField(invalidS3ClientUtil, "secretKey", INVALID_SECRET_KEY);
         ReflectionTestUtils.setField(invalidS3ClientUtil, "defaultBucket", TEST_BUCKET);
@@ -319,7 +297,7 @@
         String result = s3ClientUtil.uploadObject(objectKey, contentType, inputStream, testContent.length, -1);
 
         // Verify returned URL
-        String expectedUrl = TEST_ENDPOINT + "/" + TEST_BUCKET + "/" + objectKey;
+        String expectedUrl = TEST_REMOTE_ENDPOINT + "/" + TEST_BUCKET + "/" + objectKey;
         Assertions.assertEquals(expectedUrl, result);
     }
 
@@ -334,7 +312,7 @@
 
         // Verify result
         Assertions.assertNotNull(actualUrl);
-        Assertions.assertTrue(actualUrl.startsWith(TEST_ENDPOINT));
+        Assertions.assertTrue(actualUrl.startsWith(TEST_REMOTE_ENDPOINT));
         Assertions.assertTrue(actualUrl.contains(TEST_BUCKET));
         Assertions.assertTrue(actualUrl.contains(objectKey));
         Assertions.assertTrue(actualUrl.contains("X-Amz-Algorithm=AWS4-HMAC-SHA256"));
@@ -352,7 +330,7 @@
         String result = s3ClientUtil.uploadObject(TEST_BUCKET, objectKey, contentType, data);
 
         // Verify returned URL
-        String expectedUrl = TEST_ENDPOINT + "/" + TEST_BUCKET + "/" + objectKey;
+        String expectedUrl = TEST_REMOTE_ENDPOINT + "/" + TEST_BUCKET + "/" + objectKey;
         Assertions.assertEquals(expectedUrl, result);
     }
 
@@ -368,7 +346,7 @@
         String result = s3ClientUtil.uploadObject(TEST_BUCKET, objectKey, contentType, inputStream);
 
         // Verify returned URL
-        String expectedUrl = TEST_ENDPOINT + "/" + TEST_BUCKET + "/" + objectKey;
+        String expectedUrl = TEST_REMOTE_ENDPOINT + "/" + TEST_BUCKET + "/" + objectKey;
         Assertions.assertEquals(expectedUrl, result);
     }
 
@@ -384,7 +362,7 @@
         String result = s3ClientUtil.uploadObject(objectKey, contentType, data);
 
         // Verify returned URL
-        String expectedUrl = TEST_ENDPOINT + "/" + TEST_BUCKET + "/" + objectKey;
+        String expectedUrl = TEST_REMOTE_ENDPOINT + "/" + TEST_BUCKET + "/" + objectKey;
         Assertions.assertEquals(expectedUrl, result);
     }
 
@@ -400,7 +378,7 @@
         String result = s3ClientUtil.uploadObject(objectKey, contentType, inputStream);
 
         // Verify returned URL
-        String expectedUrl = TEST_ENDPOINT + "/" + TEST_BUCKET + "/" + objectKey;
+        String expectedUrl = TEST_REMOTE_ENDPOINT + "/" + TEST_BUCKET + "/" + objectKey;
         Assertions.assertEquals(expectedUrl, result);
     }
 
@@ -448,7 +426,7 @@
         String generatedUrl = s3ClientUtil.uploadObject(TEST_BUCKET, objectKey, contentType, inputStream, testContentBytes.length, -1);
 
         // Verify URL format (should be remote endpoint)
-        String expectedUrl = TEST_ENDPOINT + "/" + TEST_BUCKET + "/" + objectKey;
+        String expectedUrl = TEST_REMOTE_ENDPOINT + "/" + TEST_BUCKET + "/" + objectKey;
         Assertions.assertEquals(expectedUrl, generatedUrl);
 
         // For testing actual access, use internal endpoint if remote endpoint is not accessible
@@ -481,7 +459,7 @@
         String generatedUrl = s3ClientUtil.uploadObject(TEST_BUCKET, objectKey, contentType, data);
 
         // Verify URL format (should be remote endpoint)
-        String expectedUrl = TEST_ENDPOINT + "/" + TEST_BUCKET + "/" + objectKey;
+        String expectedUrl = TEST_REMOTE_ENDPOINT + "/" + TEST_BUCKET + "/" + objectKey;
         Assertions.assertEquals(expectedUrl, generatedUrl);
 
         // For testing actual access, use internal endpoint if remote endpoint is not accessible
@@ -512,13 +490,9 @@
         // Generate presigned URL
         String presignedUrl = s3ClientUtil.generatePresignedPutUrl(TEST_BUCKET, objectKey, 600);
 
-<<<<<<< HEAD
-        // Verify presigned URL format
-=======
         // Verify presigned URL format (should use remoteEndpoint)
->>>>>>> 2c9090bc
         Assertions.assertNotNull(presignedUrl);
-        Assertions.assertTrue(presignedUrl.startsWith(TEST_ENDPOINT));
+        Assertions.assertTrue(presignedUrl.startsWith(TEST_REMOTE_ENDPOINT));
         Assertions.assertTrue(presignedUrl.contains(TEST_BUCKET));
         Assertions.assertTrue(presignedUrl.contains(objectKey));
         Assertions.assertTrue(presignedUrl.contains("X-Amz-Algorithm=AWS4-HMAC-SHA256"));
@@ -582,13 +556,9 @@
         int expirySeconds = 3600;
         String presignedGetUrl = s3ClientUtil.generatePresignedGetUrl(TEST_BUCKET, objectKey, expirySeconds);
 
-<<<<<<< HEAD
-        // Verify presigned GET URL format (should use TEST_ENDPOINT)
-=======
         // Verify presigned GET URL format (should use remoteEndpoint)
->>>>>>> 2c9090bc
         Assertions.assertNotNull(presignedGetUrl);
-        Assertions.assertTrue(presignedGetUrl.startsWith(TEST_ENDPOINT));
+        Assertions.assertTrue(presignedGetUrl.startsWith(TEST_REMOTE_ENDPOINT));
         Assertions.assertTrue(presignedGetUrl.contains(TEST_BUCKET));
         Assertions.assertTrue(presignedGetUrl.contains(objectKey));
         Assertions.assertTrue(presignedGetUrl.contains("X-Amz-Algorithm=AWS4-HMAC-SHA256"));
@@ -618,13 +588,9 @@
         // Generate presigned GET URL using default bucket and expiry
         String presignedGetUrl = s3ClientUtil.generatePresignedGetUrl(objectKey);
 
-<<<<<<< HEAD
-        // Verify presigned GET URL format (should use TEST_ENDPOINT)
-=======
         // Verify presigned GET URL format (should use remoteEndpoint)
->>>>>>> 2c9090bc
         Assertions.assertNotNull(presignedGetUrl);
-        Assertions.assertTrue(presignedGetUrl.startsWith(TEST_ENDPOINT));
+        Assertions.assertTrue(presignedGetUrl.startsWith(TEST_REMOTE_ENDPOINT));
         Assertions.assertTrue(presignedGetUrl.contains(TEST_BUCKET));
         Assertions.assertTrue(presignedGetUrl.contains(objectKey));
         Assertions.assertTrue(presignedGetUrl.contains("X-Amz-Algorithm=AWS4-HMAC-SHA256"));
@@ -645,7 +611,8 @@
     void generatePresignedGetUrl_withInvalidCredentials() {
         // Create an S3ClientUtil using invalid credentials
         S3ClientUtil invalidS3ClientUtil = new S3ClientUtil();
-        ReflectionTestUtils.setField(invalidS3ClientUtil, "remoteEndpoint", TEST_ENDPOINT);
+        ReflectionTestUtils.setField(invalidS3ClientUtil, "endpoint", TEST_ENDPOINT);
+        ReflectionTestUtils.setField(invalidS3ClientUtil, "remoteEndpoint", TEST_REMOTE_ENDPOINT);
         ReflectionTestUtils.setField(invalidS3ClientUtil, "accessKey", INVALID_ACCESS_KEY);
         ReflectionTestUtils.setField(invalidS3ClientUtil, "secretKey", INVALID_SECRET_KEY);
         ReflectionTestUtils.setField(invalidS3ClientUtil, "defaultBucket", TEST_BUCKET);
