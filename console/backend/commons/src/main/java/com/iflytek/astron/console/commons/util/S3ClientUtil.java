package com.iflytek.astron.console.commons.util;

import com.alibaba.fastjson2.JSONArray;
import com.alibaba.fastjson2.JSONObject;
import com.iflytek.astron.console.commons.constant.ResponseEnum;
import com.iflytek.astron.console.commons.exception.BusinessException;
import io.minio.BucketExistsArgs;
import io.minio.GetPresignedObjectUrlArgs;
import io.minio.MakeBucketArgs;
import io.minio.MinioClient;
import io.minio.PutObjectArgs;
import io.minio.SetBucketPolicyArgs;
import io.minio.errors.ErrorResponseException;
import io.minio.errors.InsufficientDataException;
import io.minio.errors.InternalException;
import io.minio.errors.InvalidResponseException;
import io.minio.errors.ServerException;
import io.minio.errors.XmlParserException;
import io.minio.http.Method;
import jakarta.annotation.PostConstruct;

import java.io.ByteArrayInputStream;
import java.io.IOException;
import java.io.InputStream;
import java.security.InvalidKeyException;
import java.security.NoSuchAlgorithmException;

import lombok.Getter;
import lombok.extern.slf4j.Slf4j;
import org.springframework.beans.factory.annotation.Value;
import org.springframework.stereotype.Component;

/**
 * Concise S3 (MinIO) client utility providing upload and presign capabilities.
 */
@Slf4j
@Component
public class S3ClientUtil {
<<<<<<< HEAD
=======
    @Value("${s3.endpoint}")
    private String endpoint;

>>>>>>> 2c9090bc
    @Value("${s3.remoteEndpoint}")
    private String remoteEndpoint;

    @Value("${s3.accessKey}")
    private String accessKey;

    @Value("${s3.secretKey}")
    private String secretKey;

    @Getter
    @Value("${s3.bucket}")
    private String defaultBucket;

    @Getter
    @Value("${s3.presignExpirySeconds:600}")
    private int presignExpirySeconds;

    @Value("${s3.enablePublicRead:false}")
    private boolean enablePublicRead;

    private MinioClient minioClient;

    @PostConstruct
    public void init() {
        this.minioClient = MinioClient.builder()
<<<<<<< HEAD
                .endpoint(remoteEndpoint)
=======
                .endpoint(endpoint)
>>>>>>> 2c9090bc
                .credentials(accessKey, secretKey)
                .build();

        log.info("Minio config - remoteEndpoint: {}, defaultBucket: {}, presignExpirySeconds: {}, enablePublicRead: {}",
                remoteEndpoint, defaultBucket, presignExpirySeconds, enablePublicRead);

        // Check if default bucket exists, create if not
        try {
            boolean found = minioClient.bucketExists(BucketExistsArgs.builder().bucket(defaultBucket).build());
            if (!found) {
                log.info("Creating S3 bucket: {}", defaultBucket);
                minioClient.makeBucket(MakeBucketArgs.builder().bucket(defaultBucket).build());
                log.info("Created S3 bucket: {}", defaultBucket);
            } else {
                log.info("S3 bucket already exists: {}", defaultBucket);
            }

            // Set bucket policy to public read only if enabled
            if (enablePublicRead) {
                String publicReadPolicy = buildPublicReadPolicy(defaultBucket);
                minioClient.setBucketPolicy(
                        SetBucketPolicyArgs.builder()
                                .bucket(defaultBucket)
                                .config(publicReadPolicy)
                                .build());
                log.info("Set public read policy for bucket: {}", defaultBucket);
            }
        } catch (ErrorResponseException | InsufficientDataException | InternalException | InvalidKeyException | InvalidResponseException | IOException | NoSuchAlgorithmException | ServerException | XmlParserException e) {
            log.error("Failed to check/create/configure S3 bucket '{}': {}", defaultBucket, e.getMessage(), e);
            throw new BusinessException(ResponseEnum.INTERNAL_SERVER_ERROR);
        }
    }

    /**
     * Build public read policy JSON for a bucket using fastjson2. This allows anonymous users to
     * read/download objects from the bucket.
     *
     * @param bucketName bucket name
     * @return JSON policy string
     */
    private String buildPublicReadPolicy(String bucketName) {
        JSONObject policy = new JSONObject();
        policy.put("Version", "2012-10-17");

        JSONObject statement = new JSONObject();
        statement.put("Effect", "Allow");

        JSONObject principal = new JSONObject();
        principal.put("AWS", new JSONArray().fluentAdd("*"));
        statement.put("Principal", principal);

        statement.put("Action", new JSONArray().fluentAdd("s3:GetObject"));
        statement.put("Resource", new JSONArray().fluentAdd(String.format("arn:aws:s3:::%s/*", bucketName)));

        policy.put("Statement", new JSONArray().fluentAdd(statement));

        return policy.toJSONString();
    }

    /**
     * Upload object (stream). Caller is responsible for closing the input stream.
     *
     * @param bucketName target bucket
     * @param objectKey object key (path)
     * @param contentType MIME type, e.g., "application/octet-stream" or a specific type
     * @param inputStream input stream
     * @param objectSize total object size (-1 if unknown, provide partSize)
     * @param partSize part size (required when objectSize=-1, recommend >= 10MB)
     * @return uploaded object URL
     */
    public String uploadObject(String bucketName, String objectKey, String contentType, InputStream inputStream, long objectSize, long partSize) {
        try {
            PutObjectArgs.Builder builder = PutObjectArgs.builder().bucket(bucketName).object(objectKey).stream(inputStream, objectSize, partSize);

            if (contentType != null && !contentType.isEmpty()) {
                builder.contentType(contentType);
            }

            minioClient.putObject(builder.build());

            // Build object URL
            return buildObjectUrl(bucketName, objectKey);
        } catch (ErrorResponseException | InsufficientDataException | InternalException | InvalidKeyException | InvalidResponseException | IOException | NoSuchAlgorithmException | ServerException | XmlParserException e) {
            if (log.isErrorEnabled()) {
                log.error("S3 error on upload: {}", e.getMessage(), e);
            }
            throw new BusinessException(ResponseEnum.S3_UPLOAD_ERROR);
        }
    }

    /**
     * Build object URL.
     *
     * @param bucketName bucket name
     * @param objectKey object key
     * @return full object URL
     */
    private String buildObjectUrl(String bucketName, String objectKey) {
        return String.format("%s/%s/%s", remoteEndpoint, bucketName, objectKey);
    }

    /**
     * Upload object to default bucket (stream). Caller closes the stream.
     *
     * @param objectKey object key (path)
     * @param contentType MIME type
     * @param inputStream input stream
     * @param objectSize total object size (-1 if unknown, provide partSize)
     * @param partSize part size (required when objectSize=-1, recommend >= 10MB)
     * @return uploaded object URL
     */
    public String uploadObject(String objectKey, String contentType, InputStream inputStream, long objectSize, long partSize) {
        return uploadObject(defaultBucket, objectKey, contentType, inputStream, objectSize, partSize);
    }


    /**
     * Upload byte array.
     *
     * @param bucketName target bucket
     * @param objectKey object key (path)
     * @param contentType MIME type
     * @param data byte array
     * @return uploaded object URL
     */
    public String uploadObject(String bucketName, String objectKey, String contentType, byte[] data) {
        try (InputStream inputStream = new ByteArrayInputStream(data)) {
            return uploadObject(bucketName, objectKey, contentType, inputStream, data.length, -1);
        } catch (IOException e) {
            // ByteArrayInputStream.close won't throw IOException; present to satisfy try-with-resources
            throw new BusinessException(ResponseEnum.S3_UPLOAD_ERROR);
        }
    }

    /**
     * Upload byte array to default bucket.
     *
     * @param objectKey object key (path)
     * @param contentType MIME type
     * @param data byte array
     * @return uploaded object URL
     */
    public String uploadObject(String objectKey, String contentType, byte[] data) {
        return uploadObject(defaultBucket, objectKey, contentType, data);
    }

    /**
     * Simplified upload with auto-detected file size. Caller closes the stream.
     *
     * @param bucketName target bucket
     * @param objectKey object key (path)
     * @param contentType MIME type
     * @param inputStream input stream
     * @return uploaded object URL
     */
    public String uploadObject(String bucketName, String objectKey, String contentType, InputStream inputStream) {
        // Use -1 as objectSize; MinIO will use multipart upload (recommend 5MB part size)
        return uploadObject(bucketName, objectKey, contentType, inputStream, -1, 5L * 1024 * 1024);
    }

    /**
     * Simplified upload to default bucket; auto-detect size. Caller closes the stream.
     *
     * @param objectKey object key (path)
     * @param contentType MIME type
     * @param inputStream input stream
     * @return uploaded object URL
     */
    public String uploadObject(String objectKey, String contentType, InputStream inputStream) {
        return uploadObject(defaultBucket, objectKey, contentType, inputStream);
    }

    /**
     * Replace endpoint with remoteEndpoint in presigned URL. MinIO client generates URLs using the
     * internal endpoint, but we need to return URLs with the public remoteEndpoint.
     *
     * @param presignedUrl presigned URL generated by MinIO client
     * @return presigned URL with remoteEndpoint
     */
    private String replaceEndpointInPresignedUrl(String presignedUrl) {
        if (presignedUrl != null && presignedUrl.startsWith(endpoint)) {
            return remoteEndpoint + presignedUrl.substring(endpoint.length());
        }
        return presignedUrl;
    }

    /**
     * Generate a presigned PUT URL for browser direct upload.
     *
     * @param bucketName target bucket
     * @param objectKey object key
     * @param expirySeconds expiry in seconds (MinIO requires 1..604800)
     * @return URL usable for HTTP PUT
     */
    public String generatePresignedPutUrl(String bucketName, String objectKey, int expirySeconds) {
        try {
            return minioClient.getPresignedObjectUrl(GetPresignedObjectUrlArgs.builder().method(Method.PUT).bucket(bucketName).object(objectKey).expiry(expirySeconds).build());
        } catch (ErrorResponseException | InsufficientDataException | InternalException | InvalidKeyException | InvalidResponseException | IOException | NoSuchAlgorithmException | XmlParserException | ServerException e) {
            log.error("S3 error on presign PUT for bucket '{}', object '{}': {}", bucketName, objectKey, e.getMessage(), e);
            throw new BusinessException(ResponseEnum.S3_PRESIGN_ERROR);
        }
    }

    /**
     * Generate a presigned PUT URL in the default bucket using default expiry.
     *
     * @param objectKey object key
     * @return URL usable for HTTP PUT
     */
    public String generatePresignedPutUrl(String objectKey) {
        return generatePresignedPutUrl(defaultBucket, objectKey, presignExpirySeconds);
    }

    /**
     * Generate a presigned GET URL for reading/downloading an object.
     *
     * @param bucketName target bucket
     * @param objectKey object key
     * @param expirySeconds expiry in seconds (MinIO requires 1..604800)
     * @return URL usable for HTTP GET
     */
    public String generatePresignedGetUrl(String bucketName, String objectKey, int expirySeconds) {
        try {
            return minioClient.getPresignedObjectUrl(
                    GetPresignedObjectUrlArgs.builder()
                            .method(Method.GET)
                            .bucket(bucketName)
                            .object(objectKey)
                            .expiry(expirySeconds)
                            .build());
        } catch (ErrorResponseException | InsufficientDataException | InternalException | InvalidKeyException | InvalidResponseException | IOException | NoSuchAlgorithmException | XmlParserException | ServerException e) {
            log.error("S3 error on presign GET for bucket '{}', object '{}': {}", bucketName, objectKey, e.getMessage(), e);
            throw new BusinessException(ResponseEnum.S3_PRESIGN_ERROR);
        }
    }

    /**
     * Generate a presigned GET URL in the default bucket using default expiry.
     *
     * @param objectKey object key
     * @return URL usable for HTTP GET
     */
    public String generatePresignedGetUrl(String objectKey) {
        return generatePresignedGetUrl(defaultBucket, objectKey, presignExpirySeconds);
    }
}<|MERGE_RESOLUTION|>--- conflicted
+++ resolved
@@ -36,12 +36,9 @@
 @Slf4j
 @Component
 public class S3ClientUtil {
-<<<<<<< HEAD
-=======
     @Value("${s3.endpoint}")
     private String endpoint;
 
->>>>>>> 2c9090bc
     @Value("${s3.remoteEndpoint}")
     private String remoteEndpoint;
 
@@ -67,16 +64,12 @@
     @PostConstruct
     public void init() {
         this.minioClient = MinioClient.builder()
-<<<<<<< HEAD
-                .endpoint(remoteEndpoint)
-=======
                 .endpoint(endpoint)
->>>>>>> 2c9090bc
                 .credentials(accessKey, secretKey)
                 .build();
 
-        log.info("Minio config - remoteEndpoint: {}, defaultBucket: {}, presignExpirySeconds: {}, enablePublicRead: {}",
-                remoteEndpoint, defaultBucket, presignExpirySeconds, enablePublicRead);
+        log.info("Minio config - endpoint: {}, remoteEndpoint: {}, defaultBucket: {}, presignExpirySeconds: {}, enablePublicRead: {}",
+                endpoint, remoteEndpoint, defaultBucket, presignExpirySeconds, enablePublicRead);
 
         // Check if default bucket exists, create if not
         try {
@@ -268,7 +261,8 @@
      */
     public String generatePresignedPutUrl(String bucketName, String objectKey, int expirySeconds) {
         try {
-            return minioClient.getPresignedObjectUrl(GetPresignedObjectUrlArgs.builder().method(Method.PUT).bucket(bucketName).object(objectKey).expiry(expirySeconds).build());
+            String presignedUrl = minioClient.getPresignedObjectUrl(GetPresignedObjectUrlArgs.builder().method(Method.PUT).bucket(bucketName).object(objectKey).expiry(expirySeconds).build());
+            return replaceEndpointInPresignedUrl(presignedUrl);
         } catch (ErrorResponseException | InsufficientDataException | InternalException | InvalidKeyException | InvalidResponseException | IOException | NoSuchAlgorithmException | XmlParserException | ServerException e) {
             log.error("S3 error on presign PUT for bucket '{}', object '{}': {}", bucketName, objectKey, e.getMessage(), e);
             throw new BusinessException(ResponseEnum.S3_PRESIGN_ERROR);
@@ -295,13 +289,14 @@
      */
     public String generatePresignedGetUrl(String bucketName, String objectKey, int expirySeconds) {
         try {
-            return minioClient.getPresignedObjectUrl(
+            String presignedUrl = minioClient.getPresignedObjectUrl(
                     GetPresignedObjectUrlArgs.builder()
                             .method(Method.GET)
                             .bucket(bucketName)
                             .object(objectKey)
                             .expiry(expirySeconds)
                             .build());
+            return replaceEndpointInPresignedUrl(presignedUrl);
         } catch (ErrorResponseException | InsufficientDataException | InternalException | InvalidKeyException | InvalidResponseException | IOException | NoSuchAlgorithmException | XmlParserException | ServerException e) {
             log.error("S3 error on presign GET for bucket '{}', object '{}': {}", bucketName, objectKey, e.getMessage(), e);
             throw new BusinessException(ResponseEnum.S3_PRESIGN_ERROR);
