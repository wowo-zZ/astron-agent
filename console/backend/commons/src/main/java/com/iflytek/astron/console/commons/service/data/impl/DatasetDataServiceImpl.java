--- conflicted
+++ resolved
@@ -228,12 +228,8 @@
     @Override
     public List<BotDatasetMaas> findMaasDatasetsByBotIdAndIsAct(Integer botId, Integer isAct) {
         return botDatasetMaasMapper.selectList(Wrappers.lambdaQuery(BotDatasetMaas.class)
-<<<<<<< HEAD
-                // 这里没有判断uid, 因为如果该助手上架, 其他人也可使用该助手
-=======
                 // There is no judgment on uid here because if this assistant is put on the shelf, other people can
                 // also use this assistant.
->>>>>>> 0a2a4636
                 .eq(BotDatasetMaas::getBotId, botId)
                 .eq(BotDatasetMaas::getIsAct, 1));
     }
