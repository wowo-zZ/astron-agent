package com.iflytek.astron.console.commons.service.bot.impl;

import cn.hutool.core.collection.CollUtil;
import com.baomidou.mybatisplus.core.conditions.update.UpdateWrapper;
import com.baomidou.mybatisplus.core.toolkit.Wrappers;
import com.iflytek.astron.console.commons.entity.bot.BotDataset;
import com.iflytek.astron.console.commons.entity.bot.ChatBotBase;
import com.iflytek.astron.console.commons.entity.bot.DatasetInfo;
import com.iflytek.astron.console.commons.mapper.bot.BotDatasetMapper;
import com.iflytek.astron.console.commons.mapper.bot.ChatBotBaseMapper;
import com.iflytek.astron.console.commons.mapper.bot.DatasetInfoMapper;
import com.iflytek.astron.console.commons.service.bot.BotDatasetService;
import jakarta.annotation.Resource;
import lombok.extern.slf4j.Slf4j;
import org.springframework.stereotype.Service;
import org.springframework.transaction.annotation.Propagation;
import org.springframework.transaction.annotation.Transactional;

import java.time.LocalDateTime;
import java.util.ArrayList;
import java.util.List;

/**
 * @author yun-zhi-ztl
 */
@Service
@Slf4j
public class BotDatasetServiceImpl implements BotDatasetService {

    @Resource
    private BotDatasetMapper botDatasetMapper;

    @Resource
    private ChatBotBaseMapper chatBotBaseMapper;

    @Resource
    private DatasetInfoMapper datasetInfoMapper;


    @Override
    public void deleteByBotId(Integer botId) {
        botDatasetMapper.update(null, Wrappers.lambdaUpdate(BotDataset.class)
                .eq(BotDataset::getBotId, botId)
                .set(BotDataset::getIsAct, 0)
                .set(BotDataset::getUpdateTime, LocalDateTime.now()));
    }

    @Override
    public boolean checkDatasetBelong(String uid, Long spaceId, List<Long> datasetList) {
        boolean selfDocumentExist = CollUtil.isNotEmpty(datasetList);

        // Personal space dataset validation
        if (spaceId == null) {
            // Personal bots can only use personal datasets
            if (selfDocumentExist) {
                // Validate dataset ownership and status
                List<DatasetInfo> ownedDatasets = datasetInfoMapper.selectList(
                        Wrappers.lambdaQuery(DatasetInfo.class)
                                .in(DatasetInfo::getId, datasetList)
<<<<<<< HEAD
                                .eq(DatasetInfo::getStatus, 2)  // Processed status
                                .eq(DatasetInfo::getUid, uid)   // Owner user
=======
                                .eq(DatasetInfo::getStatus, 2) // Processed status
                                .eq(DatasetInfo::getUid, uid) // Owner user
>>>>>>> c96edf88
                );

                if (ownedDatasets.size() != datasetList.size()) {
                    log.error("Dataset ownership validation failed for user: {}, owned: {}, requested: {}",
                            uid, ownedDatasets.size(), datasetList.size());
                    return false;
                }
            }
        } else {
            // Space bots currently do not support personal datasets
            if (selfDocumentExist) {
                log.error("Space bot cannot use personal datasets, uid: {}, spaceId: {}", uid, spaceId);
                return false;
            }
        }

        return false;
    }

    @Override
    @Transactional(propagation = Propagation.REQUIRED, transactionManager = "commonTransactionManager")
    public void botAssociateDataset(String uid, Integer botId, List<Long> datasetList, Integer supportDocument) {
        if (CollUtil.isEmpty(datasetList)) {
            return;
        }

        List<BotDataset> botDatasetList = new ArrayList<>();
        for (Long datasetInfoId : datasetList) {
            String dataUid = uid + "_" + datasetInfoId;
            BotDataset botDataset = new BotDataset();
            botDataset.setUid(uid);
            botDataset.setBotId(Long.valueOf(botId));
            botDataset.setDatasetId(datasetInfoId);
            botDataset.setDatasetIndex(dataUid);
            botDataset.setIsAct(1);
            botDataset.setCreateTime(LocalDateTime.now());
            botDataset.setUpdateTime(LocalDateTime.now());
            botDatasetList.add(botDataset);
        }

        // Insert one by one to ensure compatibility
        for (BotDataset item : botDatasetList) {
            botDatasetMapper.insert(item);
        }

        // Synchronously update Bot's document support flag
        UpdateWrapper<ChatBotBase> wrapper = new UpdateWrapper<>();
        wrapper.eq("id", botId);
        wrapper.set("support_document", supportDocument);
        chatBotBaseMapper.update(null, wrapper);
    }

    @Override
    @Transactional(propagation = Propagation.REQUIRED, transactionManager = "commonTransactionManager")
    public void updateDatasetByBot(String uid, Integer botId, List<Long> datasetList, Integer supportDocument) {
        // 1) First invalidate existing associations
        UpdateWrapper<BotDataset> updateWrapper = new UpdateWrapper<>();
        updateWrapper.eq("bot_id", botId);
        updateWrapper.set("is_act", 0);
        updateWrapper.set("update_time", LocalDateTime.now());
        botDatasetMapper.update(null, updateWrapper);

        // 2) Re-establish associations
        botAssociateDataset(uid, botId, datasetList, supportDocument);
    }
}<|MERGE_RESOLUTION|>--- conflicted
+++ resolved
@@ -57,13 +57,8 @@
                 List<DatasetInfo> ownedDatasets = datasetInfoMapper.selectList(
                         Wrappers.lambdaQuery(DatasetInfo.class)
                                 .in(DatasetInfo::getId, datasetList)
-<<<<<<< HEAD
-                                .eq(DatasetInfo::getStatus, 2)  // Processed status
-                                .eq(DatasetInfo::getUid, uid)   // Owner user
-=======
                                 .eq(DatasetInfo::getStatus, 2) // Processed status
                                 .eq(DatasetInfo::getUid, uid) // Owner user
->>>>>>> c96edf88
                 );
 
                 if (ownedDatasets.size() != datasetList.size()) {
