--- conflicted
+++ resolved
@@ -167,13 +167,8 @@
     }
 
     public JSONObject synchronizeWorkFlow(UserLangChainInfo userLangChainInfo, BotCreateForm botCreateForm,
-<<<<<<< HEAD
-                                          HttpServletRequest request, Long spaceId) {
-        AdvancedConfig advancedConfig = new AdvancedConfig(botCreateForm.getPrologue(), botCreateForm.getInputExample(), botCreateForm.getAppBackground());
-=======
             HttpServletRequest request, Long spaceId, Integer version, TalkAgentConfigDto talkAgentConfig) {
         AdvancedConfig advancedConfig = new AdvancedConfig(botCreateForm.getPrologue(), botCreateForm.getInputExample(), botCreateForm.getAppBackground(), new AdvancedConfig.TextToSpeech(true, "aisjiuxu", ""));
->>>>>>> 884813d9
         JSONObject param = new JSONObject();
         param.put("avatarIcon", botCreateForm.getAvatar());
         param.put("avatarColor", "");
@@ -375,7 +370,7 @@
      * Create API (without version)
      *
      * @param flowId Workflow ID
-     * @param appid  Application ID
+     * @param appid Application ID
      * @return JSONObject response result
      */
     public JSONObject createApi(String flowId, String appid) {
@@ -389,10 +384,10 @@
     /**
      * Create API (with version) - data parameter is not sent to workflow/v1/publish
      *
-     * @param flowId  Workflow ID
-     * @param appid   Application ID
+     * @param flowId Workflow ID
+     * @param appid Application ID
      * @param version Version number
-     * @param data    Version data (not used in publish request)
+     * @param data Version data (not used in publish request)
      * @return JSONObject response result
      */
     public JSONObject createApi(String flowId, String appid, String version, JSONObject data) {
@@ -403,8 +398,8 @@
     /**
      * Internal generic method for creating API
      *
-     * @param flowId  Workflow ID
-     * @param appid   Application ID
+     * @param flowId Workflow ID
+     * @param appid Application ID
      * @param version Version number (can be null)
      * @return JSONObject response result
      */
@@ -427,7 +422,7 @@
     /**
      * Execute HTTP POST request and return response string
      *
-     * @param url      Request URL
+     * @param url Request URL
      * @param bodyData Request body data object
      * @return String representation of response content
      */
@@ -461,9 +456,9 @@
      * Validate whether the response is successful
      *
      * @param responseStr Response content string representation
-     * @param action      Description of current operation being performed (e.g., "publish", "bind")
-     * @param flowId      Workflow ID
-     * @param appid       Application ID
+     * @param action Description of current operation being performed (e.g., "publish", "bind")
+     * @param flowId Workflow ID
+     * @param appid Application ID
      */
     private void validateResponse(String responseStr, String action, String flowId, String appid) {
         log.info("----- {} maas api response: {}", action, responseStr);
