--- conflicted
+++ resolved
@@ -431,10 +431,6 @@
                 .post(requestBody)
                 .addHeader("X-Consumer-Username", consumerId)
                 .addHeader("Lang-Code", I18nUtil.getLanguage())
-<<<<<<< HEAD
-//                .headers(buildHeaders(authMap))
-=======
->>>>>>> ff2b05b4
                 .addHeader("Authorization", "Bearer %s:%s".formatted(consumerKey, consumerSecret))
                 .addHeader(X_AUTH_SOURCE_HEADER, X_AUTH_SOURCE_VALUE)
                 .build();
