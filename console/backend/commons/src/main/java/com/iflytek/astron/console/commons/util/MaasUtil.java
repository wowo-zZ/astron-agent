--- conflicted
+++ resolved
@@ -432,11 +432,7 @@
                 .post(requestBody)
                 .addHeader("X-Consumer-Username", consumerId)
                 .addHeader("Lang-Code", I18nUtil.getLanguage())
-<<<<<<< HEAD
-                .headers(buildHeaders(authMap))
-=======
                 .addHeader("Authorization", "Bearer %s:%s".formatted(consumerKey, consumerSecret))
->>>>>>> 88b56da8
                 .addHeader(X_AUTH_SOURCE_HEADER, X_AUTH_SOURCE_VALUE)
                 .build();
         log.info("MaasUtil executeRequest  request: {}, body:{}", request, bodyData);
