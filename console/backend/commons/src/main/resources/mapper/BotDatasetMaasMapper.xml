<?xml version="1.0" encoding="UTF-8"?>
<!DOCTYPE mapper PUBLIC "-//mybatis.org//DTD Mapper 3.0//EN" "http://mybatis.org/dtd/mybatis-3-mapper.dtd">
<mapper namespace="com.iflytek.astron.console.commons.mapper.dataset.BotDatasetMaasMapper">

<<<<<<< HEAD
    <select id="selectBotStatsMaps" resultType="com.iflytek.astron.console.commons.dto.dataset.DatasetStats">
        select
        bot_id,
        dataset_id,
        name,
        type as bot_type,
        status
        from (
        select
        cbb.id as bot_id,
        bd.dataset_id,
        cbb.bot_name as name,
        cbb.bot_type as type,
        cbm.bot_status as status
        from bot_dataset_maas bd
        left join chat_bot_base cbb on bd.bot_id = cbb.id
        left join chat_bot_market cbm on bd.bot_id = cbm.bot_id
        where bd.is_act = 1 AND bd.dataset_id in
        <foreach item="item" index="index" collection="datasetIds" open="(" separator="," close=")">
            #{item}
        </foreach>
        ) as t
        group by dataset_id, bot_id, name, type, status;
=======
    <select id="selectBotStatsMaps"
            resultType="com.iflytek.astron.console.commons.dto.dataset.DatasetStats">
        SELECT
        cbb.id              AS bot_id,
        bd.dataset_id       AS dataset_id,
        cbb.bot_name        AS name,
        cbb.bot_type        AS bot_type,
        cbm_latest.bot_status AS status
        FROM bot_dataset_maas bd
        LEFT JOIN chat_bot_base cbb
        ON bd.bot_id = cbb.id
        LEFT JOIN (
        SELECT bot_id, bot_status
        FROM (
        SELECT
        bot_id,
        bot_status,
        ROW_NUMBER() OVER (PARTITION BY bot_id ORDER BY update_time DESC) AS rn
        FROM chat_bot_market
        ) t
        WHERE t.rn = 1
        ) cbm_latest
        ON cbm_latest.bot_id = bd.bot_id
        WHERE bd.is_act = 1
        <if test="datasetIds != null and datasetIds.size() > 0">
            AND bd.dataset_id IN
            <foreach collection="datasetIds" item="datasetId" open="(" separator="," close=")">
                #{datasetId}
            </foreach>
        </if>
        <if test="datasetIds == null or datasetIds.size() == 0">
            AND 1 = 0
        </if>
>>>>>>> 0d128f91
    </select>

</mapper><|MERGE_RESOLUTION|>--- conflicted
+++ resolved
@@ -2,31 +2,6 @@
 <!DOCTYPE mapper PUBLIC "-//mybatis.org//DTD Mapper 3.0//EN" "http://mybatis.org/dtd/mybatis-3-mapper.dtd">
 <mapper namespace="com.iflytek.astron.console.commons.mapper.dataset.BotDatasetMaasMapper">
 
-<<<<<<< HEAD
-    <select id="selectBotStatsMaps" resultType="com.iflytek.astron.console.commons.dto.dataset.DatasetStats">
-        select
-        bot_id,
-        dataset_id,
-        name,
-        type as bot_type,
-        status
-        from (
-        select
-        cbb.id as bot_id,
-        bd.dataset_id,
-        cbb.bot_name as name,
-        cbb.bot_type as type,
-        cbm.bot_status as status
-        from bot_dataset_maas bd
-        left join chat_bot_base cbb on bd.bot_id = cbb.id
-        left join chat_bot_market cbm on bd.bot_id = cbm.bot_id
-        where bd.is_act = 1 AND bd.dataset_id in
-        <foreach item="item" index="index" collection="datasetIds" open="(" separator="," close=")">
-            #{item}
-        </foreach>
-        ) as t
-        group by dataset_id, bot_id, name, type, status;
-=======
     <select id="selectBotStatsMaps"
             resultType="com.iflytek.astron.console.commons.dto.dataset.DatasetStats">
         SELECT
@@ -60,7 +35,6 @@
         <if test="datasetIds == null or datasetIds.size() == 0">
             AND 1 = 0
         </if>
->>>>>>> 0d128f91
     </select>
 
 </mapper>