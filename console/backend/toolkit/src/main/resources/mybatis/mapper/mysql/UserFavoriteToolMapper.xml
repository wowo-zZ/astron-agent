--- conflicted
+++ resolved
@@ -1,13 +1,8 @@
 <?xml version="1.0" encoding="UTF-8"?>
 <!DOCTYPE mapper PUBLIC "-//mybatis.org//DTD Mapper 3.0//EN" "http://mybatis.org/dtd/mybatis-3-mapper.dtd">
 
-<<<<<<< HEAD
-<mapper namespace="com.iflytek.astra.console.toolkit.mapper.tool.UserFavoriteToolMapper">
-    <select id="findByUserIdAndToolId" resultType="com.iflytek.astra.console.toolkit.entity.table.tool.UserFavoriteTool">
-=======
 <mapper namespace="com.iflytek.astron.console.toolkit.mapper.tool.UserFavoriteToolMapper">
     <select id="findByUserIdAndToolId" resultType="com.iflytek.astron.console.toolkit.entity.table.tool.UserFavoriteTool">
->>>>>>> 07dca841
         SELECT
         *
         from
@@ -19,11 +14,7 @@
         and uft.use_flag = 1;
     </select>
 
-<<<<<<< HEAD
-    <select id="findAllTooIdByUserId" resultType="com.iflytek.astra.console.toolkit.entity.dto.ToolFavoriteToolDto">
-=======
     <select id="findAllTooIdByUserId" resultType="com.iflytek.astron.console.toolkit.entity.dto.ToolFavoriteToolDto">
->>>>>>> 07dca841
         SELECT
         uft.tool_id as toolId,uft.mcp_tool_id as mcpToolId,uft.plugin_tool_id as pluginToolId
         from
