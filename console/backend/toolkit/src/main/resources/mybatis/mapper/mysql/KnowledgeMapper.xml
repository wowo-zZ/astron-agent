<?xml version="1.0" encoding="UTF-8"?>
<!DOCTYPE mapper PUBLIC "-//mybatis.org//DTD Mapper 3.0//EN" "http://mybatis.org/dtd/mybatis-3-mapper.dtd">
<<<<<<< HEAD
<mapper namespace="com.iflytek.astra.console.toolkit.mapper.knowledge.KnowledgeMapper">
    <resultMap id="resultMap" type="com.iflytek.astra.console.toolkit.entity.table.knowledge.MysqlKnowledge">
        <result column="content" property="content"
                typeHandler="com.iflytek.astra.console.toolkit.handler.MySqlJsonHandler"
=======
<mapper namespace="com.iflytek.astron.console.toolkit.mapper.knowledge.KnowledgeMapper">
    <resultMap id="resultMap" type="com.iflytek.astron.console.toolkit.entity.table.knowledge.MysqlKnowledge">
        <result column="content" property="content"
                typeHandler="com.iflytek.astron.console.toolkit.handler.MySqlJsonHandler"
>>>>>>> 07dca841
        />
    </resultMap>
    <!--
        Query knowledge list by fileId
        @param fileId the ID of the file
        @return List<MysqlKnowledge>
    -->
<<<<<<< HEAD
    <select id="findByFileId" resultType="com.iflytek.astra.console.toolkit.entity.table.knowledge.MysqlKnowledge">
=======
    <select id="findByFileId" resultType="com.iflytek.astron.console.toolkit.entity.table.knowledge.MysqlKnowledge">
>>>>>>> 07dca841
        SELECT * FROM knowledge WHERE file_id = #{fileId}
    </select>

    <!--
        Query knowledge list by fileId and enabled status
        @param fileId the ID of the file
        @param enabled the enabled status
        @return List<MysqlKnowledge>
    -->
<<<<<<< HEAD
    <select id="findByFileIdAndEnabled" resultType="com.iflytek.astra.console.toolkit.entity.table.knowledge.MysqlKnowledge">
=======
    <select id="findByFileIdAndEnabled" resultType="com.iflytek.astron.console.toolkit.entity.table.knowledge.MysqlKnowledge">
>>>>>>> 07dca841
        SELECT * FROM knowledge WHERE file_id = #{fileId} AND enabled = #{enabled}
    </select>

    <!--
        Query knowledge list by fileId and source
        @param fileId the ID of the file
        @param source the source type
        @return List<MysqlKnowledge>
    -->
<<<<<<< HEAD
    <select id="findByFileIdAndSource" resultType="com.iflytek.astra.console.toolkit.entity.table.knowledge.MysqlKnowledge">
=======
    <select id="findByFileIdAndSource" resultType="com.iflytek.astron.console.toolkit.entity.table.knowledge.MysqlKnowledge">
>>>>>>> 07dca841
        SELECT * FROM knowledge WHERE file_id = #{fileId} AND source = #{source}
    </select>

    <!--
        Query knowledge list by a list of fileIds
        @param fileIds list of file IDs
        @return List<MysqlKnowledge>
    -->
<<<<<<< HEAD
    <select id="findByFileIdIn" resultType="com.iflytek.astra.console.toolkit.entity.table.knowledge.MysqlKnowledge">
=======
    <select id="findByFileIdIn" resultType="com.iflytek.astron.console.toolkit.entity.table.knowledge.MysqlKnowledge">
>>>>>>> 07dca841
        SELECT * FROM knowledge WHERE file_id IN
        <foreach collection="fileIds" item="fileId" open="(" separator="," close=")">
            #{fileId}
        </foreach>
    </select>

    <!--
        Query knowledge list by a list of fileIds and enabled status
        @param fileIds list of file IDs
        @param enabled the enabled status
        @return List<MysqlKnowledge>
    -->
<<<<<<< HEAD
    <select id="findByFileIdInAndEnabled" resultType="com.iflytek.astra.console.toolkit.entity.table.knowledge.MysqlKnowledge">
=======
    <select id="findByFileIdInAndEnabled" resultType="com.iflytek.astron.console.toolkit.entity.table.knowledge.MysqlKnowledge">
>>>>>>> 07dca841
        SELECT * FROM knowledge WHERE file_id IN
        <foreach collection="fileIds" item="fileId" open="(" separator="," close=")">
            #{fileId}
        </foreach>
        AND enabled = #{enabled}
    </select>

    <!--
        Count the number of knowledge entries by a list of fileIds
        @param fileIds list of file IDs
        @return Long count
    -->
    <select id="countByFileIdIn" resultType="java.lang.Long">
        SELECT COUNT(*) FROM knowledge WHERE file_id IN
        <foreach collection="fileIds" item="fileId" open="(" separator="," close=")">
            #{fileId}
        </foreach>
    </select>

    <!--
        Update enabled status by fileId
        @param fileId the file ID
        @param enabled the new enabled status
        @return int number of rows affected
    -->
    <update id="updateEnabledByFileId">
        UPDATE knowledge SET enabled = #{enabled}, updated_at = NOW() WHERE file_id = #{fileId}
    </update>

    <!--
        Update enabled status by fileId and old enabled status
        @param fileId the file ID
        @param oldEnabled the old enabled status
        @param newEnabled the new enabled status
        @return int number of rows affected
    -->
    <update id="updateEnabledByFileIdAndOldEnabled">
        UPDATE knowledge SET enabled = #{newEnabled}, updated_at = NOW() WHERE file_id = #{fileId} AND enabled = #{oldEnabled}
    </update>

    <!--
        Delete knowledge entries by fileId
        @param fileId the file ID
        @return int number of rows deleted
    -->
    <delete id="deleteByFileId">
        DELETE FROM knowledge WHERE file_id = #{fileId}
    </delete>

    <!--
        Delete knowledge entries by a list of fileIds
        @param fileIds list of file IDs
        @return int number of rows deleted
    -->
    <delete id="deleteByFileIdIn">
        DELETE FROM knowledge WHERE file_id IN
        <foreach collection="fileIds" item="fileId" open="(" separator="," close=")">
            #{fileId}
        </foreach>
    </delete>

    <!--
        Fuzzy query knowledge list by fileIds and query content
        @param fileIds list of file IDs
        @param query query string for fuzzy matching
        @return List<MysqlKnowledge>
    -->
<<<<<<< HEAD
    <select id="findByFileIdInAndContentLike" resultType="com.iflytek.astra.console.toolkit.entity.table.knowledge.MysqlKnowledge">
=======
    <select id="findByFileIdInAndContentLike" resultType="com.iflytek.astron.console.toolkit.entity.table.knowledge.MysqlKnowledge">
>>>>>>> 07dca841
        SELECT * FROM knowledge WHERE file_id IN
        <foreach collection="fileIds" item="fileId" open="(" separator="," close=")">
            #{fileId}
        </foreach>
        AND (JSON_EXTRACT(content, '$.knowledge') LIKE CONCAT('%', #{query}, '%')
        OR JSON_EXTRACT(content, '$.content') LIKE CONCAT('%', #{query}, '%'))
    </select>

    <!--
        Query knowledge list by fileIds and audit type (block/review)
        @param fileIds list of file IDs
        @return List<MysqlKnowledge>
    -->
<<<<<<< HEAD
    <select id="findByFileIdInAndAuditType" resultType="com.iflytek.astra.console.toolkit.entity.table.knowledge.MysqlKnowledge">
=======
    <select id="findByFileIdInAndAuditType" resultType="com.iflytek.astron.console.toolkit.entity.table.knowledge.MysqlKnowledge">
>>>>>>> 07dca841
        SELECT * FROM knowledge WHERE file_id IN
        <foreach collection="fileIds" item="fileId" open="(" separator="," close=")">
            #{fileId}
        </foreach>
        AND JSON_EXTRACT(content, '$.auditSuggest') IN ('block', 'review')
    </select>

    <!--
        Count the number of knowledge entries by fileId
        @param fileId the file ID
        @return Long count
    -->
    <select id="countByFileId" resultType="java.lang.Long">
        SELECT COUNT(*) FROM knowledge WHERE file_id = #{fileId}
    </select>

    <!--
        Count the number of knowledge entries by fileId and enabled status
        @param fileId the file ID
        @param enabled the enabled status
        @return Long count
    -->
    <select id="countByFileIdAndEnabled" resultType="java.lang.Long">
        SELECT COUNT(*) FROM knowledge WHERE file_id = #{fileId} AND enabled = #{enabled}
    </select>

</mapper><|MERGE_RESOLUTION|>--- conflicted
+++ resolved
@@ -1,16 +1,9 @@
 <?xml version="1.0" encoding="UTF-8"?>
 <!DOCTYPE mapper PUBLIC "-//mybatis.org//DTD Mapper 3.0//EN" "http://mybatis.org/dtd/mybatis-3-mapper.dtd">
-<<<<<<< HEAD
-<mapper namespace="com.iflytek.astra.console.toolkit.mapper.knowledge.KnowledgeMapper">
-    <resultMap id="resultMap" type="com.iflytek.astra.console.toolkit.entity.table.knowledge.MysqlKnowledge">
-        <result column="content" property="content"
-                typeHandler="com.iflytek.astra.console.toolkit.handler.MySqlJsonHandler"
-=======
 <mapper namespace="com.iflytek.astron.console.toolkit.mapper.knowledge.KnowledgeMapper">
     <resultMap id="resultMap" type="com.iflytek.astron.console.toolkit.entity.table.knowledge.MysqlKnowledge">
         <result column="content" property="content"
                 typeHandler="com.iflytek.astron.console.toolkit.handler.MySqlJsonHandler"
->>>>>>> 07dca841
         />
     </resultMap>
     <!--
@@ -18,11 +11,7 @@
         @param fileId the ID of the file
         @return List<MysqlKnowledge>
     -->
-<<<<<<< HEAD
-    <select id="findByFileId" resultType="com.iflytek.astra.console.toolkit.entity.table.knowledge.MysqlKnowledge">
-=======
     <select id="findByFileId" resultType="com.iflytek.astron.console.toolkit.entity.table.knowledge.MysqlKnowledge">
->>>>>>> 07dca841
         SELECT * FROM knowledge WHERE file_id = #{fileId}
     </select>
 
@@ -32,11 +21,7 @@
         @param enabled the enabled status
         @return List<MysqlKnowledge>
     -->
-<<<<<<< HEAD
-    <select id="findByFileIdAndEnabled" resultType="com.iflytek.astra.console.toolkit.entity.table.knowledge.MysqlKnowledge">
-=======
     <select id="findByFileIdAndEnabled" resultType="com.iflytek.astron.console.toolkit.entity.table.knowledge.MysqlKnowledge">
->>>>>>> 07dca841
         SELECT * FROM knowledge WHERE file_id = #{fileId} AND enabled = #{enabled}
     </select>
 
@@ -46,11 +31,7 @@
         @param source the source type
         @return List<MysqlKnowledge>
     -->
-<<<<<<< HEAD
-    <select id="findByFileIdAndSource" resultType="com.iflytek.astra.console.toolkit.entity.table.knowledge.MysqlKnowledge">
-=======
     <select id="findByFileIdAndSource" resultType="com.iflytek.astron.console.toolkit.entity.table.knowledge.MysqlKnowledge">
->>>>>>> 07dca841
         SELECT * FROM knowledge WHERE file_id = #{fileId} AND source = #{source}
     </select>
 
@@ -59,11 +40,7 @@
         @param fileIds list of file IDs
         @return List<MysqlKnowledge>
     -->
-<<<<<<< HEAD
-    <select id="findByFileIdIn" resultType="com.iflytek.astra.console.toolkit.entity.table.knowledge.MysqlKnowledge">
-=======
     <select id="findByFileIdIn" resultType="com.iflytek.astron.console.toolkit.entity.table.knowledge.MysqlKnowledge">
->>>>>>> 07dca841
         SELECT * FROM knowledge WHERE file_id IN
         <foreach collection="fileIds" item="fileId" open="(" separator="," close=")">
             #{fileId}
@@ -76,11 +53,7 @@
         @param enabled the enabled status
         @return List<MysqlKnowledge>
     -->
-<<<<<<< HEAD
-    <select id="findByFileIdInAndEnabled" resultType="com.iflytek.astra.console.toolkit.entity.table.knowledge.MysqlKnowledge">
-=======
     <select id="findByFileIdInAndEnabled" resultType="com.iflytek.astron.console.toolkit.entity.table.knowledge.MysqlKnowledge">
->>>>>>> 07dca841
         SELECT * FROM knowledge WHERE file_id IN
         <foreach collection="fileIds" item="fileId" open="(" separator="," close=")">
             #{fileId}
@@ -148,11 +121,7 @@
         @param query query string for fuzzy matching
         @return List<MysqlKnowledge>
     -->
-<<<<<<< HEAD
-    <select id="findByFileIdInAndContentLike" resultType="com.iflytek.astra.console.toolkit.entity.table.knowledge.MysqlKnowledge">
-=======
     <select id="findByFileIdInAndContentLike" resultType="com.iflytek.astron.console.toolkit.entity.table.knowledge.MysqlKnowledge">
->>>>>>> 07dca841
         SELECT * FROM knowledge WHERE file_id IN
         <foreach collection="fileIds" item="fileId" open="(" separator="," close=")">
             #{fileId}
@@ -166,11 +135,7 @@
         @param fileIds list of file IDs
         @return List<MysqlKnowledge>
     -->
-<<<<<<< HEAD
-    <select id="findByFileIdInAndAuditType" resultType="com.iflytek.astra.console.toolkit.entity.table.knowledge.MysqlKnowledge">
-=======
     <select id="findByFileIdInAndAuditType" resultType="com.iflytek.astron.console.toolkit.entity.table.knowledge.MysqlKnowledge">
->>>>>>> 07dca841
         SELECT * FROM knowledge WHERE file_id IN
         <foreach collection="fileIds" item="fileId" open="(" separator="," close=")">
             #{fileId}
