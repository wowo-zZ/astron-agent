--- conflicted
+++ resolved
@@ -4,23 +4,6 @@
  * RPA debug task status
  */
 public enum DebugStatus {
-<<<<<<< HEAD
-    // local creation
-    CREATED,
-    // Received ExecutionId
-    SUBMITTED,
-    // RPA PENDING Running
-    RUNNING,
-    // RPA COMPLETED
-    SUCCEEDED,
-    // RPA FAILED Or local failure
-    FAILED,
-    // (Reserved, if later supported to be cancelled)
-    CANCELED,
-    // Attempt again after query failure
-    RETRYING,
-    // timeout
-=======
     // Created locally
     CREATED,
     // Execution ID obtained
@@ -36,6 +19,5 @@
     // Retry after query failure
     RETRYING,
     // Timeout
->>>>>>> 94085526
     TIMEOUT
 }