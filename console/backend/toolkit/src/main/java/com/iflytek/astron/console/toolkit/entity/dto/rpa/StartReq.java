--- conflicted
+++ resolved
@@ -10,11 +10,7 @@
     @NotBlank
     private String projectId;
     private String execPosition = "EXECUTOR";
-<<<<<<< HEAD
-    // Nullable, defaults to current active RPA version
-=======
     // Can be empty, default RPA currently enabled version
->>>>>>> 2c9090bc
     private Integer version;
     private Map<String, Object> params = Map.of();
 }