package com.iflytek.astron.console.toolkit.service.model;


import cn.hutool.core.collection.CollUtil;
import cn.hutool.core.collection.CollectionUtil;
import cn.hutool.core.util.StrUtil;
import com.alibaba.fastjson2.JSON;
import com.alibaba.fastjson2.JSONArray;
import com.alibaba.fastjson2.JSONObject;
import com.alibaba.fastjson2.TypeReference;
import com.baomidou.mybatisplus.core.conditions.query.LambdaQueryWrapper;
import com.baomidou.mybatisplus.core.toolkit.Wrappers;
import com.iflytek.astron.console.commons.constant.ResponseEnum;
import com.iflytek.astron.console.commons.entity.workflow.Workflow;
import com.iflytek.astron.console.commons.exception.BusinessException;
import com.iflytek.astron.console.commons.response.ApiResult;
import com.iflytek.astron.console.commons.util.space.SpaceInfoUtil;
import com.iflytek.astron.console.toolkit.common.ResultStatus;
import com.iflytek.astron.console.toolkit.common.constant.CommonConst;
import com.iflytek.astron.console.toolkit.common.constant.WorkflowConst;
import com.iflytek.astron.console.toolkit.common.constant.http.CustomHeader;
import com.iflytek.astron.console.toolkit.entity.biz.modelconfig.Config;
import com.iflytek.astron.console.toolkit.entity.biz.workflow.BizWorkflowData;
import com.iflytek.astron.console.toolkit.entity.table.ConfigInfo;
import com.iflytek.astron.console.toolkit.entity.table.model.Model;
import com.iflytek.astron.console.toolkit.entity.table.model.ModelCommon;
import com.iflytek.astron.console.toolkit.entity.vo.LLMInfoVo;
import com.iflytek.astron.console.toolkit.handler.UserInfoManagerHandler;
import com.iflytek.astron.console.toolkit.mapper.ConfigInfoMapper;
import com.iflytek.astron.console.toolkit.mapper.model.ModelMapper;
import com.iflytek.astron.console.toolkit.mapper.workflow.WorkflowMapper;
import com.iflytek.astron.console.toolkit.tool.DataPermissionCheckTool;
import com.iflytek.astron.console.toolkit.util.S3Util;
import jakarta.annotation.Resource;
import jakarta.servlet.http.HttpServletRequest;
import lombok.extern.slf4j.Slf4j;
import org.apache.commons.lang3.StringUtils;
import org.jetbrains.annotations.Nullable;
import org.springframework.beans.BeanUtils;
import org.springframework.beans.factory.annotation.Value;
import org.springframework.data.redis.core.RedisTemplate;
import org.springframework.stereotype.Service;
import org.springframework.util.CollectionUtils;

import java.util.*;

/**
 * Large Language Model Service
 * <p>
 * This service handles LLM (Large Language Model) related operations including: - Model
 * authorization and authentication management - LLM information retrieval and filtering - Model
 * configuration and validation - Workflow integration with models - Fine-tuning model management
 *
 * @author clliu19
 * @since 1.0.0
 */
@Slf4j
@Service
public class LLMService {

    @Resource
    ConfigInfoMapper configInfoMapper;


    @Resource
    DataPermissionCheckTool dataPermissionCheckTool;

    @Resource
    WorkflowMapper workflowMapper;

    @Resource
    RedisTemplate<String, Object> redisTemplate;
    @Resource
    ModelMapper modelMapper;
    @Resource
    ModelCommonService modelCommonService;

    @Value("${spring.profiles.active}")
    String env;

    public static final String MODEL_ENABLE_KEY = "data_cache:fineTuneServer_enable_";
    @Resource
    private S3Util s3UtilClient;

    /**
     * Get LLM authorization list based on scene and node type
     *
     * @param request HTTP servlet request
     * @param appId Application ID
     * @param scene Scene identifier (workflow, etc.)
     * @param nodeType Node type (agent, plan, summary, etc.)
     * @return Authorization list containing available models grouped by categories
     */
    public Object getLlmAuthList(HttpServletRequest request, String appId, String scene, String nodeType) {
        boolean isScene = StrUtil.isNotBlank(scene);
        String authSource = resolveAuthSource(request);

        // 1) Parse scene filtering (including pre-prod/production, agent special filtering, plan/summary
        // config validation for non-scene mode)
        SceneFilterResult filter = resolveSceneFilter(isScene, scene, nodeType, authSource);
        if (filter.error != null) {
            return filter.error;
        }

        // 2) Initialize return data structure
        List<Map<String, Object>> plan = new ArrayList<>();
        List<Map<String, Object>> summary = new ArrayList<>();
        List<Map<String, Object>> sceneList = new ArrayList<>();
        Map<String, Object> personalFt = new HashMap<>();
        Map<String, Object> sceneFt = new HashMap<>();

        List<LLMInfoVo> sceneFineTuneList = new ArrayList<>();
        List<LLMInfoVo> personalList = new ArrayList<>();

        String userId = UserInfoManagerHandler.getUserId();

        // 3) Custom models (my models/custom models)
        ConfigInfo selfModelConfig = configInfoMapper.getByCategoryAndCode("LLM_WORKFLOW_FILTER", "self-model");
        dealWithSelfModel(nodeType, selfModelConfig, userId, personalList);
        sceneFt.put("categoryName", "My Models");
        sceneFt.put("modelList", sceneFineTuneList);
        personalFt.put("categoryName", "Custom Models");
        personalFt.put("modelList", personalList);

        // 4) Public models (model marketplace)
        List<Map<String, Object>> builtSceneList = buildSceneList(filter.sceneFilter, userId, personalList);
        sceneList.addAll(builtSceneList);
        sceneList.add(sceneFt);
        // sceneList.add(personalFt);

        // 5) Return (consistent with original logic)
        if (isScene) {
            return CollectionUtil.zip(Collections.singletonList(scene), Collections.singletonList(sceneList));
        } else {
            return CollectionUtil.zip(Arrays.asList("plan", "summary"), Arrays.asList(plan, summary));
        }
    }


    private String resolveAuthSource(HttpServletRequest request) {
        String authSource = request.getHeader(CustomHeader.X_AUTH_SOURCE);
        return StringUtils.isBlank(authSource) ? CommonConst.Platform.IFLYAICLOUD : authSource;
    }

    private static final class SceneFilterResult {
        List<String> sceneFilter = new ArrayList<>();
        List<String> mcpModelFilter = Collections.emptyList(); // Reserved: agent mcp filtering
        Object error; // Assigned when ApiResult.error occurs
    }

    /**
     * Parse \"scene filtering\" and \"pre-production/production environment configuration\";\n *
     * Validate plan/summary filter configuration completeness in non-scene mode.
     */
    private SceneFilterResult resolveSceneFilter(boolean isScene, String scene, String nodeType, String authSource) {
        SceneFilterResult r = new SceneFilterResult();
        if (isScene) {
            if ("workflow".equals(scene)) {
                LambdaQueryWrapper<ConfigInfo> lqw = Wrappers.lambdaQuery(ConfigInfo.class)
                        .eq(ConfigInfo::getCode, authSource)
                        .eq(ConfigInfo::getName, String.valueOf(nodeType))
                        .eq(ConfigInfo::getIsValid, 1);
                if ("pre".equals(env)) {
                    lqw.eq(ConfigInfo::getCategory, "LLM_WORKFLOW_FILTER_PRE");
                    if ("agent".equals(nodeType)) {
                        ConfigInfo summaryFilterCfg = configInfoMapper.getByCategoryAndCode("LLM_FILTER_PRE", "summary_agent");
                        r.mcpModelFilter = StrUtil.split(summaryFilterCfg.getValue(), ",");
                    }
                } else {
                    lqw.eq(ConfigInfo::getCategory, "LLM_WORKFLOW_FILTER");
                    if ("agent".equals(nodeType)) {
                        ConfigInfo summaryFilterCfg = configInfoMapper.getByCategoryAndCode("LLM_FILTER", "summary_agent");
                        r.mcpModelFilter = StrUtil.split(summaryFilterCfg.getValue(), ",");
                    }
                }
                ConfigInfo llmSceneFilter = configInfoMapper.selectOne(lqw);
                r.sceneFilter = (llmSceneFilter == null) ? new ArrayList<>() : StrUtil.split(llmSceneFilter.getValue(), ",");
            } else {
                r.sceneFilter = new ArrayList<>();
            }
        } else {
            // Non-scene mode maintains original validation: plan/summary configuration must exist
            ConfigInfo planFilterCfg = configInfoMapper.getByCategoryAndCode("LLM_FILTER", "plan");
            ConfigInfo summaryFilterCfg = configInfoMapper.getByCategoryAndCode("LLM_FILTER", "summary");
            if (planFilterCfg == null || summaryFilterCfg == null) {
                r.error = ApiResult.error(ResultStatus.FILTER_CONF_MISS.getCode(), ResultStatus.FILTER_CONF_MISS.getMessage());
                return r;
            }
            r.sceneFilter = new ArrayList<>();
        }
        return r;
    }

    /**
     * Assemble \"model marketplace/custom model\" scene list (consistent with original logic).
     */
    private List<Map<String, Object>> buildSceneList(List<String> sceneFilter, String userId, List<LLMInfoVo> personalList) {
        Map<String, Object> sceneSq = new HashMap<>();
        Map<String, Object> personalSq = new HashMap<>();
        List<LLMInfoVo> sceneSquareList = new ArrayList<>();

        getDataFromModelShelfList(sceneSquareList, sceneFilter, userId, null);

        sceneSq.put("categoryName", "Model Marketplace");
        sceneSq.put("modelList", sceneSquareList);
        personalSq.put("categoryName", "Custom Models");
        personalSq.put("modelList", personalList);

        List<Map<String, Object>> sceneList = new ArrayList<>();
        sceneList.add(sceneSq);
        sceneList.add(personalSq);
        return sceneList;
    }

    private void dealWithSelfModel(String nodeType, ConfigInfo selfModelConfig, String userId, List<LLMInfoVo> personalList) {
        List<String> valueList = new ArrayList<>();
        if (selfModelConfig != null && StringUtils.isNotBlank(selfModelConfig.getValue())) {
            valueList = Arrays.asList(selfModelConfig.getValue().split(","));
        }
        if (CollUtil.isNotEmpty(valueList) && !valueList.contains(nodeType)) {
            return;
        }
        LambdaQueryWrapper<Model> lambdaQueryWrapper = new LambdaQueryWrapper<Model>()
                .eq(Model::getEnable, 1)
                .eq(Model::getIsDeleted, 0);
        Long spaceId = SpaceInfoUtil.getSpaceId();
<<<<<<< HEAD
        if(spaceId != null){
            lambdaQueryWrapper.eq(Model::getSpaceId,spaceId);
        }else{
=======
        if (spaceId != null) {
            lambdaQueryWrapper.eq(Model::getSpaceId, spaceId);
        } else {
>>>>>>> cc23a7c6
            lambdaQueryWrapper.eq(Model::getUid, userId);
        }
        List<Model> models = modelMapper.selectList(lambdaQueryWrapper);

        for (Model model : models) {
            LLMInfoVo llmInfoVo = new LLMInfoVo();
            llmInfoVo.setId(model.getId());
            llmInfoVo.setLlmId(generate9DigitRandomFromId(model.getId()));
            llmInfoVo.setServiceId(model.getDomain());
            llmInfoVo.setUrl(model.getUrl());
            llmInfoVo.setName(model.getName());
            llmInfoVo.setAddress(s3UtilClient.getS3Prefix());
            llmInfoVo.setIcon(model.getImageUrl());
            llmInfoVo.setTag(JSONArray.parseArray(model.getTag(), String.class));
            llmInfoVo.setLlmSource(0);
            llmInfoVo.setDomain(model.getDomain());
            llmInfoVo.setConfig(model.getConfig());
            personalList.add(llmInfoVo);
        }
    }

    /**
     * Generate random llmId
     *
     * @param id
     * @return
     */
    public static long generate9DigitRandomFromId(long id) {
        int digitCount = 9;
        long min = (long) Math.pow(10, digitCount - 1);
        long max = (long) Math.pow(10, digitCount) - 1;
        // Use ID as seed
        Random random = new Random(id);
        long range = max - min + 1;
        long randomNumber = min + (Math.abs(random.nextLong()) % range);
        return randomNumber;
    }


    public Object getModelServerInfo(HttpServletRequest request, Long id, Integer llmSource) {
        if (llmSource == CommonConst.LLM_SOURCE_SQUARE) {
            ModelCommon byId = modelCommonService.getById(id);
            String config = byId.getConfig();
            return JSON.parseArray(config);
        } else {
            return ApiResult.error(-1, "llmSource invalid");
        }

    }


    private @Nullable Map<String, Boolean> getCatchModelMap(String enabledKey) {
        Map<String, Boolean> enabledMap = new HashMap<>();
        Object enabledCache = redisTemplate.opsForValue().get(enabledKey);
        if (enabledCache != null) {
            try {
                enabledMap = JSON.parseObject(
                        String.valueOf(enabledCache),
                        new TypeReference<Map<String, Boolean>>() {});
            } catch (Exception ex) {
                log.warn("enabledMap parse failed, will re-init. raw={}", enabledCache);
                enabledMap = new HashMap<>();
            }
        }
        return enabledMap;
    }

    public void getDataFromModelShelfList(List<LLMInfoVo> sceneSquareList, List<String> sceneFilter, String uid, String name) {
        List<ModelCommon> modelListFromLLMShelf = modelCommonService.getCommonModelList(uid, name);

        if (!CollectionUtils.isEmpty(modelListFromLLMShelf)) {
            for (ModelCommon modelCommon : modelListFromLLMShelf) {
                String domain = modelCommon.getDomain();
                if (domain == null) {
                    domain = modelCommon.getServiceId();
                }
                LLMInfoVo vo = new LLMInfoVo();
                BeanUtils.copyProperties(modelCommon, vo);
                vo.setLlmSource(CommonConst.LLM_SOURCE_SQUARE);
                vo.setLlmId(modelCommon.getId());
                vo.setModelId(modelCommon.getId());
                vo.setDomain(domain);
                vo.setPatchId("0");
                vo.setDesc(modelCommon.getDesc());
                vo.setCategoryTree(modelCommon.getCategoryTree());
                vo.setModelType(modelCommon.getSource());
                vo.setIcon(modelCommon.getUserAvatar());
                vo.setCreateTime(modelCommon.getCreateTime());
                vo.setUpdateTime(modelCommon.getUpdateTime());
                vo.setUserName(modelCommon.getUserName());
                ConfigInfo llmTag = configInfoMapper.selectOne(Wrappers.lambdaQuery(ConfigInfo.class)
                        .eq(ConfigInfo::getCategory, "LLM_TAG")
                        .eq(ConfigInfo::getCode, vo.getServiceId())
                        .eq(ConfigInfo::getIsValid, 1));
                if (llmTag != null) {
                    vo.setTag(JSON.parseArray(llmTag.getValue(), String.class));
                }

                vo.setUrl(modelCommon.getUrl());
                // Temporary handling for gemma model
                if (vo.getName().startsWith("gemma")) {
                    ConfigInfo gemmaUrl = configInfoMapper.getByCategoryAndCode("gemma", "url");
                    if (gemmaUrl != null) {
                        vo.setUrl(gemmaUrl.getValue());
                    }
                }
                vo.setStatus(CommonConst.AUTH_STATUS_AUTHED);
                if (CollUtil.isNotEmpty(sceneFilter)) {
                    if (sceneFilter.contains(vo.getServiceId())) {
                        sceneSquareList.add(vo);
                    }
                } else {
                    sceneSquareList.add(vo);
                }
            }
        }
    }

    private void personalModel(List<LLMInfoVo> sceneSquareList, List<String> sceneFilter) {
        List<ConfigInfo> specialModelCfgs = configInfoMapper.getListByCategory("PERSONAL_MODEL");
        for (ConfigInfo cfg : specialModelCfgs) {
            String specialModelInfo = cfg.getValue();
            LLMInfoVo llmInfoVo = JSON.parseObject(specialModelInfo, LLMInfoVo.class);
            if (sceneFilter.contains(llmInfoVo.getServiceId())) {
                sceneSquareList.add(llmInfoVo);
            }
        }
    }

    public Object getFlowUseList(String flowId) {
        Workflow workflow = workflowMapper.selectOne(Wrappers.lambdaQuery(Workflow.class).eq(Workflow::getFlowId, flowId));
        dataPermissionCheckTool.checkWorkflowBelong(workflow, SpaceInfoUtil.getSpaceId());

        String data = workflow.getData();
        if (data == null) {
            return ApiResult.error(ResultStatus.PROTOCOL_EMPTY.getCode(), ResultStatus.PROTOCOL_EMPTY.getMessage());
        }

        HashSet<String> domainSet = new HashSet<>();
        JSONArray array = new JSONArray();
        BizWorkflowData bizWorkflowData = JSON.parseObject(data, BizWorkflowData.class);
        bizWorkflowData.getNodes().forEach(n -> {
            if (StrUtil.startWithAny(n.getId(),
                    WorkflowConst.NodeType.SPARK_LLM,
                    WorkflowConst.NodeType.DECISION_MAKING,
                    WorkflowConst.NodeType.EXTRACTOR_PARAMETER)) {
                String domain = n.getData().getNodeParam().getString("domain");
                if (domainSet.contains(domain)) {
                    return;
                }
                domainSet.add(domain);
                String serviceId = n.getData().getNodeParam().getString("serviceId");
                String patchId = n.getData().getNodeParam().getString("patchId");
                if ("0".equals(patchId)) {
                    patchId = null;
                }
                array.add(new JSONObject()
                        .fluentPut("domain", domain)
                        .fluentPut("channel", serviceId)
                        .fluentPut("patchId", patchId));
            }
        });

        return array;
    }

    public Object selfModelConfig(Long id, Integer llmSource) {
        if (llmSource != 0) {
            throw new BusinessException(ResponseEnum.NOT_CUSTOM_MODEL);
        }
        String uid = UserInfoManagerHandler.getUserId();

        Model one = modelMapper.selectOne(new LambdaQueryWrapper<Model>().eq(Model::getId, id));
        if (one == null) {
            throw new BusinessException(ResponseEnum.MODEL_NOT_EXIST);
        }
        if (!Objects.equals(uid, one.getUid())) {
            throw new BusinessException(ResponseEnum.EXCEED_AUTHORITY);
        }
        List<Config> configs = JSON.parseArray(one.getConfig(), Config.class);
        if (CollUtil.isNotEmpty(configs)) {
            for (Config config : configs) {
                Float precision = config.getPrecision();
                if (precision != null) {
                    // If precision is an integer greater than 1, convert to decimal form, e.g., 1 to 0.1, 2 to 0.01,
                    // etc.
                    int intPrec = Math.round(precision);
                    if (precision >= 1 && Math.abs(precision - intPrec) < 1e-6) {
                        float newPrec = 1f / (float) Math.pow(10, intPrec);
                        config.setPrecision(newPrec);
                    }
                }
            }
        }
        return ApiResult.success(configs);
    }

    /**
     * Whether to enable fine-tuning model
     *
     * @param modelId
     * @param enable
     */
    public void switchFinetuneModel(Long modelId, Boolean enable) {
        final String enabledKey = MODEL_ENABLE_KEY.concat(UserInfoManagerHandler.getUserId());
        Map<String, Boolean> catchModelMap = getCatchModelMap(enabledKey);
        if (catchModelMap == null) {
            catchModelMap = new HashMap<>();
        }
        final String key = String.valueOf(modelId);
        Boolean exists = catchModelMap.get(key);
        if (exists == null) {
            throw new BusinessException(ResponseEnum.RESPONSE_FAILED, "Fine-tuning model does not exist");
        } else {
            catchModelMap.put(modelId.toString(), enable);
            redisTemplate.opsForValue().set(enabledKey, JSON.toJSONString(catchModelMap));
        }
    }
}<|MERGE_RESOLUTION|>--- conflicted
+++ resolved
@@ -224,15 +224,9 @@
                 .eq(Model::getEnable, 1)
                 .eq(Model::getIsDeleted, 0);
         Long spaceId = SpaceInfoUtil.getSpaceId();
-<<<<<<< HEAD
-        if(spaceId != null){
-            lambdaQueryWrapper.eq(Model::getSpaceId,spaceId);
-        }else{
-=======
         if (spaceId != null) {
             lambdaQueryWrapper.eq(Model::getSpaceId, spaceId);
         } else {
->>>>>>> cc23a7c6
             lambdaQueryWrapper.eq(Model::getUid, userId);
         }
         List<Model> models = modelMapper.selectList(lambdaQueryWrapper);
