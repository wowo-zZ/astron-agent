package com.iflytek.astron.console.toolkit.service.repo;

import cn.hutool.core.thread.ThreadFactoryBuilder;
import com.alibaba.fastjson2.*;
import com.baomidou.mybatisplus.core.conditions.query.QueryWrapper;
import com.baomidou.mybatisplus.core.toolkit.Wrappers;
import com.iflytek.astron.console.commons.constant.ResponseEnum;
import com.iflytek.astron.console.commons.exception.BusinessException;
import com.iflytek.astron.console.toolkit.common.constant.ProjectContent;
import com.iflytek.astron.console.toolkit.config.properties.ApiUrl;
import com.iflytek.astron.console.toolkit.entity.core.knowledge.*;
import com.iflytek.astron.console.toolkit.entity.mongo.Knowledge;
import com.iflytek.astron.console.toolkit.entity.mongo.PreviewKnowledge;
import com.iflytek.astron.console.toolkit.entity.table.knowledge.MysqlKnowledge;
import com.iflytek.astron.console.toolkit.entity.table.knowledge.MysqlPreviewKnowledge;
import java.util.stream.Collectors;
import com.iflytek.astron.console.toolkit.mapper.knowledge.KnowledgeMapper;
import com.iflytek.astron.console.toolkit.mapper.knowledge.PreviewKnowledgeMapper;
import com.iflytek.astron.console.toolkit.entity.pojo.SliceConfig;
import com.iflytek.astron.console.toolkit.entity.table.repo.*;
import com.iflytek.astron.console.toolkit.entity.vo.repo.KnowledgeVO;
import com.iflytek.astron.console.toolkit.handler.KnowledgeV2ServiceCallHandler;
import com.iflytek.astron.console.toolkit.mapper.repo.FileInfoV2Mapper;
import com.iflytek.astron.console.toolkit.service.task.ExtractKnowledgeTaskService;
import com.iflytek.astron.console.toolkit.tool.DataPermissionCheckTool;
import com.iflytek.astron.console.toolkit.util.S3Util;
import jakarta.annotation.Resource;
import lombok.extern.slf4j.Slf4j;
import org.apache.commons.lang3.StringUtils;
import org.springframework.beans.BeanUtils;
import org.springframework.beans.factory.annotation.Autowired;
import org.springframework.context.annotation.Lazy;
import org.springframework.http.HttpStatus;
import org.springframework.http.ResponseEntity;
import org.springframework.mock.web.MockMultipartFile;
import org.springframework.retry.annotation.Backoff;
import org.springframework.retry.annotation.Retryable;
import org.springframework.scheduling.annotation.Async;
import org.springframework.stereotype.Service;
import org.springframework.transaction.annotation.Transactional;
import org.springframework.util.CollectionUtils;
import org.springframework.web.client.RestTemplate;
import org.springframework.web.multipart.MultipartFile;

import java.io.ByteArrayOutputStream;
import java.io.IOException;
import java.io.InputStream;
import java.sql.Timestamp;
import java.time.LocalDateTime;
import java.util.*;
import java.util.concurrent.*;
import java.util.regex.Matcher;
import java.util.regex.Pattern;
import java.util.stream.Collectors;

@Service
@Slf4j
public class KnowledgeService {
    @Resource
    private KnowledgeV2ServiceCallHandler knowledgeV2ServiceCallHandler;
    @Resource
    @Lazy
    private FileInfoV2Service fileInfoV2Service;
    @Resource
    private FileInfoV2Mapper fileInfoV2Mapper;
    @Resource
    private RepoService repoService;
    @Resource
    @Lazy
    private ExtractKnowledgeTaskService extractKnowledgeTaskService;
    @Resource
    private ApiUrl apiUrl;
    @Resource
    private S3Util s3Util;
    // @Resource
    // private AuditService auditService;
    @Autowired
    private DataPermissionCheckTool dataPermissionCheckTool;
    @Resource
    private KnowledgeMapper knowledgeMapper;
    @Resource
    private PreviewKnowledgeMapper previewKnowledgeMapper;


    /**
     * Create knowledge entry
     *
     * @param knowledgeVO knowledge value object
     * @return created Knowledge object
     * @throws BusinessException if validation fails or knowledge creation fails
     */
    @Transactional
    public Knowledge createKnowledge(KnowledgeVO knowledgeVO) {
        List<String> uuids = preCheck(knowledgeVO.getFileId());
        Repo repo = repoService.getOnly(Wrappers.lambdaQuery(Repo.class).eq(Repo::getCoreRepoId, uuids.get(1)));
        dataPermissionCheckTool.checkRepoBelong(repo);
        // Create knowledge
        Knowledge knowledge = this.getKnowledgePojo(knowledgeVO, uuids.getFirst());

        String auditSuggest = null;
        // Query current document enabled status
        FileInfoV2 fileInfoById = fileInfoV2Service.getById(knowledgeVO.getFileId());
        knowledge.setEnabled(fileInfoById.getEnabled());
        if (repo.getEnableAudit()) {
            JSONObject content = knowledge.getContent();
            String knowledgeStr = content.getString("content");
            // Future<SyncAuditResult<TextDetail>> syncAuditResultFuture =
            // auditService.syncAuditText(knowledgeStr, content);
            // syncAuditResultFuture.get();
            auditSuggest = content.getString("auditSuggest");
            if (!(StringUtils.isEmpty(auditSuggest) || "pass".equals(auditSuggest))) {
                knowledge.setEnabled(0);
            }
        }

        try {
            // 1. Add tags
            FileInfoV2 fileInfoV2 = fileInfoV2Mapper.selectOne(Wrappers.lambdaQuery(FileInfoV2.class)
                    .eq(FileInfoV2::getUuid, knowledge.getFileId())
                    .eq(FileInfoV2::getRepoId, repo.getId()));
            // 2. Submit to knowledge base
            JSONArray jsonArray = new JSONArray();
            if (!repo.getEnableAudit() || StringUtils.isEmpty(auditSuggest) || "pass".equals(auditSuggest)) {
                jsonArray.add(this.convertKnowledge2Object(knowledge, knowledge.getFileId()));
            }

            // 3. Determine type, override chunk_id
            String source = fileInfoV2.getSource();
            if (ProjectContent.isAiuiRagCompatible(source)) {
                this.addKnowledge4AIUI(uuids.get(0), uuids.get(1), jsonArray, source);
            } else if (ProjectContent.isCbgRagCompatible(source)) {
                Map<String, String> cbgKnowledgeMap = this.addKnowledge4CBG(uuids.get(0), uuids.get(1), jsonArray, source);
                if (!cbgKnowledgeMap.isEmpty()) {
                    for (String key : cbgKnowledgeMap.keySet()) {
                        knowledge.setId(cbgKnowledgeMap.get(key));
                        break;
                    }
                }
            }

            // 4. Add knowledge point - using MySQL
            MysqlKnowledge mysqlKnowledge = new MysqlKnowledge();
            BeanUtils.copyProperties(knowledge, mysqlKnowledge);
            knowledgeMapper.insert(mysqlKnowledge);
            knowledge.setId(mysqlKnowledge.getId());

        } catch (Exception e) {
            log.error("Failed to save knowledge point", e);
            throw e;
        }
        return knowledge;
    }


    /**
     * Update knowledge entry
     *
     * @param knowledgeVO knowledge value object
     * @return updated Knowledge object
     * @throws BusinessException if knowledge not found or update fails
     */
    @Transactional
    public Knowledge updateKnowledge(KnowledgeVO knowledgeVO) {
        MysqlKnowledge mysqlKnowledge = knowledgeMapper.selectById(knowledgeVO.getId());
        if (mysqlKnowledge == null) {
            throw new BusinessException(ResponseEnum.REPO_KNOWLEDGE_NOT_EXIST);
        }
        Knowledge knowledge = new Knowledge();
        BeanUtils.copyProperties(mysqlKnowledge, knowledge);
        List<String> uuids = preCheck(knowledgeVO.getFileId());

        String originKnowledge = knowledge.getContent().getString("content");
        boolean notNeedUpdate = originKnowledge.equals(knowledgeVO.getContent());
        if (notNeedUpdate) {
            return knowledge;
        }

        knowledge.getContent().put("content", knowledgeVO.getContent());
        knowledge.setUpdatedAt(LocalDateTime.now());
        Repo repo = repoService.getOnly(Wrappers.lambdaQuery(Repo.class).eq(Repo::getCoreRepoId, uuids.get(1)));
        dataPermissionCheckTool.checkRepoBelong(repo);

        String auditSuggest = null;
        if (repo.getEnableAudit()) {
            JSONObject content = knowledge.getContent();
            // String knowledgeStr = content.getString("content");
            // Future<SyncAuditResult<TextDetail>> syncAuditResultFuture =
            // auditService.syncAuditText(knowledgeStr, content);
            // syncAuditResultFuture.get();
            auditSuggest = content.getString("auditSuggest");
            if (!(StringUtils.isEmpty(auditSuggest) || "pass".equals(auditSuggest))) {
                knowledge.setEnabled(0);
            }
        }

        try {
            // 3. Modify knowledge point
            JSONArray updateKnowledgeArray = new JSONArray();
            if (!repo.getEnableAudit() || StringUtils.isEmpty(auditSuggest) || "pass".equals(auditSuggest)) {
                // Query current document enabled status
                FileInfoV2 fileInfoById = fileInfoV2Service.getById(knowledgeVO.getFileId());
                knowledge.setEnabled(fileInfoById.getEnabled());
                updateKnowledgeArray.add(this.convertKnowledge2Object(knowledge, knowledge.getFileId()));
            }
            // 1. Modify knowledge point - using MySQL
            BeanUtils.copyProperties(knowledge, mysqlKnowledge);
            knowledgeMapper.updateById(mysqlKnowledge);
            this.updateKnowledge(uuids.get(0), uuids.get(1), updateKnowledgeArray);
        } catch (Exception e) {
            log.error("Failed to modify knowledge point", e);
            throw e;
        }
        return knowledge;
    }


    /**
     * Enable or disable knowledge entry
     *
     * @param id knowledge ID
     * @param enabled enabled status (1=enabled, 0=disabled)
     * @return knowledge ID
     * @throws BusinessException if knowledge not found or operation fails
     */
    public String enableKnowledge(String id, Integer enabled) {
        MysqlKnowledge mysqlKnowledge = knowledgeMapper.selectById(id);
        if (mysqlKnowledge == null) {
            throw new BusinessException(ResponseEnum.REPO_KNOWLEDGE_NOT_EXIST);
        }
        Knowledge knowledge = new Knowledge();
        BeanUtils.copyProperties(mysqlKnowledge, knowledge);

        Integer originEnabled = knowledge.getEnabled();
        if (Objects.equals(originEnabled, enabled)) {
            return knowledge.getId();
        }

        FileInfoV2 fileInfoV2 = fileInfoV2Service.getOnly(new QueryWrapper<FileInfoV2>().eq("uuid", knowledge.getFileId()));
        if (fileInfoV2 == null) {
            throw new BusinessException(ResponseEnum.REPO_FILE_NOT_EXIST);
        }

        List<String> uuids = this.preCheck(fileInfoV2.getId());

        JSONObject content = knowledge.getContent();
        String auditSuggest = content.getString("auditSuggest");
        if (!(StringUtils.isEmpty(auditSuggest) || "pass".equals(auditSuggest)) && enabled == 1) {
            return knowledge.getId();
        }

        knowledge.setEnabled(enabled);
        knowledge.setUpdatedAt(LocalDateTime.now());

        try {
            String source = fileInfoV2.getSource();
            if (enabled == 1) {// Enable - re-add
                JSONArray jsonArray = new JSONArray();

                jsonArray.add(this.convertKnowledge2Object(knowledge, knowledge.getFileId()));
                if (ProjectContent.isAiuiRagCompatible(source)) {
                    this.addKnowledge4AIUI(uuids.get(0), uuids.get(1), jsonArray, source);
                } else if (ProjectContent.isCbgRagCompatible(source)) {
                    // Delete first then add
                    knowledgeMapper.deleteById(id);
                    Map<String, String> cbgKnowledgeMap = this.addKnowledge4CBG(uuids.get(0), uuids.get(1), jsonArray, source);
                    if (!cbgKnowledgeMap.isEmpty()) {
                        for (String key : cbgKnowledgeMap.keySet()) {
                            knowledge.setId(cbgKnowledgeMap.get(key));
                            break;
                        }
                    }
                }
            } else {// Disable - corresponding logic is to delete knowledge
                JSONArray delKbList = new JSONArray();
                delKbList.add(knowledge.getId());
                this.deleteKnowledgeChunks(uuids.getFirst(), delKbList);
            }
            // Save using MySQL
            BeanUtils.copyProperties(knowledge, mysqlKnowledge);
            knowledgeMapper.updateById(mysqlKnowledge);
            return knowledge.getId();
        } catch (Exception e) {
            log.error("Failed to enable/disable knowledge point", e);
            throw e;
        }

    }


    /**
     * Enable or disable document
     *
     * @param id file ID
     * @param enabled enabled status (1=enabled, 0=disabled)
     * @throws BusinessException if file not found or operation fails
     */
    public void enableDoc(Long id, Integer enabled) {
        List<String> uuids = this.preCheck(id);
        // ClientSession session = mongoClient.startSession();
        // try {
        // session.startTransaction();
        FileInfoV2 fileInfoV2 = fileInfoV2Service.getOnly(new QueryWrapper<FileInfoV2>().eq("uuid", uuids.get(0)));
        if (fileInfoV2 == null) {
            throw new BusinessException(ResponseEnum.REPO_FILE_NOT_EXIST);
        }
        if (enabled == 1) {// Enable - re-add
            // 1. Query knowledge points that were previously enabled for the associated document
            // Criteria newCriteria = Criteria.where("fileId").is(uuids.getFirst()).and("enabled").is(0);
            // List<Knowledge> knowledges = mongoTemplate.find(new Query(newCriteria), Knowledge.class);

            // Use MySQL query to replace MongoDB query
            List<MysqlKnowledge> mysqlKnowledges = knowledgeMapper.findByFileIdAndEnabled(uuids.getFirst(), 0);
            List<Knowledge> knowledges = new ArrayList<>();
            for (MysqlKnowledge mysql : mysqlKnowledges) {
                Knowledge knowledge = new Knowledge();
                BeanUtils.copyProperties(mysql, knowledge);
                knowledges.add(knowledge);
            }
            // 2. Convert knowledge points to the structure required by the knowledge base
            JSONArray waitAddKnowledge = this.getWaitAddKnowledge(knowledges, uuids.get(0));
            // 3. Add new (CBG knowledge base does not delete knowledge base slice information when
            // enabling/disabling doc)
            String source = fileInfoV2.getSource();
            if (ProjectContent.isAiuiRagCompatible(source)) {
                List<String> failedKnowledge = this.addKnowledge4AIUI(uuids.get(0), uuids.get(1), waitAddKnowledge, source);
                // 4. Check if there are failed knowledge points
                if (!CollectionUtils.isEmpty(failedKnowledge)) {
                    List<Knowledge> updateKnowledgeList = new ArrayList<>();
                    for (Knowledge knowledge : knowledges) {
                        if (failedKnowledge.contains(knowledge.getId())) {
                            knowledge.setEnabled(0);
                            knowledge.setUpdatedAt(LocalDateTime.now());
                            updateKnowledgeList.add(knowledge);
                        }
                    }
                    if (!CollectionUtils.isEmpty(updateKnowledgeList)) {
                        // knowledgeRepository.saveAll(updateKnowledgeList);
                        // Use MySQL update
                        for (Knowledge knowledge : updateKnowledgeList) {
                            MysqlKnowledge mysqlKnowledge = new MysqlKnowledge();
                            BeanUtils.copyProperties(knowledge, mysqlKnowledge);
                            knowledgeMapper.updateById(mysqlKnowledge);
                        }
                    }
                }
            }

            // Update knowledge
            // Query query = new Query();
            // query.addCriteria(newCriteria);
            // Update update = new Update();
            // update.set("enabled", 1);
            // mongoTemplate.updateMulti(query, update, Knowledge.class);

            // Use MySQL update
            knowledgeMapper.updateEnabledByFileIdAndOldEnabled(uuids.getFirst(), 0, 1);
        } else {// Disable - corresponding logic is to delete document
            JSONArray delDocList = new JSONArray();
            delDocList.add(uuids.getFirst());
            if (ProjectContent.isAiuiRagCompatible(fileInfoV2.getSource())) {
                this.deleteKnowledgeDoc(delDocList, null);
            }
            // Update knowledge
            // Criteria newCriteria = Criteria.where("fileId").is(uuids.getFirst()).and("enabled").is(1);
            // Query query = new Query();
            // query.addCriteria(newCriteria);
            // Update update = new Update();
            // update.set("enabled", 0);
            // mongoTemplate.updateMulti(query, update, Knowledge.class);

            // Use MySQL update
            knowledgeMapper.updateEnabledByFileIdAndOldEnabled(uuids.getFirst(), 1, 0);
        }
        // session.commitTransaction();
        // } catch (Exception e) {
        // // Rollback transaction
        // session.abortTransaction();
        // log.error("Document enable/disable failed", e);
        // throw e;

        // } finally {
        // session.close();
        // }
    }


    /**
     * Delete knowledge entry
     *
     * @param id knowledge ID
     * @throws BusinessException if knowledge not found or file not found
     */
    public void deleteKnowledge(String id) {
        // Knowledge knowledge = knowledgeRepository.findById(id).orElse(null);
        MysqlKnowledge mysqlKnowledge = knowledgeMapper.selectById(id);
        if (mysqlKnowledge == null) {
            throw new BusinessException(ResponseEnum.REPO_KNOWLEDGE_NOT_EXIST);
        }

        // Convert to Knowledge object to maintain compatibility
        Knowledge knowledge = new Knowledge();
        BeanUtils.copyProperties(mysqlKnowledge, knowledge);

        FileInfoV2 fileInfoV2 = fileInfoV2Service.getOnly(new QueryWrapper<FileInfoV2>().eq("uuid", knowledge.getFileId()));
        if (fileInfoV2 == null) {
            throw new BusinessException(ResponseEnum.REPO_FILE_NOT_EXIST);
        }
        List<String> uuids = this.preCheck(fileInfoV2.getId());
        // ClientSession session = mongoClient.startSession();
        // try {
        // session.startTransaction();
        // knowledgeRepository.deleteById(id);
        if (mysqlKnowledge.getEnabled().equals(1)) {
            JSONArray delKbList = new JSONArray();
            delKbList.add(knowledge.getId());
            this.deleteKnowledgeChunks(uuids.getFirst(), delKbList);
        }
        knowledgeMapper.deleteById(id);
        // session.commitTransaction();
        // } catch (Exception e) {
        // // Rollback transaction
        // session.abortTransaction();
        // log.error("Failed to delete knowledge point", e);
        // throw e;

        // } finally {
        // session.close();
        // }
    }


    /**
     * Asynchronously extract knowledge from document content.
     * <p>
     * Behavior keeps parity with original implementation:
     * <ul>
     * <li>CBG source ⇒ upload file stream from S3; others ⇒ split by URL.</li>
     * <li>On non-zero response code, extract inner message when code==11111 and mark task as
     * failed.</li>
     * <li>On empty chunks, set user-friendly reason based on contentType (image vs non-image).</li>
     * <li>Persist preview chunks to DB, update charCount and lastUuid rules, then update statuses.</li>
     * </ul>
     * </p>
     *
     * @param contentType MIME type of the document
     * @param url original file URL
     * @param sliceConfig chunking configuration
     * @param fileInfoV2 file info
     * @param extractKnowledgeTask task status carrier
     */
    @Async
<<<<<<< HEAD
    public void knowledgeExtractAsync(String contentType, String url, SliceConfig sliceConfig, FileInfoV2 fileInfoV2, ExtractKnowledgeTask extractKnowledgeTask) {
        // 1/2: Parse the user-provided text and perform chunking
        KnowledgeResponse response = processDocumentForChunking(url, sliceConfig, fileInfoV2, extractKnowledgeTask);
        if (response == null) {
            return; // Error already handled in helper method
        }

        // Validate chunking response
        String errorMessage = validateChunkingResponse(response);
        if (errorMessage != null) {
            this.updateTaskAndFileStatus(fileInfoV2, extractKnowledgeTask, errorMessage, false);
            return;
        }

        // Parse chunk infos
        List<ChunkInfo> chunkInfos = parseChunkInfos(response, fileInfoV2, extractKnowledgeTask);
        if (chunkInfos == null) {
            return; // Error already handled in helper method
        }

        // Validate chunks not empty
        if (!validateChunksNotEmpty(chunkInfos, contentType, fileInfoV2, extractKnowledgeTask)) {
            return;
        }

        // 3. Store data in database
        this.storagePreviewKnowledge(fileInfoV2.getUuid(), fileInfoV2.getId(), chunkInfos);

        // Calculate character count
        int charCount = calculateCharCount(chunkInfos);
        if (charCount > 0) {
            fileInfoV2.setCharCount((long) charCount);
        }

        // Update file UUID
        updateFileUuidForChunking(fileInfoV2, chunkInfos);

        this.updateTaskAndFileStatus(fileInfoV2, extractKnowledgeTask, null, true);
    }

    /**
     * Process document for chunking based on source type (CBG or other)
     *
     * @param url the URL of the document
     * @param sliceConfig slice configuration
     * @param fileInfoV2 file information
     * @param extractKnowledgeTask extraction task
     * @return KnowledgeResponse or null if error occurred
     */
    private KnowledgeResponse processDocumentForChunking(String url, SliceConfig sliceConfig,
            FileInfoV2 fileInfoV2, ExtractKnowledgeTask extractKnowledgeTask) {
        String source = fileInfoV2.getSource();

        if (ProjectContent.isCbgRagCompatible(source)) {
            return processCbgDocument(sliceConfig, fileInfoV2, extractKnowledgeTask);
        } else {
            return processNonCbgDocument(url, sliceConfig, fileInfoV2);
        }
    }

    /**
     * Process CBG compatible document
     */
    private KnowledgeResponse processCbgDocument(SliceConfig sliceConfig,
            FileInfoV2 fileInfoV2, ExtractKnowledgeTask extractKnowledgeTask) {
        try {
            String s3Key = fileInfoV2.getAddress();
            InputStream fileStream = s3Util.getObject(s3Key);
            if (fileStream == null) {
                this.updateTaskAndFileStatus(fileInfoV2, extractKnowledgeTask, "Failed to get file from S3", false);
                return null;
            }

            byte[] fileBytes = inputStreamToByteArray(fileStream);
            MultipartFile multipartFile = new MockMultipartFile(
                    "file", fileInfoV2.getName(), "application/octet-stream", fileBytes);

            try {
                fileStream.close();
            } catch (Exception e) {
                log.warn("Failed to close file stream", e);
            }

            List<String> separator = getSeparator(sliceConfig);
            Integer resourceType = ProjectContent.HTML_FILE_TYPE.equals(fileInfoV2.getType()) ? 1 : 0;

            return knowledgeV2ServiceCallHandler.documentUpload(
                    multipartFile, sliceConfig.getLengthRange(), separator,
                    fileInfoV2.getSource(), resourceType);
        } catch (Exception e) {
            log.error("Failed to upload file for chunking: {}", e.getMessage(), e);
            this.updateTaskAndFileStatus(fileInfoV2, extractKnowledgeTask,
                    "Failed to upload file: " + e.getMessage(), false);
            return null;
        }
    }

    /**
     * Process non-CBG document
     */
    private KnowledgeResponse processNonCbgDocument(String url, SliceConfig sliceConfig, FileInfoV2 fileInfoV2) {
        SplitRequest request = new SplitRequest();
        request.setFile(url.replaceAll("\\+", "%20"));
        request.setLengthRange(sliceConfig.getLengthRange());
        request.setCutOff(sliceConfig.getSeperator());
        if (ProjectContent.HTML_FILE_TYPE.equals(fileInfoV2.getType())) {
            request.setResourceType(1);
        }
        request.setRagType(fileInfoV2.getSource());
        return knowledgeV2ServiceCallHandler.documentSplit(request);
    }

    /**
     * Get separator from slice config
     */
    private List<String> getSeparator(SliceConfig sliceConfig) {
        List<String> sliceConf = sliceConfig.getSeperator();
        return (sliceConf != null && !sliceConf.isEmpty())
                ? Collections.singletonList(sliceConf.get(0))
                : Collections.singletonList("\n");
    }

    /**
     * Validate chunking response
     *
     * @param response the chunking response
     * @return error message if validation failed, null if successful
     */
    private String validateChunkingResponse(KnowledgeResponse response) {
=======
    public void knowledgeExtractAsync(String contentType, String url,
            SliceConfig sliceConfig,
            FileInfoV2 fileInfoV2,
            ExtractKnowledgeTask extractKnowledgeTask) {

        final String source = fileInfoV2.getSource();
        KnowledgeResponse response;

        // 1) Split: CBG=upload, others=URL split
        if (ProjectContent.isCbgRagCompatible(source)) {
            response = doCbgUploadSplit(sliceConfig, fileInfoV2, extractKnowledgeTask);
            if (response == null)
                return; // already updated status on failure
        } else {
            response = doUrlSplit(url, sliceConfig, fileInfoV2);
        }

        // 2) Check response code & normalize message when needed
>>>>>>> a511ecd0
        if (response.getCode() != 0) {
            String errMsg = normalizeErrMsgIfParenthesized(response.getCode(), response.getMessage());
            log.error("Document chunking failed : {}", errMsg);
<<<<<<< HEAD
            if (response.getCode() == 11111) {
                errMsg = extractErrorMessage(errMsg);
            }
            return "Document chunking failed, " + errMsg;
        }
        return null;
    }

    /**
     * Extract error message from response using regex
     */
    private String extractErrorMessage(String errMsg) {
        String regex = "[（(](.*?)[)）]";
        Pattern pattern = Pattern.compile(regex);
        Matcher matcher = pattern.matcher(errMsg);
        if (matcher.find()) {
            return matcher.group(1);
        }
        return errMsg;
    }

    /**
     * Parse chunk infos from response
     *
     * @param response the chunking response
     * @param fileInfoV2 file information
     * @param extractKnowledgeTask extraction task
     * @return list of ChunkInfo or null if parsing failed
     */
    private List<ChunkInfo> parseChunkInfos(KnowledgeResponse response,
            FileInfoV2 fileInfoV2, ExtractKnowledgeTask extractKnowledgeTask) {
        try {
            return ((JSONArray) response.getData()).toJavaList(ChunkInfo.class);
        } catch (Exception e) {
            log.error("Failed to get document chunking result : {}", e.getMessage(), e);
            this.updateTaskAndFileStatus(fileInfoV2, extractKnowledgeTask,
                    "Failed to get document chunking result:" + e.getMessage(), false);
            return null;
=======
            updateTaskAndFileStatus(fileInfoV2, extractKnowledgeTask,
                    "Document chunking failed, " + errMsg, false);
            return;
>>>>>>> a511ecd0
        }
    }

<<<<<<< HEAD
    /**
     * Validate chunks are not empty
     *
     * @param chunkInfos list of chunk infos
     * @param contentType content type
     * @param fileInfoV2 file information
     * @param extractKnowledgeTask extraction task
     * @return true if valid, false if empty
     */
    private boolean validateChunksNotEmpty(List<ChunkInfo> chunkInfos, String contentType,
            FileInfoV2 fileInfoV2, ExtractKnowledgeTask extractKnowledgeTask) {
        if (chunkInfos.isEmpty()) {
            String errorMsg = isImageContentType(contentType)
                    ? "Document cannot be chunked, please check if the image contains text"
                    : "Document cannot be chunked, please check if the file meets upload requirements";
            this.updateTaskAndFileStatus(fileInfoV2, extractKnowledgeTask, errorMsg, false);
            return false;
=======
        // 3) Parse data -> List<ChunkInfo>
        final List<ChunkInfo> chunkInfos = parseChunkInfosOrFail(response, fileInfoV2, extractKnowledgeTask);
        if (chunkInfos == null)
            return; // status updated inside on failure

        // 4) Empty result guard with image-specific hint
        if (chunkInfos.isEmpty()) {
            String reason = isImage(contentType)
                    ? "Document cannot be chunked, please check if the image contains text"
                    : "Document cannot be chunked, please check if the file meets upload requirements";
            updateTaskAndFileStatus(fileInfoV2, extractKnowledgeTask, reason, false);
            return;
>>>>>>> a511ecd0
        }
        return true;
    }

<<<<<<< HEAD
    /**
     * Check if content type is image
     */
    private boolean isImageContentType(String contentType) {
        return contentType.equals(ProjectContent.JPEG_FILE_TYPE)
                || contentType.equals(ProjectContent.JPG_FILE_TYPE)
                || contentType.equals(ProjectContent.PNG_FILE_TYPE)
                || contentType.equals(ProjectContent.BMP_FILE_TYPE);
    }

    /**
     * Calculate character count from chunks
     *
     * @param chunkInfos list of chunk infos
     * @return total character count
     */
    private int calculateCharCount(List<ChunkInfo> chunkInfos) {
        int charCount = 0;
        for (ChunkInfo chunkInfo : chunkInfos) {
            String content = chunkInfo.getContent();
            if (!StringUtils.isEmpty(content)) {
                charCount += content.length();
=======
        // 5) Persist preview chunks
        storagePreviewKnowledge(fileInfoV2.getUuid(), fileInfoV2.getId(), chunkInfos);

        // 6) Update char count
        int charCount = countTotalChars(chunkInfos);
        if (charCount > 0) {
            fileInfoV2.setCharCount((long) charCount);
        }

        // 7) Update lastUuid rule (CBG uses chunk's docId)
        updateLastUuidBySource(fileInfoV2, chunkInfos);

        // 8) Final success status
        updateTaskAndFileStatus(fileInfoV2, extractKnowledgeTask, null, true);
    }

    /** CBG: upload S3 stream and call documentUpload; on failure update status & return null. */
    private KnowledgeResponse doCbgUploadSplit(SliceConfig sliceConfig,
            FileInfoV2 fileInfoV2,
            ExtractKnowledgeTask extractKnowledgeTask) {
        try (InputStream fileStream = s3Util.getObject(fileInfoV2.getAddress())) {
            if (fileStream == null) {
                updateTaskAndFileStatus(fileInfoV2, extractKnowledgeTask, "Failed to get file from S3", false);
                return null;
>>>>>>> a511ecd0
            }
            byte[] fileBytes = inputStreamToByteArray(fileStream);
            MultipartFile multipartFile = new MockMultipartFile(
                    "file", fileInfoV2.getName(), "application/octet-stream", fileBytes);

            List<String> sliceConf = sliceConfig.getSeperator();
            List<String> separator = (sliceConf != null && !sliceConf.isEmpty())
                    ? Collections.singletonList(sliceConf.get(0))
                    : Collections.singletonList("\n");

            Integer resourceType = ProjectContent.HTML_FILE_TYPE.equals(fileInfoV2.getType()) ? 1 : 0;

            return knowledgeV2ServiceCallHandler.documentUpload(
                    multipartFile, sliceConfig.getLengthRange(), separator,
                    fileInfoV2.getSource(), resourceType);

        } catch (Exception e) {
            log.error("Failed to upload file for chunking: {}", e.getMessage(), e);
            updateTaskAndFileStatus(fileInfoV2, extractKnowledgeTask,
                    "Failed to upload file: " + e.getMessage(), false);
            return null;
        }
<<<<<<< HEAD
        return charCount;
    }

    /**
     * Update file UUID for chunking based on CBG compatibility
     *
     * @param fileInfoV2 file information
     * @param chunkInfos list of chunk infos
     */
    private void updateFileUuidForChunking(FileInfoV2 fileInfoV2, List<ChunkInfo> chunkInfos) {
=======
    }

    /** Non-CBG: split by URL. */
    private KnowledgeResponse doUrlSplit(String url, SliceConfig sliceConfig, FileInfoV2 fileInfoV2) {
        SplitRequest request = new SplitRequest();
        request.setFile(url.replaceAll("\\+", "%20"));
        request.setLengthRange(sliceConfig.getLengthRange());
        request.setCutOff(sliceConfig.getSeperator());
        if (ProjectContent.HTML_FILE_TYPE.equals(fileInfoV2.getType())) {
            request.setResourceType(1);
        }
        request.setRagType(fileInfoV2.getSource());
        return knowledgeV2ServiceCallHandler.documentSplit(request);
    }

    /** When code==11111 extract inner parentheses text, keep original message otherwise. */
    private String normalizeErrMsgIfParenthesized(int code, String message) {
        if (code != 11111 || message == null)
            return message;
        try {
            Matcher m = Pattern.compile("[（(](.*?)[)）]").matcher(message);
            return m.find() ? m.group(1) : message;
        } catch (Exception ignore) {
            return message;
        }
    }

    /** Parse chunk list with failure reporting. Returns null on failure (already updated status). */
    private List<ChunkInfo> parseChunkInfosOrFail(KnowledgeResponse response,
            FileInfoV2 fileInfoV2,
            ExtractKnowledgeTask task) {
        try {
            return ((JSONArray) response.getData()).toJavaList(ChunkInfo.class);
        } catch (Exception e) {
            log.error("Failed to get document chunking result : {}", e.getMessage(), e);
            updateTaskAndFileStatus(fileInfoV2, task,
                    "Failed to get document chunking result:" + e.getMessage(), false);
            return null;
        }
    }

    /** Image file types used by original logic. */
    private boolean isImage(String contentType) {
        return ProjectContent.JPEG_FILE_TYPE.equals(contentType)
                || ProjectContent.JPG_FILE_TYPE.equals(contentType)
                || ProjectContent.PNG_FILE_TYPE.equals(contentType)
                || ProjectContent.BMP_FILE_TYPE.equals(contentType);
    }

    /** Sum of text length in all chunks; null-safe as in original semantics. */
    private int countTotalChars(List<ChunkInfo> chunkInfos) {
        int total = 0;
        for (ChunkInfo c : chunkInfos) {
            String s = c.getContent();
            if (!StringUtils.isEmpty(s)) {
                total += s.length();
            }
        }
        return total;
    }

    /** Preserve original lastUuid rules: CBG uses chunk's docId; others keep file uuid. */
    private void updateLastUuidBySource(FileInfoV2 fileInfoV2, List<ChunkInfo> chunkInfos) {
>>>>>>> a511ecd0
        if (ProjectContent.isCbgRagCompatible(fileInfoV2.getSource())) {
            if (fileInfoV2.getLastUuid() == null) {
                fileInfoV2.setUuid(chunkInfos.get(0).getDocId()); // keep parity with original first-set logic
            }
            fileInfoV2.setLastUuid(chunkInfos.get(0).getDocId());
        } else {
            fileInfoV2.setLastUuid(fileInfoV2.getUuid());
        }
    }

    /**
     * Asynchronously extract and embed knowledge from document content.
     * <p>
     * Behavior parity with the original:
     * </p>
     * <ul>
     * <li>CBG source ⇒ upload file stream from S3; others ⇒ split by URL.</li>
     * <li>On non-zero response code, when code==11111 extract the inner message.</li>
     * <li>On empty chunks, set image/non-image specific friendly reason.</li>
     * <li>Persist preview chunks, update charCount & lastUuid, then update statuses.</li>
     * <li>On success, call {@code saveTaskAndUpdateFileStatus} and {@code embeddingFile}.</li>
     * </ul>
     *
     * @param contentType MIME type of the document content
     * @param url the URL of the document to be processed
     * @param sliceConfig configuration for document slicing/chunking
     * @param fileInfoV2 file information object containing metadata
     * @param extractKnowledgeTask task object to track extraction progress
     * @param fileInfoV2Service service for file information operations
     */
    @Async
<<<<<<< HEAD
    public void knowledgeEmbeddingExtractAsync(String contentType, String url, SliceConfig sliceConfig, FileInfoV2 fileInfoV2,
            ExtractKnowledgeTask extractKnowledgeTask, FileInfoV2Service fileInfoV2Service) {
        // 1/2: Parse the user-provided text and perform chunking
        KnowledgeResponse response = processDocumentForChunking(url, sliceConfig, fileInfoV2, extractKnowledgeTask);
        if (response == null) {
            return; // Error already handled in helper method
        }

        // Validate chunking response
        String errorMessage = validateChunkingResponse(response);
        if (errorMessage != null) {
            this.updateTaskAndFileStatus(fileInfoV2, extractKnowledgeTask, errorMessage, false);
            return;
        }

        // Parse chunk infos
        List<ChunkInfo> chunkInfos = parseChunkInfos(response, fileInfoV2, extractKnowledgeTask);
        if (chunkInfos == null) {
            return; // Error already handled in helper method
        }

        // Validate chunks not empty
        if (!validateChunksNotEmpty(chunkInfos, contentType, fileInfoV2, extractKnowledgeTask)) {
            return;
        }

        // 3. Store data in database
        this.storagePreviewKnowledge(fileInfoV2.getUuid(), fileInfoV2.getId(), chunkInfos);

        // Calculate character count
        int charCount = calculateCharCount(chunkInfos);
=======
    public void knowledgeEmbeddingExtractAsync(String contentType, String url,
            SliceConfig sliceConfig,
            FileInfoV2 fileInfoV2,
            ExtractKnowledgeTask extractKnowledgeTask,
            FileInfoV2Service fileInfoV2Service) {
        final String source = fileInfoV2.getSource();
        KnowledgeResponse response;

        // 1) Split: CBG=upload, others=URL split
        if (ProjectContent.isCbgRagCompatible(source)) {
            response = doCbgUploadSplit(sliceConfig, fileInfoV2, extractKnowledgeTask);
            if (response == null) {
                return; // already updated status on failure
            }
        } else {
            response = doUrlSplit(url, sliceConfig, fileInfoV2);
        }

        // 2) Check response code & normalize message for code==11111
        if (response.getCode() != 0) {
            String errMsg = normalizeErrMsgIfParenthesized(response.getCode(), response.getMessage());
            log.error("Document chunking failed : {}", errMsg);
            updateTaskAndFileStatus(fileInfoV2, extractKnowledgeTask,
                    "Document chunking failed, " + errMsg, false);
            return;
        }

        // 3) Parse data -> List<ChunkInfo>
        final List<ChunkInfo> chunkInfos = parseChunkInfosOrFail(response, fileInfoV2, extractKnowledgeTask);
        if (chunkInfos == null) {
            return; // status updated inside on failure
        }

        // 4) Empty result guard with image-specific hint
        if (chunkInfos.isEmpty()) {
            String reason = isImage(contentType)
                    ? "Document cannot be chunked, please check if the image contains text"
                    : "Document cannot be chunked, please check if the file meets upload requirements";
            updateTaskAndFileStatus(fileInfoV2, extractKnowledgeTask, reason, false);
            return;
        }

        // 5) Persist preview chunks
        storagePreviewKnowledge(fileInfoV2.getUuid(), fileInfoV2.getId(), chunkInfos);

        // 6) Update char count
        int charCount = countTotalChars(chunkInfos);
>>>>>>> a511ecd0
        if (charCount > 0) {
            fileInfoV2.setCharCount((long) charCount);
        }

<<<<<<< HEAD
        // Update file UUID (simplified for embedding)
        updateFileUuidForEmbedding(fileInfoV2, chunkInfos);

        this.updateTaskAndFileStatus(fileInfoV2, extractKnowledgeTask, null, true);
        fileInfoV2Service.saveTaskAndUpdateFileStatus(fileInfoV2.getId());
        fileInfoV2Service.embeddingFile(fileInfoV2.getId(), fileInfoV2.getSpaceId());
    }

    /**
     * Update file UUID for embedding based on CBG compatibility
     *
     * @param fileInfoV2 file information
     * @param chunkInfos list of chunk infos
     */
    private void updateFileUuidForEmbedding(FileInfoV2 fileInfoV2, List<ChunkInfo> chunkInfos) {
        if (ProjectContent.isCbgRagCompatible(fileInfoV2.getSource())) {
            fileInfoV2.setLastUuid(chunkInfos.get(0).getDocId());
        } else {
            fileInfoV2.setLastUuid(fileInfoV2.getUuid());
        }
=======
        // 7) Update lastUuid rule (CBG uses chunk's docId)
        updateLastUuidBySource(fileInfoV2, chunkInfos);

        // 8) Final success status + embedding-trigger
        updateTaskAndFileStatus(fileInfoV2, extractKnowledgeTask, null, true);
        fileInfoV2Service.saveTaskAndUpdateFileStatus(fileInfoV2.getId());
        fileInfoV2Service.embeddingFile(fileInfoV2.getId(), fileInfoV2.getSpaceId());
>>>>>>> a511ecd0
    }

    /**
     * Update the status of extraction task and file information
     *
     * @param fileInfoV2 file information object to be updated
     * @param extractKnowledgeTask extraction task object to be updated
     * @param errMsg error message if operation failed, null if successful
     * @param isSucess boolean flag indicating if the operation was successful
     */
    public void updateTaskAndFileStatus(FileInfoV2 fileInfoV2, ExtractKnowledgeTask extractKnowledgeTask, String errMsg, Boolean isSucess) {
        if (isSucess) {
            fileInfoV2.setStatus(ProjectContent.FILE_PARSE_SUCCESSED);
            fileInfoV2.setReason(null);
            extractKnowledgeTask.setStatus(1);
        } else {
            fileInfoV2.setStatus(ProjectContent.FILE_PARSE_FAILED);
            fileInfoV2.setReason(errMsg);
            extractKnowledgeTask.setStatus(2);
            extractKnowledgeTask.setReason(errMsg);
        }
        // Update parsing status
        extractKnowledgeTask.setTaskStatus(1);
        fileInfoV2.setUpdateTime(new Timestamp(System.currentTimeMillis()));
        fileInfoV2Service.updateById(fileInfoV2);

        extractKnowledgeTask.setUpdateTime(new Timestamp(System.currentTimeMillis()));
        extractKnowledgeTaskService.updateById(extractKnowledgeTask);
    }


    /**
     * Store preview knowledge chunks in the database
     *
     * @param fileId the unique identifier of the file
     * @param id the database ID of the file
     * @param chunkInfos list of chunk information objects containing knowledge data
     * @throws BusinessException if file not found or storage operation fails
     */
    public void storagePreviewKnowledge(String fileId, Long id, List<ChunkInfo> chunkInfos) {
        if (CollectionUtils.isEmpty(chunkInfos)) {
            return;
        }
        FileInfoV2 fileInfoV2 = fileInfoV2Service.getById(id);
        if (fileInfoV2 == null) {
            throw new BusinessException(ResponseEnum.REPO_FILE_NOT_EXIST);
        }
        // CBG's docId must be generated by CBG, AIUI's is a random value, compatibility handling
        String source = fileInfoV2.getSource();
        if (ProjectContent.isCbgRagCompatible(source)) {
            String newFileId = chunkInfos.get(0).getDocId();
            if (!newFileId.isEmpty() && !newFileId.equals(fileId)) {
                fileId = newFileId;
            }
        }

        List<PreviewKnowledge> previewKnowledgeList = new ArrayList<>();
        for (ChunkInfo previewKnowledgeObject : chunkInfos) {
            String knowledgeStr = previewKnowledgeObject.getContent();
            int charCount = 0;
            if (!StringUtils.isEmpty(knowledgeStr)) {
                charCount = knowledgeStr.length();
            }
            Set<String> referenceUnusedSet = new HashSet<>();
            JSONObject reference = previewKnowledgeObject.getReferences();
            if (reference != null) {
                referenceUnusedSet = reference.keySet();
            }

            if (!CollectionUtils.isEmpty(referenceUnusedSet)) {
                for (String referenceUnused : referenceUnusedSet) { // Replace if it's a file
                    try {
                        String content = "";
                        String s3Key = "";
                        boolean isImage = false;
                        if (ProjectContent.isAiuiRagCompatible(source)) {
                            content = reference.getJSONObject(referenceUnused).getString("content");
                            String format = reference.getJSONObject(referenceUnused).getString("format");
                            s3Key = "repoRef/" + fileId + "/" + referenceUnused + ".jpg";
                            if ("image".equals(format)) {
                                isImage = true;
                            }
                        }

                        if (isImage) {
                            String base64 = content;
                            int comma = content.indexOf(',');
                            if (comma > 0) {
                                base64 = content.substring(comma + 1);
                            }
                            s3Util.putObjectBase64(s3Key, base64, "image/jpeg");
                            reference.getJSONObject(referenceUnused).put("content", "");
                            reference.getJSONObject(referenceUnused).put("link", s3Util.getS3Url(s3Key));
                        }
                    } catch (Exception e) {
                        log.error("File upload failed", e);
                    }
                }
                previewKnowledgeObject.setReferences(reference);
            }

            PreviewKnowledge previewKnowledge = PreviewKnowledge.builder()
                    .fileId(fileId)
                    .content(JSON.parseObject(JSON.toJSONString(previewKnowledgeObject)))
                    .charCount((long) charCount)
                    .createdAt(LocalDateTime.now())
                    .updatedAt(LocalDateTime.now())
                    .build();
            previewKnowledgeList.add(previewKnowledge);
        }

        // Check if already chunked, if so delete the previous ones
        long count = previewKnowledgeMapper.countByFileId(fileId);
        if (count > 0) {
            previewKnowledgeMapper.deleteByFileId(fileId);
        }
        // Save using MySQL
        List<MysqlPreviewKnowledge> mysqlPreviewList = new ArrayList<>();
        for (PreviewKnowledge preview : previewKnowledgeList) {
            MysqlPreviewKnowledge mysql = new MysqlPreviewKnowledge();
            BeanUtils.copyProperties(preview, mysql);
            mysqlPreviewList.add(mysql);
        }
        previewKnowledgeMapper.insertBatch(mysqlPreviewList);
    }

    /**
     * Embed knowledge chunks and store them in the knowledge base
     *
     * @param fileId the database ID of the file to be processed
     * @return the number of failed knowledge points during embedding
     * @throws BusinessException if file validation fails, knowledge processing fails, or embedding
     *         operations fail
     */
    public Integer embeddingKnowledgeAndStorage(Long fileId) {
        List<String> uuid = this.preCheck(fileId);

        // 1. Read preview chunks
        List<PreviewKnowledge> previewKnowledgeList = loadPreviewKnowledge(uuid.get(2));
        // 2. Delete old "auto-embedded" knowledge chunks
        List<Knowledge> oldAuto = findOldAutoKnowledge(uuid.get(0));
        JSONArray delKbList = collectEnabledKbIds(oldAuto);
        this.deleteKnowledgeChunks(uuid.get(0), delKbList);

        // 3. Assemble "to be written" knowledge and JSON to be pushed
        BuildResult build = buildNewKnowledges(previewKnowledgeList, uuid.get(0));

        // 4. Push in batches to external knowledge base (AIUI/CBG), and collect failure/ID mapping
        PushResult push = pushChunksBySource(fileId, uuid, build.addArray);

        // 5. Adjust knowledge point enabled/ID based on push results
        applyPushResult(build.knowledgeList, oldAuto, push, fileId);

        // 6. Local persistence (delete old auto-embedded, write new ones, restore "manually added"
        // knowledge)
        try {
            // Delete old auto-embedded
            if (!oldAuto.isEmpty()) {
                List<String> oldAutoIds = oldAuto.stream().map(Knowledge::getId).collect(Collectors.toList());
                knowledgeMapper.deleteBatchIds(oldAutoIds);
            }
            // Write new knowledge points
            if (!build.knowledgeList.isEmpty()) {
                List<MysqlKnowledge> mysqlKnowledgeList = build.knowledgeList.stream().map(knowledge -> {
                    MysqlKnowledge mysqlKnowledge = new MysqlKnowledge();
                    BeanUtils.copyProperties(knowledge, mysqlKnowledge);
                    return mysqlKnowledge;
                }).collect(Collectors.toList());
                for (MysqlKnowledge mysqlKnowledge : mysqlKnowledgeList) {
                    knowledgeMapper.insert(mysqlKnowledge);
                }
            }
            restoreManualKnowledge(uuid.get(0), uuid.get(2));
        } catch (Exception e) {
            log.error("Embedding failed", e);
            throw e;
        }

        return push.failedKnowledge.size();
    }


    private List<PreviewKnowledge> loadPreviewKnowledge(String lastUuid) {
        // Criteria criteria = Criteria.where("fileId").is(lastUuid);
        // List<PreviewKnowledge> list = mongoTemplate.find(new Query(criteria), PreviewKnowledge.class);

        // Use MySQL query to replace MongoDB query
        List<MysqlPreviewKnowledge> mysqlList = previewKnowledgeMapper.findByFileId(lastUuid);
        if (CollectionUtils.isEmpty(mysqlList)) {
            throw new BusinessException(ResponseEnum.REPO_KNOWLEDGE_GET_FAILED);
        }

        List<PreviewKnowledge> list = new ArrayList<>();
        for (MysqlPreviewKnowledge mysql : mysqlList) {
            PreviewKnowledge preview = new PreviewKnowledge();
            BeanUtils.copyProperties(mysql, preview);
            list.add(preview);
        }
        return list;
    }

    private List<Knowledge> findOldAutoKnowledge(String docUuid) {
        // Criteria c = Criteria.where("fileId").is(docUuid).and("source").is(0);
        // return mongoTemplate.find(new Query(c), Knowledge.class);

        // Use MySQL query to replace MongoDB query
        List<MysqlKnowledge> mysqlList = knowledgeMapper.findByFileIdAndSource(docUuid, 0);
        List<Knowledge> result = new ArrayList<>();
        for (MysqlKnowledge mysql : mysqlList) {
            Knowledge knowledge = new Knowledge();
            BeanUtils.copyProperties(mysql, knowledge);
            result.add(knowledge);
        }
        return result;
    }

    private JSONArray collectEnabledKbIds(List<Knowledge> oldKnowledgeList) {
        JSONArray delKbList = new JSONArray();
        if (!CollectionUtils.isEmpty(oldKnowledgeList)) {
            for (Knowledge k : oldKnowledgeList) {
                if (k.getEnabled() == 1) {
                    delKbList.add(k.getId());
                }
            }
        }
        return delKbList;
    }

    private static final class BuildResult {
        final List<Knowledge> knowledgeList = new ArrayList<>();
        final JSONArray addArray = new JSONArray();
    }

    private BuildResult buildNewKnowledges(List<PreviewKnowledge> previewKnowledgeList, String docUuid) {
        BuildResult r = new BuildResult();
        for (PreviewKnowledge p : previewKnowledgeList) {
            Knowledge k = new Knowledge();
            BeanUtils.copyProperties(p, k);
            JSONObject content = k.getContent();
            String auditSuggest = content.getString("auditSuggest");
            if (StringUtils.isEmpty(auditSuggest) || "pass".equals(auditSuggest)) {
                k.setEnabled(1);
                r.addArray.add(this.convertKnowledge2Object(k, docUuid));
            } else {
                k.setEnabled(0);
            }
            k.setSource(0);
            k.setTestHitCount(0L);
            k.setDialogHitCount(0L);
            k.setCoreRepoName(apiUrl.getDefaultAddRepo());
            k.setCreatedAt(LocalDateTime.now());
            k.setUpdatedAt(LocalDateTime.now());
            r.knowledgeList.add(k);
        }
        return r;
    }

    private static final class PushResult {
        final List<String> failedKnowledge = new ArrayList<>();
        final Map<String, String> cbgKnowledgeMap = new HashMap<>();
        String source;
    }

    private PushResult pushChunksBySource(Long fileId, List<String> uuid, JSONArray jsonArray) {
        PushResult r = new PushResult();
        FileInfoV2 fileInfoV2 = fileInfoV2Service.getById(fileId);
        r.source = fileInfoV2.getSource();

        final int maxSaveCount = 200;
        final int maxThreadCount = 3;

        if (ProjectContent.isAiuiRagCompatible(r.source)) {
            // Synchronous batch push
            for (int i = 0; i < jsonArray.size(); i += maxSaveCount) {
                int end = Math.min(i + maxSaveCount, jsonArray.size());
                JSONArray batch = new JSONArray();
                List<String> presetFail = new ArrayList<>();
                for (Object o : jsonArray.subList(i, end)) {
                    JSONObject obj = (JSONObject) o;
                    batch.add(obj);
                    presetFail.add(obj.getString("chunkId"));
                }
                try {
                    List<String> childFailed = this.addKnowledge4AIUI(uuid.get(0), uuid.get(1), batch, r.source);
                    if (!CollectionUtils.isEmpty(childFailed)) {
                        r.failedKnowledge.addAll(childFailed);
                    }
                } catch (Exception e) {
                    log.error("Batch insert knowledge points failed (AIUI)", e);
                    r.failedKnowledge.addAll(presetFail);
                }
            }
            return r;
        }

        if (ProjectContent.isCbgRagCompatible(r.source)) {
            // Concurrent batch push
            ExecutorService pool = new ThreadPoolExecutor(
                    maxThreadCount, maxThreadCount, 0L, TimeUnit.MILLISECONDS,
                    new LinkedBlockingQueue<>(),
                    ThreadFactoryBuilder.create().setNamePrefix("addKnowledge4CBG-").build());
            List<Future<Map<String, String>>> futures = new ArrayList<>();
            try {
                for (int i = 0; i < jsonArray.size(); i += maxSaveCount) {
                    int end = Math.min(i + maxSaveCount, jsonArray.size());
                    JSONArray batch = new JSONArray();
                    for (Object o : jsonArray.subList(i, end)) {
                        batch.add((JSONObject) o);
                    }
                    futures.add(pool.submit(() -> this.addKnowledge4CBG(uuid.get(0), uuid.get(1), batch, r.source)));
                }
                for (Future<Map<String, String>> f : futures) {
                    try {
                        Map<String, String> m = f.get();
                        if (!m.isEmpty())
                            r.cbgKnowledgeMap.putAll(m);
                    } catch (Exception e) {
                        log.error("Failed to get CBG task result", e);
                    }
                }
            } finally {
                pool.shutdown();
            }
            return r;
        }

        // Unknown source: no external push
        return r;
    }

    private void applyPushResult(List<Knowledge> knowledgeList, List<Knowledge> oldAuto, PushResult push, Long fileId) {
        if (ProjectContent.isAiuiRagCompatible(push.source)) {
            // Throw error if all failed
            if (!push.failedKnowledge.isEmpty() && push.failedKnowledge.size() >= knowledgeList.size()) {
                log.error("All knowledge points embedding failed, fileId:{}, failed:{}, total:{}", fileId, push.failedKnowledge.size(), knowledgeList.size());
                throw new BusinessException(ResponseEnum.REPO_KNOWLEDGE_ALL_EMBEDDING_FAILED);
            }
            if (!CollectionUtils.isEmpty(push.failedKnowledge)) {
                for (Knowledge k : knowledgeList) {
                    if (push.failedKnowledge.contains(k.getId())) {
                        k.setEnabled(0);
                    }
                }
            }
            return;
        }

        if (ProjectContent.isCbgRagCompatible(push.source)) {
            // Map dataIndex -> id back to Knowledge.id
            for (Knowledge k : knowledgeList) {
                String dataIndex = k.getContent().getString("dataIndex");
                k.setId(push.cbgKnowledgeMap.get(dataIndex));
            }
            // CBG scenario: will delete oldAuto and save new data later, logic consistent with original
            // implementation
        }
    }

    private void restoreManualKnowledge(String docUuid, String lastUuid) {
        // Criteria handleCriteria = Criteria.where("fileId").is(docUuid).and("source").is(1);
        // List<Knowledge> manualList = mongoTemplate.find(new Query(handleCriteria), Knowledge.class);

        // Use MySQL query to replace MongoDB query
        List<MysqlKnowledge> mysqlList = knowledgeMapper.findByFileIdAndSource(docUuid, 1);
        List<Knowledge> manualList = new ArrayList<>();
        for (MysqlKnowledge mysql : mysqlList) {
            Knowledge knowledge = new Knowledge();
            BeanUtils.copyProperties(mysql, knowledge);
            manualList.add(knowledge);
        }

        for (Knowledge k : manualList) {
            k.setFileId(lastUuid);
            k.setEnabled(1);
            // knowledgeRepository.save(k);

            // Save using MySQL
            MysqlKnowledge mysqlKnowledge = new MysqlKnowledge();
            BeanUtils.copyProperties(k, mysqlKnowledge);
            knowledgeMapper.insert(mysqlKnowledge);
            // Original logic commented out updateChunk, keep not updating external library
        }
    }


    /**
     * Delete documents and their associated knowledge chunks
     *
     * @param ids list of file IDs to be deleted
     * @throws BusinessException if files not found or deletion operations fail
     */
    public void deleteDoc(List<Long> ids) {
        if (CollectionUtils.isEmpty(ids)) {
            return;
        }
        List<FileInfoV2> fileInfoV2List = fileInfoV2Mapper.listByIds(ids);
        List<String> fileUuids = new ArrayList<>();
        for (FileInfoV2 fileInfoV2 : fileInfoV2List) {
            dataPermissionCheckTool.checkFileBelong(fileInfoV2);
            fileUuids.add(fileInfoV2.getUuid());
        }
        // Criteria newCriteria = Criteria.where("fileId").in(fileUuids);
        // List<Knowledge> knowledges = mongoTemplate.find(new Query(newCriteria), Knowledge.class);

        // Use MySQL query to replace MongoDB query
        List<MysqlKnowledge> mysqlKnowledges = knowledgeMapper.findByFileIdIn(fileUuids);
        List<Knowledge> knowledges = new ArrayList<>();
        for (MysqlKnowledge mysql : mysqlKnowledges) {
            Knowledge knowledge = new Knowledge();
            BeanUtils.copyProperties(mysql, knowledge);
            knowledges.add(knowledge);
        }

        // ClientSession session = mongoClient.startSession();
        // try {
        // session.startTransaction();
        if (!CollectionUtils.isEmpty(knowledges)) {
            // knowledgeRepository.deleteAll(knowledges);
            // Delete using MySQL
            List<String> knowledgeIds = knowledges.stream().map(Knowledge::getId).collect(Collectors.toList());
            knowledgeMapper.deleteBatchIds(knowledgeIds);
        }

        // When using CBG, need to build chunkIds map with docId as key
        Map<String, List<String>> chunkIdsMap = new HashMap<>();
        // Iterate through fileDocIds
        for (FileInfoV2 fileInfoV2 : fileInfoV2List) {
            if (ProjectContent.isCbgRagCompatible(fileInfoV2.getSource())) {
                String docId = fileInfoV2.getUuid();
                // For each docId, find all matching Knowledge entries
                List<String> knowledgeIds = knowledges.stream()
                        .filter(knowledge -> knowledge.getFileId().equals(docId))
                        .map(Knowledge::getId)
                        .collect(Collectors.toList());

                // Store results in map
                if (!CollectionUtils.isEmpty(knowledgeIds)) {
                    chunkIdsMap.put(docId, knowledgeIds);
                }
            }
        }

        JSONArray delDocList = new JSONArray();
        delDocList.addAll(fileUuids);
        this.deleteKnowledgeDoc(delDocList, chunkIdsMap);
        // session.commitTransaction();
        // } catch (Exception e) {
        // // Rollback transaction
        // session.abortTransaction();
        // log.error("Failed to delete document", e);
        // throw e;
        // } finally {
        // session.close();
        // }
    }


    /**
     * Handle callback result for knowledge extraction task with retry mechanism
     *
     * @param retResult JSON object containing the callback result with task status and data
     * @throws BusinessException if task not found or processing fails
     */
    @Retryable(value = Exception.class, backoff = @Backoff(delay = 5000, multiplier = 1, maxDelay = 10000))
    public void dealTaskForKnowledgeExtract(JSONObject retResult) {
        log.info("dealTaskForKnowledgeExtract callback result:{}", JSONObject.toJSONString(retResult));
        // 1. Query task
        String taskId = retResult.getString("taskId");
        ExtractKnowledgeTask extractKnowledgeTask = extractKnowledgeTaskService.getOnly(Wrappers.lambdaQuery(ExtractKnowledgeTask.class).eq(ExtractKnowledgeTask::getTaskId, taskId));
        if (extractKnowledgeTask == null || extractKnowledgeTask.getStatus() != 0) {
            log.error("No corresponding task found: " + taskId);
            throw new BusinessException(ResponseEnum.REPO_KNOWLEDGE_NO_TASK);
        }

        boolean success = retResult.getBooleanValue("success");
        // If successful, parse knowledge points and store in database
        String resultTextUrl = retResult.getString("knowledgeUrl");
        this.downloadKnowLedgeData(resultTextUrl, extractKnowledgeTask, success, retResult.getString("err"));
    }


    /**
     * Download and process knowledge data from a given URL
     *
     * @param url the URL to download knowledge data from
     * @param extractKnowledgeTask the extraction task object to be updated
     * @param isSuccess boolean flag indicating if the extraction was successful
     * @param errMsg error message if extraction failed, null if successful
     * @throws BusinessException if file not found, download fails, or data processing fails
     */
    @Transactional
    public void downloadKnowLedgeData(String url, ExtractKnowledgeTask extractKnowledgeTask, boolean isSuccess, String errMsg) {
        Timestamp timestamp = new Timestamp(System.currentTimeMillis());
        FileInfoV2 fileInfoV2 = fileInfoV2Service.getById(extractKnowledgeTask.getFileId());
        if (fileInfoV2 == null) {
            extractKnowledgeTask.setStatus(2);
            extractKnowledgeTask.setReason("No corresponding file found");
            extractKnowledgeTask.setUpdateTime(timestamp);
            extractKnowledgeTaskService.updateById(extractKnowledgeTask);
            return;
        }

        if (!isSuccess) {
            extractKnowledgeTask.setStatus(2);
            extractKnowledgeTask.setReason(errMsg);
            extractKnowledgeTask.setUpdateTime(timestamp);
            extractKnowledgeTaskService.updateById(extractKnowledgeTask);

            fileInfoV2.setStatus(ProjectContent.FILE_PARSE_FAILED);
            fileInfoV2.setReason(errMsg);
            fileInfoV2.setUpdateTime(timestamp);
            fileInfoV2Service.updateById(fileInfoV2);
            return;
        }

        Repo repo = repoService.getById(fileInfoV2.getRepoId());


        String entityBody = null;
        try {
            RestTemplate restTemplate = new RestTemplate();
            ResponseEntity<String> forEntity = restTemplate.getForEntity(url, String.class);
            if (forEntity.getStatusCode() != HttpStatus.OK) {
                throw new BusinessException(ResponseEnum.REPO_KNOWLEDGE_DOWNLOAD_FAILED);
            }
            entityBody = forEntity.getBody();
            JSONArray jsonArray = JSON.parseArray(entityBody);
            List<ChunkInfo> chunkInfos = null;
            if (repo.getEnableAudit()) {
                if (jsonArray != null) {
                    chunkInfos = jsonArray.toJavaList(ChunkInfo.class);
                }
            }
            this.storagePreviewKnowledge(fileInfoV2.getUuid(), fileInfoV2.getId(), chunkInfos);

            extractKnowledgeTask.setStatus(1);
            extractKnowledgeTask.setUpdateTime(timestamp);
            extractKnowledgeTaskService.updateById(extractKnowledgeTask);

            fileInfoV2.setStatus(ProjectContent.FILE_PARSE_SUCCESSED);
            fileInfoV2.setReason(null);
            fileInfoV2.setUpdateTime(timestamp);
            fileInfoV2Service.updateById(fileInfoV2);
        } catch (Exception e) {
            log.error("Error downloading & parsing file", e);
            log.error("Result length: {}", entityBody == null ? 0 : entityBody.length());
            extractKnowledgeTask.setStatus(2);
            extractKnowledgeTask.setReason("Error downloading & parsing file, " + e.getMessage());
            extractKnowledgeTask.setUpdateTime(timestamp);
            extractKnowledgeTaskService.updateById(extractKnowledgeTask);

            fileInfoV2.setStatus(ProjectContent.FILE_PARSE_FAILED);
            fileInfoV2.setReason("Error downloading & parsing file, " + e.getMessage());
            fileInfoV2.setUpdateTime(timestamp);
            fileInfoV2Service.updateById(fileInfoV2);
        }
    }

    /**
     * Perform pre-check validation and return file and repository information
     *
     * @param fileId the database ID of the file to be checked
     * @return list containing: uuid[0] = file uuid, uuid[1] = core system side repoId, uuid[2] = last
     *         uuid
     * @throws BusinessException if file not found or repository not found
     */
    private List<String> preCheck(Long fileId) {
        FileInfoV2 fileInfoV2 = fileInfoV2Service.getById(fileId);
        if (fileInfoV2 == null) {
            throw new BusinessException(ResponseEnum.REPO_FILE_NOT_EXIST);
        }
        Repo repo = repoService.getById(fileInfoV2.getRepoId());
        if (repo == null) {
            throw new BusinessException(ResponseEnum.REPO_NOT_EXIST);
        }

        List<String> uuids = new ArrayList<>();
        uuids.add(fileInfoV2.getUuid());
        uuids.add(repo.getCoreRepoId());
        uuids.add(fileInfoV2.getLastUuid());
        return uuids;
    }

    /**
     * Add knowledge chunks to the external knowledge base
     *
     * @param docId the document ID
     * @param group the group/repository ID
     * @param addChunkArray JSON array containing chunks to be added
     * @param source the source type of the knowledge base (AIUI/CBG)
     * @return KnowledgeResponse containing the operation result
     * @throws BusinessException if knowledge addition fails
     */
    private KnowledgeResponse addKnowledge(String docId, String group, JSONArray addChunkArray, String source) {
        KnowledgeResponse response = new KnowledgeResponse();
        if (!addChunkArray.isEmpty()) { // Embedding
            KnowledgeRequest request = new KnowledgeRequest();
            request.setDocId(docId);
            request.setGroup(group);
            request.setChunks(addChunkArray.toArray());
            request.setRagType(source);
            response = knowledgeV2ServiceCallHandler.saveChunk(request);
            if (response.getCode() != 0) {
                log.error("Failed to add knowledge point, message:{}", response.getMessage());
                throw new BusinessException(ResponseEnum.REPO_KNOWLEDGE_ADD_FAILED);
            }
        }
        return response;
    }

    /**
     * Add knowledge chunks specifically for CBG knowledge base
     *
     * @param docId the document ID
     * @param group the group/repository ID
     * @param addChunkArray JSON array containing chunks to be added
     * @param source the source type (should be CBG)
     * @return Map containing dataIndex to knowledge ID mapping
     * @throws BusinessException if CBG knowledge base operations fail
     */
    public Map<String, String> addKnowledge4CBG(String docId, String group, JSONArray addChunkArray, String source) {
        KnowledgeResponse knowledge = this.addKnowledge(docId, group, addChunkArray, source);
        List<CbgKnowledgeData> cbgKnowledgeDataList;
        Map<String, String> resultMap = new HashMap<>();
        try {
            cbgKnowledgeDataList = ((JSONArray) knowledge.getData()).toJavaList(CbgKnowledgeData.class);
        } catch (Exception e) {
            log.error("CBG knowledge base retrieval failed : {}", e.getMessage(), e);
            return resultMap;
        }
        if (!cbgKnowledgeDataList.isEmpty()) {
            for (CbgKnowledgeData cbgKnowledgeData : cbgKnowledgeDataList) {
                resultMap.put(cbgKnowledgeData.getDataIndex(), cbgKnowledgeData.getId());
            }
        }

        return resultMap;
    }

    /**
     * Add knowledge chunks specifically for AIUI knowledge base
     *
     * @param docId the document ID
     * @param group the group/repository ID
     * @param addChunkArray JSON array containing chunks to be added
     * @param source the source type (should be AIUI)
     * @return List of failed chunk IDs if any failures occurred
     * @throws BusinessException if AIUI knowledge base operations fail
     */
    public List<String> addKnowledge4AIUI(String docId, String group, JSONArray addChunkArray, String source) {
        KnowledgeResponse knowledge = this.addKnowledge(docId, group, addChunkArray, source);
        List<String> resultList = new ArrayList<>();
        JSONObject data = (JSONObject) knowledge.getData();
        if (data != null) {
            JSONObject failedChunk = data.getJSONObject("failedChunk");
            if (failedChunk != null) {
                String errListStr = failedChunk.getString("chunkId");
                if (!StringUtils.isEmpty(errListStr)) {
                    String[] errIds = errListStr.split(",");
                    log.error("failed repoId:{},  errIds:{}", group, errIds);
                    resultList = Arrays.asList(errIds);
                }
            }
        }
        return resultList;
    }


    /**
     * Update knowledge chunks in the external knowledge base
     *
     * @param docId the document ID
     * @param group the group/repository ID
     * @param updateChunkArray JSON array containing chunks to be updated
     * @return List of failed chunk IDs if any failures occurred
     * @throws BusinessException if file not found or update operations fail
     */
    public List<String> updateKnowledge(String docId, String group, JSONArray updateChunkArray) {
        List<String> resultList = new ArrayList<>();
        if (!updateChunkArray.isEmpty()) { // Delete document
            KnowledgeRequest request = new KnowledgeRequest();
            request.setDocId(docId);
            request.setGroup(group);
            request.setChunks(updateChunkArray.toArray());
            FileInfoV2 fileInfoV2 = fileInfoV2Service.getOnly(new QueryWrapper<FileInfoV2>().eq("uuid", docId));
            if (fileInfoV2 == null) {
                throw new BusinessException(ResponseEnum.REPO_FILE_NOT_EXIST);
            }

            request.setRagType(fileInfoV2.getSource());

            KnowledgeResponse response = knowledgeV2ServiceCallHandler.updateChunk(request);
            if (response.getCode() != 0) {
                log.error("Failed to modify knowledge point, message:{}", response.getMessage());
                throw new BusinessException(ResponseEnum.REPO_KNOWLEDGE_MODIFY_FAILED);
            }
            JSONObject data = (JSONObject) response.getData();
            if (data != null) {
                JSONObject failedChunk = data.getJSONObject("failedChunk");
                if (failedChunk != null) {
                    String errListStr = failedChunk.getString("chunkId");
                    if (!StringUtils.isEmpty(errListStr)) {
                        String[] errIds = errListStr.split(",");
                        log.error("failed repoId:{},  errIds:{}", group, errIds);
                        resultList = Arrays.asList(errIds);
                    }
                }
            }
        }
        return resultList;
    }

    /**
     * Delete knowledge documents from the external knowledge base
     *
     * @param deleteDocIds JSON array containing document IDs to be deleted
     * @param chunkIdsMap map containing document ID to chunk IDs mapping for CBG knowledge base
     * @throws BusinessException if file not found or deletion operations fail
     */
    public void deleteKnowledgeDoc(JSONArray deleteDocIds, Map<String, List<String>> chunkIdsMap) {
        boolean needDelete = true;
        if (!deleteDocIds.isEmpty()) { // Delete documents
            for (int i = 0; i < deleteDocIds.size(); i++) {
                KnowledgeRequest request = new KnowledgeRequest();
                String docId = deleteDocIds.getString(i);
                request.setDocId(docId);
                if (!CollectionUtils.isEmpty(chunkIdsMap) && chunkIdsMap.containsKey(docId)) {
                    request.setChunkIds(chunkIdsMap.get(docId));
                }
                FileInfoV2 fileInfoV2 = fileInfoV2Service.getOnly(new QueryWrapper<FileInfoV2>().eq("uuid", docId));
                if (fileInfoV2 == null) {
                    throw new BusinessException(ResponseEnum.REPO_FILE_NOT_EXIST);
                }
                if (ProjectContent.isCbgRagCompatible(fileInfoV2.getSource())) {
                    request.setRagType(fileInfoV2.getSource());
                    if (CollectionUtils.isEmpty(request.getChunkIds())) {
                        needDelete = false;
                    }
                }
                if (needDelete) {
                    KnowledgeResponse response = knowledgeV2ServiceCallHandler.deleteDocOrChunk(request);
                    if (response.getCode() != 0) {
                        log.error("Failed to delete file, message:{}", response.getMessage());
                        throw new BusinessException(ResponseEnum.REPO_FILE_DELETE_FAILED);
                    }
                }
            }
        }
    }

    /**
     * Delete specific knowledge chunks from the external knowledge base
     *
     * @param docId the document ID containing the chunks
     * @param deleteChunkIds JSON array containing chunk IDs to be deleted
     * @throws BusinessException if file not found or deletion operations fail
     */
    public void deleteKnowledgeChunks(String docId, JSONArray deleteChunkIds) {
        if (!deleteChunkIds.isEmpty()) { // Delete documents
            KnowledgeRequest request = new KnowledgeRequest();
            request.setDocId(docId);
            request.setChunkIds(deleteChunkIds.toJavaList(String.class));
            FileInfoV2 fileInfoV2 = fileInfoV2Service.getOnly(new QueryWrapper<FileInfoV2>().eq("uuid", docId));
            if (fileInfoV2 == null) {
                throw new BusinessException(ResponseEnum.REPO_FILE_NOT_EXIST);
            }
            request.setRagType(fileInfoV2.getSource());
            KnowledgeResponse response = knowledgeV2ServiceCallHandler.deleteDocOrChunk(request);
            if (response.getCode() != 0) {
                log.error("Failed to delete knowledge chunk, message:{}", response.getMessage());
                throw new BusinessException(ResponseEnum.REPO_KNOWLEDGE_DELETE_FAILED);
            }
        }
    }

    /**
     * Create a Knowledge POJO from KnowledgeVO with default settings
     *
     * @param knowledgeVO the knowledge value object containing user input
     * @param fileId the file UUID associated with this knowledge
     * @return Knowledge object with populated default values
     */
    private Knowledge getKnowledgePojo(KnowledgeVO knowledgeVO, String fileId) {
        Knowledge knowledge = new Knowledge();
        knowledge.setFileId(fileId);
        knowledge.setContent(this.getKnowledgeDefaultConfig(knowledgeVO.getContent()));
        knowledge.setCharCount((long) knowledgeVO.getContent().length());
        knowledge.setEnabled(1);
        // Source is manual creation
        knowledge.setSource(1);
        knowledge.setTestHitCount(0L);
        knowledge.setDialogHitCount(0L);
        knowledge.setCreatedAt(LocalDateTime.now());
        knowledge.setUpdatedAt(LocalDateTime.now());
        return knowledge;
    }

    /**
     * Create default configuration JSON object for knowledge content
     *
     * @param knowledgeContent the text content of the knowledge
     * @return JSONObject containing default knowledge configuration
     */
    private JSONObject getKnowledgeDefaultConfig(String knowledgeContent) {
        JSONObject jsonObject = new JSONObject();
        jsonObject.put("title", "");
        jsonObject.put("content", knowledgeContent);
        jsonObject.put("context", knowledgeContent);
        JSONArray jsonArray = new JSONArray();
        jsonArray.add("text");
        jsonObject.put("type", jsonArray);
        jsonObject.put("docInfo", new JSONObject());
        jsonObject.put("references", new JSONObject());
        return jsonObject;
    }

    /**
     * Convert Knowledge object to JSON format for external knowledge base
     *
     * @param knowledge the Knowledge object to be converted
     * @param fileId the file ID (currently unused in implementation)
     * @return JSONObject formatted for external knowledge base consumption
     */
    private JSONObject convertKnowledge2Object(Knowledge knowledge, String fileId) {
        // Embed knowledge point, set chunkId to MongoDB ID
        JSONObject content = knowledge.getContent();

        content.put("chunkId", knowledge.getId());
        return content;
    }

    /**
     * Convert list of Knowledge objects to JSON array for batch addition
     *
     * @param knowledges list of Knowledge objects to be converted
     * @param fileId the file ID associated with the knowledge
     * @return JSONArray containing knowledge objects formatted for external knowledge base
     */
    private JSONArray getWaitAddKnowledge(List<Knowledge> knowledges, String fileId) {
        JSONArray jsonArray = new JSONArray();
        if (!CollectionUtils.isEmpty(knowledges)) {
            for (Knowledge knowledge : knowledges) {
                jsonArray.add(this.convertKnowledge2Object(knowledge, fileId));
            }
        }
        return jsonArray;
    }

    /**
     * Convert InputStream to byte array
     *
     * @param inputStream input stream
     * @return byte array
     * @throws IOException if read fails
     */
    private byte[] inputStreamToByteArray(InputStream inputStream) throws IOException {
        ByteArrayOutputStream buffer = new ByteArrayOutputStream();
        int nRead;
        byte[] data = new byte[8192];
        while ((nRead = inputStream.read(data, 0, data.length)) != -1) {
            buffer.write(data, 0, nRead);
        }
        buffer.flush();
        return buffer.toByteArray();
    }
}<|MERGE_RESOLUTION|>--- conflicted
+++ resolved
@@ -449,137 +449,6 @@
      * @param extractKnowledgeTask task status carrier
      */
     @Async
-<<<<<<< HEAD
-    public void knowledgeExtractAsync(String contentType, String url, SliceConfig sliceConfig, FileInfoV2 fileInfoV2, ExtractKnowledgeTask extractKnowledgeTask) {
-        // 1/2: Parse the user-provided text and perform chunking
-        KnowledgeResponse response = processDocumentForChunking(url, sliceConfig, fileInfoV2, extractKnowledgeTask);
-        if (response == null) {
-            return; // Error already handled in helper method
-        }
-
-        // Validate chunking response
-        String errorMessage = validateChunkingResponse(response);
-        if (errorMessage != null) {
-            this.updateTaskAndFileStatus(fileInfoV2, extractKnowledgeTask, errorMessage, false);
-            return;
-        }
-
-        // Parse chunk infos
-        List<ChunkInfo> chunkInfos = parseChunkInfos(response, fileInfoV2, extractKnowledgeTask);
-        if (chunkInfos == null) {
-            return; // Error already handled in helper method
-        }
-
-        // Validate chunks not empty
-        if (!validateChunksNotEmpty(chunkInfos, contentType, fileInfoV2, extractKnowledgeTask)) {
-            return;
-        }
-
-        // 3. Store data in database
-        this.storagePreviewKnowledge(fileInfoV2.getUuid(), fileInfoV2.getId(), chunkInfos);
-
-        // Calculate character count
-        int charCount = calculateCharCount(chunkInfos);
-        if (charCount > 0) {
-            fileInfoV2.setCharCount((long) charCount);
-        }
-
-        // Update file UUID
-        updateFileUuidForChunking(fileInfoV2, chunkInfos);
-
-        this.updateTaskAndFileStatus(fileInfoV2, extractKnowledgeTask, null, true);
-    }
-
-    /**
-     * Process document for chunking based on source type (CBG or other)
-     *
-     * @param url the URL of the document
-     * @param sliceConfig slice configuration
-     * @param fileInfoV2 file information
-     * @param extractKnowledgeTask extraction task
-     * @return KnowledgeResponse or null if error occurred
-     */
-    private KnowledgeResponse processDocumentForChunking(String url, SliceConfig sliceConfig,
-            FileInfoV2 fileInfoV2, ExtractKnowledgeTask extractKnowledgeTask) {
-        String source = fileInfoV2.getSource();
-
-        if (ProjectContent.isCbgRagCompatible(source)) {
-            return processCbgDocument(sliceConfig, fileInfoV2, extractKnowledgeTask);
-        } else {
-            return processNonCbgDocument(url, sliceConfig, fileInfoV2);
-        }
-    }
-
-    /**
-     * Process CBG compatible document
-     */
-    private KnowledgeResponse processCbgDocument(SliceConfig sliceConfig,
-            FileInfoV2 fileInfoV2, ExtractKnowledgeTask extractKnowledgeTask) {
-        try {
-            String s3Key = fileInfoV2.getAddress();
-            InputStream fileStream = s3Util.getObject(s3Key);
-            if (fileStream == null) {
-                this.updateTaskAndFileStatus(fileInfoV2, extractKnowledgeTask, "Failed to get file from S3", false);
-                return null;
-            }
-
-            byte[] fileBytes = inputStreamToByteArray(fileStream);
-            MultipartFile multipartFile = new MockMultipartFile(
-                    "file", fileInfoV2.getName(), "application/octet-stream", fileBytes);
-
-            try {
-                fileStream.close();
-            } catch (Exception e) {
-                log.warn("Failed to close file stream", e);
-            }
-
-            List<String> separator = getSeparator(sliceConfig);
-            Integer resourceType = ProjectContent.HTML_FILE_TYPE.equals(fileInfoV2.getType()) ? 1 : 0;
-
-            return knowledgeV2ServiceCallHandler.documentUpload(
-                    multipartFile, sliceConfig.getLengthRange(), separator,
-                    fileInfoV2.getSource(), resourceType);
-        } catch (Exception e) {
-            log.error("Failed to upload file for chunking: {}", e.getMessage(), e);
-            this.updateTaskAndFileStatus(fileInfoV2, extractKnowledgeTask,
-                    "Failed to upload file: " + e.getMessage(), false);
-            return null;
-        }
-    }
-
-    /**
-     * Process non-CBG document
-     */
-    private KnowledgeResponse processNonCbgDocument(String url, SliceConfig sliceConfig, FileInfoV2 fileInfoV2) {
-        SplitRequest request = new SplitRequest();
-        request.setFile(url.replaceAll("\\+", "%20"));
-        request.setLengthRange(sliceConfig.getLengthRange());
-        request.setCutOff(sliceConfig.getSeperator());
-        if (ProjectContent.HTML_FILE_TYPE.equals(fileInfoV2.getType())) {
-            request.setResourceType(1);
-        }
-        request.setRagType(fileInfoV2.getSource());
-        return knowledgeV2ServiceCallHandler.documentSplit(request);
-    }
-
-    /**
-     * Get separator from slice config
-     */
-    private List<String> getSeparator(SliceConfig sliceConfig) {
-        List<String> sliceConf = sliceConfig.getSeperator();
-        return (sliceConf != null && !sliceConf.isEmpty())
-                ? Collections.singletonList(sliceConf.get(0))
-                : Collections.singletonList("\n");
-    }
-
-    /**
-     * Validate chunking response
-     *
-     * @param response the chunking response
-     * @return error message if validation failed, null if successful
-     */
-    private String validateChunkingResponse(KnowledgeResponse response) {
-=======
     public void knowledgeExtractAsync(String contentType, String url,
             SliceConfig sliceConfig,
             FileInfoV2 fileInfoV2,
@@ -598,76 +467,14 @@
         }
 
         // 2) Check response code & normalize message when needed
->>>>>>> a511ecd0
         if (response.getCode() != 0) {
             String errMsg = normalizeErrMsgIfParenthesized(response.getCode(), response.getMessage());
             log.error("Document chunking failed : {}", errMsg);
-<<<<<<< HEAD
-            if (response.getCode() == 11111) {
-                errMsg = extractErrorMessage(errMsg);
-            }
-            return "Document chunking failed, " + errMsg;
-        }
-        return null;
-    }
-
-    /**
-     * Extract error message from response using regex
-     */
-    private String extractErrorMessage(String errMsg) {
-        String regex = "[（(](.*?)[)）]";
-        Pattern pattern = Pattern.compile(regex);
-        Matcher matcher = pattern.matcher(errMsg);
-        if (matcher.find()) {
-            return matcher.group(1);
-        }
-        return errMsg;
-    }
-
-    /**
-     * Parse chunk infos from response
-     *
-     * @param response the chunking response
-     * @param fileInfoV2 file information
-     * @param extractKnowledgeTask extraction task
-     * @return list of ChunkInfo or null if parsing failed
-     */
-    private List<ChunkInfo> parseChunkInfos(KnowledgeResponse response,
-            FileInfoV2 fileInfoV2, ExtractKnowledgeTask extractKnowledgeTask) {
-        try {
-            return ((JSONArray) response.getData()).toJavaList(ChunkInfo.class);
-        } catch (Exception e) {
-            log.error("Failed to get document chunking result : {}", e.getMessage(), e);
-            this.updateTaskAndFileStatus(fileInfoV2, extractKnowledgeTask,
-                    "Failed to get document chunking result:" + e.getMessage(), false);
-            return null;
-=======
             updateTaskAndFileStatus(fileInfoV2, extractKnowledgeTask,
                     "Document chunking failed, " + errMsg, false);
             return;
->>>>>>> a511ecd0
-        }
-    }
-
-<<<<<<< HEAD
-    /**
-     * Validate chunks are not empty
-     *
-     * @param chunkInfos list of chunk infos
-     * @param contentType content type
-     * @param fileInfoV2 file information
-     * @param extractKnowledgeTask extraction task
-     * @return true if valid, false if empty
-     */
-    private boolean validateChunksNotEmpty(List<ChunkInfo> chunkInfos, String contentType,
-            FileInfoV2 fileInfoV2, ExtractKnowledgeTask extractKnowledgeTask) {
-        if (chunkInfos.isEmpty()) {
-            String errorMsg = isImageContentType(contentType)
-                    ? "Document cannot be chunked, please check if the image contains text"
-                    : "Document cannot be chunked, please check if the file meets upload requirements";
-            this.updateTaskAndFileStatus(fileInfoV2, extractKnowledgeTask, errorMsg, false);
-            return false;
-=======
+        }
+
         // 3) Parse data -> List<ChunkInfo>
         final List<ChunkInfo> chunkInfos = parseChunkInfosOrFail(response, fileInfoV2, extractKnowledgeTask);
         if (chunkInfos == null)
@@ -680,35 +487,8 @@
                     : "Document cannot be chunked, please check if the file meets upload requirements";
             updateTaskAndFileStatus(fileInfoV2, extractKnowledgeTask, reason, false);
             return;
->>>>>>> a511ecd0
-        }
-        return true;
-    }
-
-<<<<<<< HEAD
-    /**
-     * Check if content type is image
-     */
-    private boolean isImageContentType(String contentType) {
-        return contentType.equals(ProjectContent.JPEG_FILE_TYPE)
-                || contentType.equals(ProjectContent.JPG_FILE_TYPE)
-                || contentType.equals(ProjectContent.PNG_FILE_TYPE)
-                || contentType.equals(ProjectContent.BMP_FILE_TYPE);
-    }
-
-    /**
-     * Calculate character count from chunks
-     *
-     * @param chunkInfos list of chunk infos
-     * @return total character count
-     */
-    private int calculateCharCount(List<ChunkInfo> chunkInfos) {
-        int charCount = 0;
-        for (ChunkInfo chunkInfo : chunkInfos) {
-            String content = chunkInfo.getContent();
-            if (!StringUtils.isEmpty(content)) {
-                charCount += content.length();
-=======
+        }
+
         // 5) Persist preview chunks
         storagePreviewKnowledge(fileInfoV2.getUuid(), fileInfoV2.getId(), chunkInfos);
 
@@ -733,7 +513,6 @@
             if (fileStream == null) {
                 updateTaskAndFileStatus(fileInfoV2, extractKnowledgeTask, "Failed to get file from S3", false);
                 return null;
->>>>>>> a511ecd0
             }
             byte[] fileBytes = inputStreamToByteArray(fileStream);
             MultipartFile multipartFile = new MockMultipartFile(
@@ -756,18 +535,6 @@
                     "Failed to upload file: " + e.getMessage(), false);
             return null;
         }
-<<<<<<< HEAD
-        return charCount;
-    }
-
-    /**
-     * Update file UUID for chunking based on CBG compatibility
-     *
-     * @param fileInfoV2 file information
-     * @param chunkInfos list of chunk infos
-     */
-    private void updateFileUuidForChunking(FileInfoV2 fileInfoV2, List<ChunkInfo> chunkInfos) {
-=======
     }
 
     /** Non-CBG: split by URL. */
@@ -831,7 +598,6 @@
 
     /** Preserve original lastUuid rules: CBG uses chunk's docId; others keep file uuid. */
     private void updateLastUuidBySource(FileInfoV2 fileInfoV2, List<ChunkInfo> chunkInfos) {
->>>>>>> a511ecd0
         if (ProjectContent.isCbgRagCompatible(fileInfoV2.getSource())) {
             if (fileInfoV2.getLastUuid() == null) {
                 fileInfoV2.setUuid(chunkInfos.get(0).getDocId()); // keep parity with original first-set logic
@@ -863,39 +629,6 @@
      * @param fileInfoV2Service service for file information operations
      */
     @Async
-<<<<<<< HEAD
-    public void knowledgeEmbeddingExtractAsync(String contentType, String url, SliceConfig sliceConfig, FileInfoV2 fileInfoV2,
-            ExtractKnowledgeTask extractKnowledgeTask, FileInfoV2Service fileInfoV2Service) {
-        // 1/2: Parse the user-provided text and perform chunking
-        KnowledgeResponse response = processDocumentForChunking(url, sliceConfig, fileInfoV2, extractKnowledgeTask);
-        if (response == null) {
-            return; // Error already handled in helper method
-        }
-
-        // Validate chunking response
-        String errorMessage = validateChunkingResponse(response);
-        if (errorMessage != null) {
-            this.updateTaskAndFileStatus(fileInfoV2, extractKnowledgeTask, errorMessage, false);
-            return;
-        }
-
-        // Parse chunk infos
-        List<ChunkInfo> chunkInfos = parseChunkInfos(response, fileInfoV2, extractKnowledgeTask);
-        if (chunkInfos == null) {
-            return; // Error already handled in helper method
-        }
-
-        // Validate chunks not empty
-        if (!validateChunksNotEmpty(chunkInfos, contentType, fileInfoV2, extractKnowledgeTask)) {
-            return;
-        }
-
-        // 3. Store data in database
-        this.storagePreviewKnowledge(fileInfoV2.getUuid(), fileInfoV2.getId(), chunkInfos);
-
-        // Calculate character count
-        int charCount = calculateCharCount(chunkInfos);
-=======
     public void knowledgeEmbeddingExtractAsync(String contentType, String url,
             SliceConfig sliceConfig,
             FileInfoV2 fileInfoV2,
@@ -943,33 +676,10 @@
 
         // 6) Update char count
         int charCount = countTotalChars(chunkInfos);
->>>>>>> a511ecd0
         if (charCount > 0) {
             fileInfoV2.setCharCount((long) charCount);
         }
 
-<<<<<<< HEAD
-        // Update file UUID (simplified for embedding)
-        updateFileUuidForEmbedding(fileInfoV2, chunkInfos);
-
-        this.updateTaskAndFileStatus(fileInfoV2, extractKnowledgeTask, null, true);
-        fileInfoV2Service.saveTaskAndUpdateFileStatus(fileInfoV2.getId());
-        fileInfoV2Service.embeddingFile(fileInfoV2.getId(), fileInfoV2.getSpaceId());
-    }
-
-    /**
-     * Update file UUID for embedding based on CBG compatibility
-     *
-     * @param fileInfoV2 file information
-     * @param chunkInfos list of chunk infos
-     */
-    private void updateFileUuidForEmbedding(FileInfoV2 fileInfoV2, List<ChunkInfo> chunkInfos) {
-        if (ProjectContent.isCbgRagCompatible(fileInfoV2.getSource())) {
-            fileInfoV2.setLastUuid(chunkInfos.get(0).getDocId());
-        } else {
-            fileInfoV2.setLastUuid(fileInfoV2.getUuid());
-        }
-=======
         // 7) Update lastUuid rule (CBG uses chunk's docId)
         updateLastUuidBySource(fileInfoV2, chunkInfos);
 
@@ -977,7 +687,6 @@
         updateTaskAndFileStatus(fileInfoV2, extractKnowledgeTask, null, true);
         fileInfoV2Service.saveTaskAndUpdateFileStatus(fileInfoV2.getId());
         fileInfoV2Service.embeddingFile(fileInfoV2.getId(), fileInfoV2.getSpaceId());
->>>>>>> a511ecd0
     }
 
     /**
