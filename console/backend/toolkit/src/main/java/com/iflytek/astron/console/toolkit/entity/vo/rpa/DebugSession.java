--- conflicted
+++ resolved
@@ -17,18 +17,6 @@
 
 
     private volatile String apiToken;
-<<<<<<< HEAD
-    // Returned by RPA
-    private volatile String executionId;
-    private volatile DebugStatus status = DebugStatus.CREATED;
-    // Error or informational message
-    private volatile String message;
-    // Remains 0 if not provided by third party
-    private volatile int progress = 0;
-    private volatile Instant createdAt = Instant.now();
-    private volatile Instant updatedAt = Instant.now();
-    // Lifecycle duration (ms)
-=======
     // RPA return
     private volatile String executionId;
     private volatile DebugStatus status = DebugStatus.CREATED;
@@ -39,7 +27,6 @@
     private volatile Instant createdAt = Instant.now();
     private volatile Instant updatedAt = Instant.now();
     // Lifecycle (ms)
->>>>>>> 2c9090bc
     private final long expireAtEpochMilli;
     private final AtomicInteger retries = new AtomicInteger(0);
     // Current polling interval (ms)
