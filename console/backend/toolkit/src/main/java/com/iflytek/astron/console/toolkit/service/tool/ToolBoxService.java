--- conflicted
+++ resolved
@@ -243,14 +243,9 @@
         ToolBox toolBox;
         if (toolBoxDto.getId() != null) {
             toolBox = getById(toolBoxDto.getId());
-<<<<<<< HEAD
             if (toolBox == null) {
                 toolBox = new ToolBox();
             } else {
-=======
-            if (toolBox != null) {
-                // Add permission validation
->>>>>>> 42b04a54
                 dataPermissionCheckTool.checkToolBelong(toolBox);
             }
         } else {
