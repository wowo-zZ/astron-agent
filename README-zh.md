[![Astron_Readme](./docs/imgs/Astron_Readme.png)](https://agent.xfyun.cn)

<div align="center">

[![License](https://img.shields.io/badge/license-apache2.0-blue.svg)](LICENSE)
[![Version](https://img.shields.io/github/v/release/iflytek/astron-agent)](https://github.com/iflytek/astron-agent/releases)
[![Build Status](https://img.shields.io/github/actions/workflow/status/iflytek/astron-agent/ci.yml)](https://github.com/iflytek/astron-agent/actions)
[![Coverage](https://img.shields.io/codecov/c/github/iflytek/astron-agent)](https://codecov.io/gh/iflytek/astron-agent)
[![GitHub Stars](https://img.shields.io/github/stars/iflytek/astron-agent?style=social)](https://github.com/iflytek/astron-agent/stargazers)

[English](README.md) | 简体中文

</div>

<<<<<<< HEAD
## 📑 目录

- [🔭 星辰 Agent 是什么](#-星辰-agent-是什么)
- [🚀 快速开始](#-快速开始)
  - [方式一：Docker Compose](#方式一docker-compose推荐快速体验)
  - [方式二：Helm](#方式二helm适用于-kubernetes-环境)
- [📖 使用星辰](#-使用星辰)
- [📚 文档](#-文档)
- [🤝 参与贡献](#-参与贡献)
- [🌟 Star 历史](#-star-历史)
- [📞 支持](#-支持)
- [📄 开源协议](#-开源协议)

=======
>>>>>>> 2c9090bc
## 🔭 星辰 Agent 是什么

星辰Agent是一个**企业级、商业友好**的 Agentic Workflow开发平台，融合了 AI 工作流编排、模型管理、AI 与 MCP 工具集、RPA 自动化和团队空间等特性。
平台支持**高可用部署**，帮助企业快速构建**可规模化落地**的智能体应用，打造面向未来的 AI 基座。

### 为什么选择 星辰 Agent？
- **稳定可靠**：核心技术与[讯飞星辰Agent平台](https://agent.xfyun.cn)保持一致，具备企业级高可靠性，完整的高可用版本开源。
- **跨系统连接**：原生融合智能 RPA，高效打通企业内外部系统，实现 Agent 与企业系统互通。
- **企业级开放生态**：深度适配多类行业模型与工具，支持自定义扩展，灵活支持多种企业场景。
- **商业友好**：基于 Apache 2.0 协议开源，无任何商业限制，可自由商用使用。

### 关键特性
- **企业级高可用**：全链路能力覆盖开发、构建、优化与管控，支持高可用集群，一键部署，稳定可靠。
- **智能RPA融合**：跨系统流程自动化，让Agent具备高可控执行力，实现“从决策到动作”的完整闭环。
- **即用工具生态**：集成[讯飞开放平台](https://www.xfyun.cn)海量AI能力与工具，历经数百万开发者验证，免开发快速接入。
- **灵活模型支持**：多种接入方式，支持大模型API快速接入验证到企业级MaaS本地集群一键部署，满足不同规模需求。

<<<<<<< HEAD
### 开发支持
- **多语言后端**：支持 Java、Go、Python 等主流语言，前端适配 TypeScript + React 技术栈。
- **完整工具链**：提供 API 文档、部署指南、故障排查手册，降低学习与维护成本。
- **一键部署**：内置 Docker 化环境，开箱即用，快速启动项目。

## 架构概览

![Architecture Overview](./docs/imgs/structure-zh.png "Architecture Overview")
=======
## 📰 新闻动态

- **[Astron 黑客松@2025科大讯飞全球1024开发者节](https://luma.com/9zmbc6xb)**
>>>>>>> 2c9090bc

## 🚀 快速开始

我们提供两种部署方式，满足不同场景需求:

### 方式一：Docker Compose（推荐快速体验）

```bash
# 克隆项目
git clone https://github.com/iflytek/astron-agent.git

# 进入 astronAgent 目录
cd docker/astronAgent

# 复制环境变量配置
cp .env.example .env

# 编辑环境变量配置（参考 docs/DEPLOYMENT_GUIDE_WITH_AUTH_zh.md 文档）
vim .env

# 启动所有服务（包含 Casdoor）
docker compose -f docker-compose-with-auth.yaml up -d
```

#### 📊 服务访问地址

启动完成后，您可以通过以下地址访问各项服务：

**认证服务**
- **Casdoor 管理界面**：http://localhost:8000

**AstronAgent**
- **应用前端(nginx代理)**：http://localhost/

**说明**
- Casdoor默认的登录账户名：`admin`，密码：`123`

### 方式二：Helm（适用于 Kubernetes 环境）

> 🚧 **注意**：Helm charts 正在完善中，敬请期待！

```bash
# 即将推出
# helm repo add astron-agent https://iflytek.github.io/astron-agent
# helm install astron-agent astron-agent/astron-agent
```

---

> 📖 完整的部署说明和配置详情，请查看[部署指南](docs/DEPLOYMENT_GUIDE_WITH_AUTH_zh.md)

## 📖 使用星辰Agent云服务

<<<<<<< HEAD
## 📖 使用星辰

=======
>>>>>>> 2c9090bc
**快速体验**：星辰Agent提供一个即开即用的云服务环境，用于创建和管理智能体。免费快速体验地址： [https://agent.xfyun.cn](https://agent.xfyun.cn)。

**使用手册**：详细使用请参考 [快速开始](https://www.xfyun.cn/doc/spark/Agent03-%E5%BC%80%E5%8F%91%E6%8C%87%E5%8D%97.html)。

## 📚 文档

- [🚀 部署指南](docs/DEPLOYMENT_GUIDE_zh.md)
- [🔧 配置说明](docs/CONFIGURATION_zh.md)
- [🚀 快速开始](https://www.xfyun.cn/doc/spark/Agent02-%E5%BF%AB%E9%80%9F%E5%BC%80%E5%A7%8B.html)
- [📘 开发指南](https://www.xfyun.cn/doc/spark/Agent03-%E5%BC%80%E5%8F%91%E6%8C%87%E5%8D%97.html#_1-%E6%8C%87%E4%BB%A4%E5%9E%8B%E6%99%BA%E8%83%BD%E4%BD%93%E5%BC%80%E5%8F%91)
- [💡 最佳实践](https://www.xfyun.cn/doc/spark/AgentNew-%E6%8A%80%E6%9C%AF%E5%AE%9E%E8%B7%B5%E6%A1%88%E4%BE%8B.html)
- [📱 应用案例](https://www.xfyun.cn/doc/spark/Agent05-%E5%BA%94%E7%94%A8%E6%A1%88%E4%BE%8B.html)
- [❓ FAQ](https://www.xfyun.cn/doc/spark/Agent06-FAQ.html)

## 🤝 参与贡献

我们欢迎任何形式的贡献！请查看 [贡献指南](CONTRIBUTING.md)

## 🌟 Star 历史

<div align="center">
  <img src="https://api.star-history.com/svg?repos=iflytek/astron-agent&type=Date" alt="Star 历史图表" width="600">
</div>

## 📞 支持

- 💬 社区讨论: [GitHub Discussions](https://github.com/iflytek/astron-agent/discussions)
- 🐛 问题反馈: [Issues](https://github.com/iflytek/astron-agent/issues)
- 👥 企业微信群:

<div align="center">
  <img src="./docs/imgs/WeCom_Group.png" alt="企业微信群" width="300">
</div>

## 📄 开源协议

本项目基于 [Apache 2.0 License](LICENSE) 协议开源，允许自由使用、修改、分发，并可无限制地进行商业使用。。<|MERGE_RESOLUTION|>--- conflicted
+++ resolved
@@ -12,22 +12,6 @@
 
 </div>
 
-<<<<<<< HEAD
-## 📑 目录
-
-- [🔭 星辰 Agent 是什么](#-星辰-agent-是什么)
-- [🚀 快速开始](#-快速开始)
-  - [方式一：Docker Compose](#方式一docker-compose推荐快速体验)
-  - [方式二：Helm](#方式二helm适用于-kubernetes-环境)
-- [📖 使用星辰](#-使用星辰)
-- [📚 文档](#-文档)
-- [🤝 参与贡献](#-参与贡献)
-- [🌟 Star 历史](#-star-历史)
-- [📞 支持](#-支持)
-- [📄 开源协议](#-开源协议)
-
-=======
->>>>>>> 2c9090bc
 ## 🔭 星辰 Agent 是什么
 
 星辰Agent是一个**企业级、商业友好**的 Agentic Workflow开发平台，融合了 AI 工作流编排、模型管理、AI 与 MCP 工具集、RPA 自动化和团队空间等特性。
@@ -45,20 +29,9 @@
 - **即用工具生态**：集成[讯飞开放平台](https://www.xfyun.cn)海量AI能力与工具，历经数百万开发者验证，免开发快速接入。
 - **灵活模型支持**：多种接入方式，支持大模型API快速接入验证到企业级MaaS本地集群一键部署，满足不同规模需求。
 
-<<<<<<< HEAD
-### 开发支持
-- **多语言后端**：支持 Java、Go、Python 等主流语言，前端适配 TypeScript + React 技术栈。
-- **完整工具链**：提供 API 文档、部署指南、故障排查手册，降低学习与维护成本。
-- **一键部署**：内置 Docker 化环境，开箱即用，快速启动项目。
-
-## 架构概览
-
-![Architecture Overview](./docs/imgs/structure-zh.png "Architecture Overview")
-=======
 ## 📰 新闻动态
 
 - **[Astron 黑客松@2025科大讯飞全球1024开发者节](https://luma.com/9zmbc6xb)**
->>>>>>> 2c9090bc
 
 ## 🚀 快速开始
 
@@ -112,11 +85,6 @@
 
 ## 📖 使用星辰Agent云服务
 
-<<<<<<< HEAD
-## 📖 使用星辰
-
-=======
->>>>>>> 2c9090bc
 **快速体验**：星辰Agent提供一个即开即用的云服务环境，用于创建和管理智能体。免费快速体验地址： [https://agent.xfyun.cn](https://agent.xfyun.cn)。
 
 **使用手册**：详细使用请参考 [快速开始](https://www.xfyun.cn/doc/spark/Agent03-%E5%BC%80%E5%8F%91%E6%8C%87%E5%8D%97.html)。
