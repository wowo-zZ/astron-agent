--- conflicted
+++ resolved
@@ -76,41 +76,23 @@
           # Set platforms (multi-arch builds for better compatibility)
           PLATFORMS="linux/amd64,linux/arm64"
 
-<<<<<<< HEAD
-          # 智能缓存策略：根据场景设置缓存suffix和fallback
-          if [[ "${{ github.event_name }}" == "pull_request" ]]; then
-            # PR场景：使用pr-NUMBER作为缓存后缀，fallback到base分支
-            CACHE_SUFFIX="pr-${{ github.event.pull_request.number }}"
-            BASE_BRANCH="${{ github.event.pull_request.base.ref }}"
-            # 替换斜杠为连字符，避免特殊字符问题
-=======
           # Smart cache strategy: set cache suffix and fallback based on scenario
           if [[ "${{ github.event_name }}" == "pull_request" ]]; then
             # PR scenario: use pr-NUMBER as cache suffix, fallback to base branch
             CACHE_SUFFIX="pr-${{ github.event.pull_request.number }}"
             BASE_BRANCH="${{ github.event.pull_request.base.ref }}"
             # Replace slashes with hyphens to avoid special characters
->>>>>>> 2c9090bc
             BASE_BRANCH_SAFE="${BASE_BRANCH//\//-}"
             CACHE_FALLBACK="branch-${BASE_BRANCH_SAFE}"
             COMMIT_SHA="${{ github.event.pull_request.head.sha }}"
             echo "📌 PR #${{ github.event.pull_request.number }} -> base: ${BASE_BRANCH}"
           else
-<<<<<<< HEAD
-            # 分支push场景：使用branch-{分支名}作为缓存后缀
-            BRANCH_NAME="${{ github.ref_name }}"
-            # 替换斜杠为连字符
-            BRANCH_NAME_SAFE="${BRANCH_NAME//\//-}"
-            CACHE_SUFFIX="branch-${BRANCH_NAME_SAFE}"
-            # 分支构建fallback到main（如果不是main的话）
-=======
             # Branch push scenario: use branch-{branch_name} as cache suffix
             BRANCH_NAME="${{ github.ref_name }}"
             # Replace slashes with hyphens
             BRANCH_NAME_SAFE="${BRANCH_NAME//\//-}"
             CACHE_SUFFIX="branch-${BRANCH_NAME_SAFE}"
             # Branch build fallback to main (if not main)
->>>>>>> 2c9090bc
             if [[ "${BRANCH_NAME}" == "main" || "${BRANCH_NAME}" == "master" ]]; then
               CACHE_FALLBACK=""
             else
