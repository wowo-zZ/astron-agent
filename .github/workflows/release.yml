--- conflicted
+++ resolved
@@ -52,23 +52,6 @@
         uses: actions/checkout@v4
         with:
           ref: ${{ github.event.inputs.tag || github.ref }}
-<<<<<<< HEAD
-          fetch-depth: 0  # 获取完整历史记录用于生成changelog
-
-      - name: 验证Tag存在性(仅手动触发)
-        if: github.event_name == 'workflow_dispatch'
-        run: |
-          TAG="${{ github.event.inputs.tag }}"
-          echo "🔍 验证Tag是否存在: $TAG"
-
-          # 获取所有tags
-          git fetch --tags --force
-
-          # 检查tag是否存在
-          if ! git rev-parse "$TAG" >/dev/null 2>&1; then
-            echo "❌ 错误: Tag '$TAG' 不存在！"
-            echo "📋 可用的tags:"
-=======
           fetch-depth: 0  # Fetch full history for changelog generation
 
       - name: Validate tag existence (manual trigger only)
@@ -84,24 +67,15 @@
           if ! git rev-parse "$TAG" >/dev/null 2>&1; then
             echo "❌ Error: Tag '$TAG' does not exist!"
             echo "📋 Available tags:"
->>>>>>> 2c9090bc
             git tag --sort=-version:refname | head -10
             exit 1
           fi
 
-<<<<<<< HEAD
-          # 确保checkout到正确的tag
-          git checkout "$TAG"
-          echo "✅ Tag '$TAG' 验证成功"
-
-      - name: 验证标签格式
-=======
           # Ensure checkout to correct tag
           git checkout "$TAG"
           echo "✅ Tag '$TAG' validated successfully"
 
       - name: Validate tag format
->>>>>>> 2c9090bc
         id: meta
         run: |
           if [[ "${{ github.event_name }}" == "workflow_dispatch" ]]; then
@@ -119,26 +93,13 @@
             GIT_REF="${{ github.ref }}"
           fi
 
-<<<<<<< HEAD
-          # 验证版本号格式
-=======
           # Validate version format
->>>>>>> 2c9090bc
           if [[ ! "$VERSION" =~ ^v[0-9]+\.[0-9]+\.[0-9]+ ]]; then
             echo "❌ Invalid version format: $VERSION"
             echo "✅ Valid format: v1.0.0, v1.0.0-beta.1, v1.0.0-rc.1"
             exit 1
           fi
 
-<<<<<<< HEAD
-          # 获取准确的commit SHA (checkout后的实际commit)
-          COMMIT_SHA=$(git rev-parse HEAD)
-
-          # 为release构建设置缓存scope
-          # 简化命名: v1.0.0 -> tag-v1-0-0, v1.0.0-beta.1 -> tag-v1-0-0-beta-1
-          VERSION_SAFE="${VERSION//\./-}"       # 替换点号为连字符
-          VERSION_SAFE="${VERSION_SAFE//\//-}"  # 替换斜杠为连字符(如果有)
-=======
           # Get accurate commit SHA (actual commit after checkout)
           COMMIT_SHA=$(git rev-parse HEAD)
 
@@ -146,7 +107,6 @@
           # Simplified naming: v1.0.0 -> tag-v1-0-0, v1.0.0-beta.1 -> tag-v1-0-0-beta-1
           VERSION_SAFE="${VERSION//\./-}"       # Replace dots with hyphens
           VERSION_SAFE="${VERSION_SAFE//\//-}"  # Replace slashes with hyphens (if any)
->>>>>>> 2c9090bc
           CACHE_SCOPE="tag-${VERSION_SAFE}"
 
           echo "version=$VERSION" >> $GITHUB_OUTPUT
@@ -155,13 +115,8 @@
           echo "commit-sha=$COMMIT_SHA" >> $GITHUB_OUTPUT
           echo "cache-scope=$CACHE_SCOPE" >> $GITHUB_OUTPUT
 
-<<<<<<< HEAD
-          echo "🏷️ 发布版本: $VERSION"
-          echo "🔖 预发布版本: $IS_PRERELEASE"
-=======
           echo "🏷️ Release version: $VERSION"
           echo "🔖 Pre-release: $IS_PRERELEASE"
->>>>>>> 2c9090bc
           echo "📝 Git Ref: $GIT_REF"
           echo "📝 Commit SHA: $COMMIT_SHA"
           echo "💾 Cache Scope: $CACHE_SCOPE"
@@ -214,13 +169,8 @@
 
           CURRENT_TAG="${{ steps.meta.outputs.version }}"
 
-<<<<<<< HEAD
-          # 获取前一个tag (更可靠的方法)
-          # 方法: 获取所有tags，按版本排序，找到当前tag的前一个
-=======
           # Get previous tag (more reliable method)
           # Method: Get all tags, sort by version, find the one before current tag
->>>>>>> 2c9090bc
           PREVIOUS_TAG=$(git tag --sort=-version:refname | grep -v "^${CURRENT_TAG}$" | head -1)
 
           if [[ -z "$PREVIOUS_TAG" ]]; then
@@ -228,11 +178,7 @@
             COMMIT_RANGE="HEAD"
           else
             echo "📊 Comparing: $PREVIOUS_TAG...$CURRENT_TAG"
-<<<<<<< HEAD
-            # 使用tag之间的commit范围
-=======
             # Use commit range between tags
->>>>>>> 2c9090bc
             COMMIT_RANGE="${PREVIOUS_TAG}..${CURRENT_TAG}"
           fi
 
@@ -299,11 +245,7 @@
           - { name: "agent", path: "core/agent", emoji: "🤖" }
           - { name: "knowledge", path: "core/knowledge", emoji: "📚" }
           - { name: "workflow", path: "core/workflow", emoji: "⚡" }
-<<<<<<< HEAD
-      fail-fast: false  # 允许部分服务失败，不影响其他服务
-=======
       fail-fast: false  # Allow partial service failure without affecting others
->>>>>>> 2c9090bc
     steps:
       - name: Checkout code
         uses: actions/checkout@v4
@@ -311,30 +253,17 @@
           ref: ${{ needs.prepare-release.outputs.git-ref }}
           fetch-depth: 0
 
-<<<<<<< HEAD
-      - name: 验证Dockerfile存在
-=======
       - name: Validate Dockerfile existence
->>>>>>> 2c9090bc
         id: validate
         run: |
           DOCKERFILE_PATH="./${{ matrix.service.path }}/Dockerfile"
           if [[ ! -f "$DOCKERFILE_PATH" ]]; then
-<<<<<<< HEAD
-            echo "⚠️ Dockerfile不存在: $DOCKERFILE_PATH"
-            echo "⏭️ 跳过此服务构建"
-            echo "skip=true" >> $GITHUB_OUTPUT
-            exit 0
-          fi
-          echo "✅ Dockerfile存在: $DOCKERFILE_PATH"
-=======
             echo "⚠️ Dockerfile does not exist: $DOCKERFILE_PATH"
             echo "⏭️ Skipping this service build"
             echo "skip=true" >> $GITHUB_OUTPUT
             exit 0
           fi
           echo "✅ Dockerfile exists: $DOCKERFILE_PATH"
->>>>>>> 2c9090bc
           echo "skip=false" >> $GITHUB_OUTPUT
 
       - name: Set up QEMU
