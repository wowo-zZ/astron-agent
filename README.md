[![Astron_Readme](./docs/imgs/Astron_Readme.png)](https://agent.xfyun.cn)

<div align="center">

[![License](https://img.shields.io/badge/license-apache2.0-blue.svg)](LICENSE)
[![Version](https://img.shields.io/github/v/release/iflytek/astron-agent)](https://github.com/iflytek/astron-agent/releases)
[![Build Status](https://img.shields.io/github/actions/workflow/status/iflytek/astron-agent/ci.yml)](https://github.com/iflytek/astron-agent/actions)
[![Coverage](https://img.shields.io/codecov/c/github/iflytek/astron-agent)](https://codecov.io/gh/iflytek/astron-agent)
[![GitHub Stars](https://img.shields.io/github/stars/iflytek/astron-agent?style=social)](https://github.com/iflytek/astron-agent/stargazers)

English | [简体中文](README-zh.md)

</div>

<<<<<<< HEAD
## 📑 Table of Contents

- [🔭 What is Astron Agent?](#-What-is-Astron-Agent)
- [🚀 Quick Start](#-quick-start)
  - [Option 1: Docker Compose](#option-1-docker-compose-recommended-for-quick-start)
  - [Option 2: Helm](#option-2-helm-for-kubernetes-environments)
- [📖 Using Astron](#-using-astron)
- [📚 Documentation](#-documentation)
- [🤝 Contributing](#-contributing)
- [🌟 Star History](#-star-history)
- [📞 Support](#-support)
- [📄 License](#-license)

=======
>>>>>>> 2c9090bc
## 🔭 What is Astron Agent
Astron Agent is an **enterprise-grade, commercial-friendly** Agentic Workflow development platform that integrates AI workflow orchestration, model management, AI and MCP tool integration, RPA automation, and team collaboration features.
The platform supports **high-availability** deployment, enabling organizations to rapidly build **scalable, production-ready** intelligent agent applications and establish their AI foundation for the future.

### Why Choose Astron Agent?
- **Stable and Reliable**: Built on the same core technology as the iFLYTEK Astron Agent Platform, providing enterprise-grade reliability with a fully available high-availability version open source.
- **Cross-System Integration**: Natively integrates intelligent RPA, efficiently connecting internal and external enterprise systems, enabling seamless interaction between Agents and enterprise systems.
- **Enterprise-Grade Open Ecosystem**: Deeply compatible with various industry models and tools, supporting custom extensions and flexibly adapting to diverse enterprise scenarios.
- **Business-Friendly**: Released under the Apache 2.0 License, with no commercial restrictions, allowing free commercial use.

### Key Features
- **Enterprise-Grade High Availability:** Full-stack capabilities for development, building, optimization, and management. Supports one-click deployment with strong reliability.  
- **Intelligent RPA Integration:** Enables cross-system process automation, empowering Agents with controllable execution to achieve a complete loop “from decision to action.”  
- **Ready-to-Use Tool Ecosystem:** Integrates massive AI capabilities and tools from the [iFLYTEK Open Platform](https://www.xfyun.cn), validated by millions of developers, supporting plug-and-play integration without extra development.  
- **Flexible Large Model Support:** Offers diverse access methods, from rapid API-based model access and validation to one-click deployment of enterprise-level MaaS (Model as a Service) on-premises clusters, meeting needs of all scales.  

<<<<<<< HEAD
### Developer Support
- **Multi-language Backend:** Supports mainstream languages such as Java, Go, and Python; frontend adapted to TypeScript + React stack.  
- **Comprehensive Toolchain:** Provides API documentation, deployment guides, and troubleshooting manuals to reduce learning and maintenance costs.  
- **One-Click Deployment:** Built-in Dockerized environment for out-of-the-box setup and rapid project launch.  

## Architecture Overview

![Architecture Overview](./docs/imgs/structure.png "Architecture Overview")
=======
## 📰 News

- **[Astron Hackathon @ 2025 iFLYTEK Global 1024 Developer Festival](https://luma.com/9zmbc6xb)**
>>>>>>> 2c9090bc

## 🚀 Quick Start

We offer two deployment methods to meet different scenarios:

### Option 1: Docker Compose (Recommended for Quick Start)

```bash
# Clone the repository
git clone https://github.com/iflytek/astron-agent.git

# Navigate to astronAgent directory
cd docker/astronAgent

# Copy environment configuration
cp .env.example .env

<<<<<<< HEAD
# Edit environment configuration
vim .env
```

#### Configure iFLYTEK Open Platform APP_ID, API_KEY, and Related Information

For documentation, see: https://www.xfyun.cn/doc/platform/quickguide.html

After creating your application, you may need to purchase or claim API authorization service quotas for the corresponding capabilities:
- Spark LLM API: https://xinghuo.xfyun.cn/sparkapi
  (For the LLM API, you'll need an additional SPARK_API_PASSWORD available on the page)
  (The text AI generation/optimization feature for instructional assistants requires enabling Spark Ultra capability at https://console.xfyun.cn/services/bm4)
- Real-time Speech Recognition API: https://console.xfyun.cn/services/rta
- Image Generation API: https://www.xfyun.cn/services/wtop

Edit the `docker/astronAgent/.env` file and update the relevant environment variables:
```env
PLATFORM_APP_ID=your-app-id
PLATFORM_API_KEY=your-api-key
PLATFORM_API_SECRET=your-api-secret

SPARK_API_PASSWORD=your-api-password
SPARK_RTASR_API_KEY=your-rtasr-api-key
```

#### Configure Service Host Address

Edit the `docker/astronAgent/.env` file to configure the AstronAgent service host address:

```env
HOST_BASE_ADDRESS=http://localhost
```

**Note:**
- If you're using a domain name for access, replace `localhost` with your domain name
- Ensure nginx and minio ports are properly exposed

#### Start the Project

```bash
# Navigate to astronAgent directory
cd docker/astronAgent

# Start all services (including Casdoor)
docker compose -f docker-compose-with-auth.yaml up -d

# Check service status
docker compose ps

# View service logs
docker compose logs -f
```

=======
# Edit environment configuration (refer to docs/DEPLOYMENT_GUIDE_WITH_AUTH.md for details)
vim .env

# Start all services (including Casdoor)
docker compose -f docker-compose-with-auth.yaml up -d
```

>>>>>>> 2c9090bc
#### 📊 Service Access Addresses

After startup, you can access the services at the following addresses:

**Authentication Service**
- **Casdoor Admin Interface**: http://localhost:8000

**AstronAgent**
- **Application Frontend (nginx proxy)**: http://localhost/

**Note**
- Default Casdoor login credentials: username: `admin`, password: `123`

### Option 2: Helm (For Kubernetes Environments)

> 🚧 **Note**: Helm charts are currently under development. Stay tuned for updates!

```bash
# Coming soon
# helm repo add astron-agent https://iflytek.github.io/astron-agent
# helm install astron-agent astron-agent/astron-agent
```

---

> 📖 For complete deployment instructions and configuration details, see [Deployment Guide](docs/DEPLOYMENT_GUIDE_WITH_AUTH.md)

## 📖 Using Astron Cloud

<<<<<<< HEAD
## 📖 Using Astron

=======
>>>>>>> 2c9090bc
**Try Astron**：Astron Cloud provides a ready-to-use environment for creating and managing Agents.Free quick access [https://agent.xfyun.cn](https://agent.xfyun.cn).

**Using Guide**：For detailed usage instructions, please refer to [Quick Start Guide](https://www.xfyun.cn/doc/spark/Agent03-%E5%BC%80%E5%8F%91%E6%8C%87%E5%8D%97.html).

## 📚 Documentation

- [🚀 Deployment Guide](docs/DEPLOYMENT_GUIDE.md)
- [🔧 Configuration](docs/CONFIGURATION.md)
- [🚀 Quick Start](https://www.xfyun.cn/doc/spark/Agent02-%E5%BF%AB%E9%80%9F%E5%BC%80%E5%A7%8B.html)
- [📘 Development Guide](https://www.xfyun.cn/doc/spark/Agent03-%E5%BC%80%E5%8F%91%E6%8C%87%E5%8D%97.html#_1-%E6%8C%87%E4%BB%A4%E5%9E%8B%E6%99%BA%E8%83%BD%E4%BD%93%E5%BC%80%E5%8F%91)
- [💡 Best Practices](https://www.xfyun.cn/doc/spark/AgentNew-%E6%8A%80%E6%9C%AF%E5%AE%9E%E8%B7%B5%E6%A1%88%E4%BE%8B.html)
- [📱 Use Cases](https://www.xfyun.cn/doc/spark/Agent05-%E5%BA%94%E7%94%A8%E6%A1%88%E4%BE%8B.html)
- [❓ FAQ](https://www.xfyun.cn/doc/spark/Agent06-FAQ.html)

## 🤝 Contributing

We welcome contributions of all kinds! Please see our [Contributing Guide](CONTRIBUTING.md)

## 🌟 Star History

<div align="center">
  <img src="https://api.star-history.com/svg?repos=iflytek/astron-agent&type=Date" alt="Star History Chart" width="600">
</div>

## 📞 Support

- 💬 Community Discussion: [GitHub Discussions](https://github.com/iflytek/astron-agent/discussions)
- 🐛 Bug Reports: [Issues](https://github.com/iflytek/astron-agent/issues)
- 👥 WeChat Work Group:

<div align="center">
  <img src="./docs/imgs/WeCom_Group.png" alt="WeChat Work Group" width="300">
</div>

## 📄 Open Source License

This project is licensed under the [Apache 2.0 License](LICENSE), allowing free use, modification, distribution, and commercial use without any restrictions.
<|MERGE_RESOLUTION|>--- conflicted
+++ resolved
@@ -12,22 +12,6 @@
 
 </div>
 
-<<<<<<< HEAD
-## 📑 Table of Contents
-
-- [🔭 What is Astron Agent?](#-What-is-Astron-Agent)
-- [🚀 Quick Start](#-quick-start)
-  - [Option 1: Docker Compose](#option-1-docker-compose-recommended-for-quick-start)
-  - [Option 2: Helm](#option-2-helm-for-kubernetes-environments)
-- [📖 Using Astron](#-using-astron)
-- [📚 Documentation](#-documentation)
-- [🤝 Contributing](#-contributing)
-- [🌟 Star History](#-star-history)
-- [📞 Support](#-support)
-- [📄 License](#-license)
-
-=======
->>>>>>> 2c9090bc
 ## 🔭 What is Astron Agent
 Astron Agent is an **enterprise-grade, commercial-friendly** Agentic Workflow development platform that integrates AI workflow orchestration, model management, AI and MCP tool integration, RPA automation, and team collaboration features.
 The platform supports **high-availability** deployment, enabling organizations to rapidly build **scalable, production-ready** intelligent agent applications and establish their AI foundation for the future.
@@ -44,20 +28,9 @@
 - **Ready-to-Use Tool Ecosystem:** Integrates massive AI capabilities and tools from the [iFLYTEK Open Platform](https://www.xfyun.cn), validated by millions of developers, supporting plug-and-play integration without extra development.  
 - **Flexible Large Model Support:** Offers diverse access methods, from rapid API-based model access and validation to one-click deployment of enterprise-level MaaS (Model as a Service) on-premises clusters, meeting needs of all scales.  
 
-<<<<<<< HEAD
-### Developer Support
-- **Multi-language Backend:** Supports mainstream languages such as Java, Go, and Python; frontend adapted to TypeScript + React stack.  
-- **Comprehensive Toolchain:** Provides API documentation, deployment guides, and troubleshooting manuals to reduce learning and maintenance costs.  
-- **One-Click Deployment:** Built-in Dockerized environment for out-of-the-box setup and rapid project launch.  
-
-## Architecture Overview
-
-![Architecture Overview](./docs/imgs/structure.png "Architecture Overview")
-=======
 ## 📰 News
 
 - **[Astron Hackathon @ 2025 iFLYTEK Global 1024 Developer Festival](https://luma.com/9zmbc6xb)**
->>>>>>> 2c9090bc
 
 ## 🚀 Quick Start
 
@@ -75,61 +48,6 @@
 # Copy environment configuration
 cp .env.example .env
 
-<<<<<<< HEAD
-# Edit environment configuration
-vim .env
-```
-
-#### Configure iFLYTEK Open Platform APP_ID, API_KEY, and Related Information
-
-For documentation, see: https://www.xfyun.cn/doc/platform/quickguide.html
-
-After creating your application, you may need to purchase or claim API authorization service quotas for the corresponding capabilities:
-- Spark LLM API: https://xinghuo.xfyun.cn/sparkapi
-  (For the LLM API, you'll need an additional SPARK_API_PASSWORD available on the page)
-  (The text AI generation/optimization feature for instructional assistants requires enabling Spark Ultra capability at https://console.xfyun.cn/services/bm4)
-- Real-time Speech Recognition API: https://console.xfyun.cn/services/rta
-- Image Generation API: https://www.xfyun.cn/services/wtop
-
-Edit the `docker/astronAgent/.env` file and update the relevant environment variables:
-```env
-PLATFORM_APP_ID=your-app-id
-PLATFORM_API_KEY=your-api-key
-PLATFORM_API_SECRET=your-api-secret
-
-SPARK_API_PASSWORD=your-api-password
-SPARK_RTASR_API_KEY=your-rtasr-api-key
-```
-
-#### Configure Service Host Address
-
-Edit the `docker/astronAgent/.env` file to configure the AstronAgent service host address:
-
-```env
-HOST_BASE_ADDRESS=http://localhost
-```
-
-**Note:**
-- If you're using a domain name for access, replace `localhost` with your domain name
-- Ensure nginx and minio ports are properly exposed
-
-#### Start the Project
-
-```bash
-# Navigate to astronAgent directory
-cd docker/astronAgent
-
-# Start all services (including Casdoor)
-docker compose -f docker-compose-with-auth.yaml up -d
-
-# Check service status
-docker compose ps
-
-# View service logs
-docker compose logs -f
-```
-
-=======
 # Edit environment configuration (refer to docs/DEPLOYMENT_GUIDE_WITH_AUTH.md for details)
 vim .env
 
@@ -137,7 +55,6 @@
 docker compose -f docker-compose-with-auth.yaml up -d
 ```
 
->>>>>>> 2c9090bc
 #### 📊 Service Access Addresses
 
 After startup, you can access the services at the following addresses:
@@ -167,11 +84,6 @@
 
 ## 📖 Using Astron Cloud
 
-<<<<<<< HEAD
-## 📖 Using Astron
-
-=======
->>>>>>> 2c9090bc
 **Try Astron**：Astron Cloud provides a ready-to-use environment for creating and managing Agents.Free quick access [https://agent.xfyun.cn](https://agent.xfyun.cn).
 
 **Using Guide**：For detailed usage instructions, please refer to [Quick Start Guide](https://www.xfyun.cn/doc/spark/Agent03-%E5%BC%80%E5%8F%91%E6%8C%87%E5%8D%97.html).
